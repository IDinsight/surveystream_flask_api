--- conflicted
+++ resolved
@@ -49,19 +49,11 @@
 `email` (string) - The email address to set for the test user. Updating this value will let you customize where emails will be sent for the relevant tests (`forgot-password`, `welcome-user`, etc). You will need to manually check receipt of the emails.
 
 `run_slow_tests` (bool) - Whether to run test cases that have been marked as "slow". Setting this value to True will run the whole test suite which can take over an hour. 
-<<<<<<< HEAD
 
 ### Build the image
 
 The unit tests get packaged with the main application image. Before running the tests, make sure the image is updated:
 
-=======
-
-### Build the image
-
-The unit tests get packaged with the main application image. Before running the tests, make sure the image is updated:
-
->>>>>>> c9737552
 `make image`
 
 ### Run the tests
@@ -70,12 +62,8 @@
 
 `make login`
 
-<<<<<<< HEAD
 `make -i run-unit-tests` (note the `-i` flag will ensure the container cleanup happens even if some of the tests fail)
 
 ### Running the tests on CI/CD
 
-The unit tests will run on GitHub Actions on any `push` or `pull request` actions.
-=======
-`make -i run-unit-tests` (note the `-i` flag will ensure the container cleanup happens even if some of the tests fail)
->>>>>>> c9737552
+The unit tests will run on GitHub Actions on any `push` or `pull request` actions.