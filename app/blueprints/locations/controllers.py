from flask import jsonify, request
from app.utils.utils import logged_in_active_user_required
from flask_login import current_user
from sqlalchemy import insert, cast, Integer
from sqlalchemy.sql import case
from sqlalchemy.exc import IntegrityError
import pandas as pd
<<<<<<< HEAD
import base64
import io
=======
import numpy as np
import base64
import io
from csv import DictReader
>>>>>>> de803199
from app import db
from .models import GeoLevel, Location
from .routes import locations_bp
from .validators import (
    SurveyGeoLevelsQueryParamValidator,
    SurveyGeoLevelsPayloadValidator,
    LocationsFileUploadValidator,
    LocationsQueryParamValidator,
)
<<<<<<< HEAD
=======
from .utils import (
    run_location_mapping_validations,
    build_locations_df,
    run_locations_file_validations,
)
>>>>>>> de803199


@locations_bp.route("/geo-levels", methods=["GET"])
@logged_in_active_user_required
def get_survey_geo_levels():
    """
    Get the geo levels for a given survey
    """

    # Validate the query parameter
    query_param_validator = SurveyGeoLevelsQueryParamValidator.from_json(request.args)
    if not query_param_validator.validate():
        return (
            jsonify(
                {
                    "success": False,
                    "data": None,
                    "message": query_param_validator.errors,
                }
            ),
            400,
        )

    survey_uid = request.args.get("survey_uid")
    user_uid = current_user.user_uid

    # Check if the logged in user has permission to access the given survey

    # Get the geo levels for the survey
    geo_levels = (
        GeoLevel.query.filter_by(survey_uid=survey_uid)
        .order_by(GeoLevel.geo_level_uid)
        .all()
    )

    response = jsonify(
        {
            "success": True,
            "data": [geo_level.to_dict() for geo_level in geo_levels],
        }
    )
    response.add_etag()

    return response, 200


@locations_bp.route("/geo-levels", methods=["PUT"])
@logged_in_active_user_required
def update_survey_geo_levels():
    # Validate the query parameter
    query_param_validator = SurveyGeoLevelsQueryParamValidator.from_json(request.args)
    if not query_param_validator.validate():
        return (
            jsonify(
                {
                    "success": False,
                    "data": None,
                    "message": query_param_validator.errors,
                }
            ),
            400,
        )

    survey_uid = request.args.get("survey_uid")
    user_uid = current_user.user_uid

    # Check if the logged in user has permission to access the given survey

    # Import the request body payload validator
    payload = request.get_json()
    payload_validator = SurveyGeoLevelsPayloadValidator.from_json(payload)

    # Add the CSRF token to be checked by the validator
    if "X-CSRF-Token" in request.headers:
        payload_validator.csrf_token.data = request.headers.get("X-CSRF-Token")
    else:
        return jsonify(message="X-CSRF-Token required in header"), 403

    # Validate the request body payload
    if payload_validator.validate():
        # If validate_hierarchy is true, validate the hierarchy of the geo levels
        if payload.get("validate_hierarchy"):
            errors_list = []

            geo_levels = payload_validator.geo_levels.data

            # Exactly one geo level should have no parent
            top_level_geo_level_count = 0
            for geo_level in geo_levels:
                if geo_level["parent_geo_level_uid"] is None:
                    top_level_geo_level_count += 1
            if top_level_geo_level_count != 1:
                errors_list.append(
<<<<<<< HEAD
                    f"Exactly one geo level in the hierarchy should have no parent geo level. The current hierarchy has {top_level_geo_level_count} geo levels with no parent."
=======
                    f"The hierarchy should have exactly one top level location type (ie, a location type with no parent). The current hierarchy has {top_level_geo_level_count} location types with no parent."
>>>>>>> de803199
                )

            # Each parent geo level should be one of the geo levels in the payload
            geo_level_uids = [geo_level["geo_level_uid"] for geo_level in geo_levels]
            for geo_level in geo_levels:
                if (
                    geo_level["parent_geo_level_uid"] is not None
                    and geo_level["parent_geo_level_uid"] not in geo_level_uids
                ):
                    errors_list.append(
<<<<<<< HEAD
                        f"Geo level {geo_level['geo_level_name']} references a parent geo level with geo_level_uid={geo_level['parent_geo_level_uid']} that is not found in the hierarchy."
=======
                        f"Location type '{geo_level['geo_level_name']}' references a parent location type with location type unique id '{geo_level['parent_geo_level_uid']}' that is not found in the hierarchy."
>>>>>>> de803199
                    )

            # A geo level should not be its own parent
            for geo_level in geo_levels:
                if geo_level["parent_geo_level_uid"] == geo_level["geo_level_uid"]:
                    errors_list.append(
<<<<<<< HEAD
                        f"Geo level {geo_level['geo_level_name']} is referenced as its own parent."
=======
                        f"Location type '{geo_level['geo_level_name']}' is referenced as its own parent. Self-referencing is not allowed."
>>>>>>> de803199
                    )

            # Each geo level should be referenced as a parent exactly once
            parent_geo_level_uids = [
                geo_level["parent_geo_level_uid"]
                for geo_level in geo_levels
                if geo_level["parent_geo_level_uid"] is not None
            ]
            for geo_level in geo_levels:
                parent_reference_count = 0
                for parent_geo_level_uid in parent_geo_level_uids:
                    if geo_level["geo_level_uid"] == parent_geo_level_uid:
                        parent_reference_count += 1
                if parent_reference_count != 1:
                    errors_list.append(
<<<<<<< HEAD
                        f"Each geo level should be referenced as a parent geo level exactly once. Geo level {geo_level['geo_level_name']} is referenced as a parent {parent_reference_count} times."
=======
                        f"Each location type should be referenced as a parent location type exactly once. Location type '{geo_level['geo_level_name']}' is referenced as a parent {parent_reference_count} times."
>>>>>>> de803199
                    )

            if len(errors_list) > 0:
                return (
                    jsonify({"success": False, "errors": errors_list}),
                    422,
                )

        # Get the geo level data in the db for the given survey
        existing_geo_levels = GeoLevel.query.filter_by(survey_uid=survey_uid).all()

        # Find existing geo levels that need to be deleted because they are not in the payload
        for existing_geo_level in existing_geo_levels:
            if existing_geo_level.geo_level_uid not in [
                geo_level.get("geo_level_uid")
                for geo_level in payload_validator.geo_levels.data
            ]:
                try:
                    # Update the geo level record so its deletion gets captured by the table logging triggers
                    GeoLevel.query.filter(
                        GeoLevel.geo_level_uid == existing_geo_level.geo_level_uid
                    ).update(
                        {
                            GeoLevel.user_uid: user_uid,
                            GeoLevel.to_delete: 1,
                        },
                        synchronize_session=False,
                    )

                    # Delete the geo level record
                    GeoLevel.query.filter(
                        GeoLevel.geo_level_uid == existing_geo_level.geo_level_uid
                    ).delete()

                    db.session.commit()
                except IntegrityError as e:
                    db.session.rollback()
                    return jsonify(message=str(e)), 500

        # Get the geo levels that need to be updated
        geo_levels_to_update = [
            geo_level
            for geo_level in payload_validator.geo_levels.data
            if geo_level["geo_level_uid"] is not None
        ]
        if len(geo_levels_to_update) > 0:
            try:
                GeoLevel.query.filter(
                    GeoLevel.geo_level_uid.in_(
                        [
                            geo_level["geo_level_uid"]
                            for geo_level in geo_levels_to_update
                        ]
                    )
                ).update(
                    {
                        GeoLevel.geo_level_name: case(
                            {
                                geo_level["geo_level_uid"]: geo_level["geo_level_name"]
                                for geo_level in geo_levels_to_update
                            },
                            value=GeoLevel.geo_level_uid,
                        ),
                        GeoLevel.parent_geo_level_uid: case(
                            {
                                geo_level["geo_level_uid"]: cast(
                                    geo_level["parent_geo_level_uid"], Integer
                                )
                                for geo_level in geo_levels_to_update
                            },
                            value=GeoLevel.geo_level_uid,
                        ),
                        GeoLevel.user_uid: user_uid,
                    },
                    synchronize_session=False,
                )

                db.session.commit()
            except IntegrityError as e:
                db.session.rollback()
                return jsonify(message=str(e)), 500

        # Get the geo levels that need to be created
        geo_levels_to_insert = [
            geo_level
            for geo_level in payload_validator.geo_levels.data
            if geo_level["geo_level_uid"] is None
        ]
        if len(geo_levels_to_insert) > 0:
            for geo_level in geo_levels_to_insert:
                statement = insert(GeoLevel).values(
                    geo_level_name=geo_level["geo_level_name"],
                    survey_uid=survey_uid,
                    parent_geo_level_uid=geo_level["parent_geo_level_uid"],
                    user_uid=user_uid,
                )

                db.session.execute(statement)
                db.session.commit()

        return jsonify(message="Success"), 200

    else:
        return jsonify({"success": False, "errors": payload_validator.errors}), 422


@locations_bp.route("", methods=["POST"])
def upload_locations():
    """
    Method to validate the uploaded locations file and save it
    to the database
    """

    # Validate the query parameter
    query_param_validator = LocationsQueryParamValidator.from_json(request.args)
    if not query_param_validator.validate():
        return (
            jsonify(
                {
                    "success": False,
                    "data": None,
                    "message": query_param_validator.errors,
                }
            ),
            400,
        )

    survey_uid = request.args.get("survey_uid")

    payload_validator = LocationsFileUploadValidator.from_json(request.get_json())

    # Add the CSRF token to be checked by the validator
    if "X-CSRF-Token" in request.headers:
        payload_validator.csrf_token.data = request.headers.get("X-CSRF-Token")
    else:
        return jsonify(message="X-CSRF-Token required in header"), 403

    # Validate the request body payload
    if not payload_validator.validate():
        return (
            jsonify(
                {
                    "success": False,
                    "errors": payload_validator.errors,
                }
            ),
            422,
        )

    # Get the geo level mapping from the payload
    geo_level_mapping = payload_validator.geo_level_mapping.data
<<<<<<< HEAD
    geo_level_mapping_lookup = {
        mapping["geo_level_uid"]: mapping for mapping in geo_level_mapping
    }
=======
>>>>>>> de803199

    # Get the geo levels for the survey
    geo_levels = GeoLevel.query.filter_by(survey_uid=survey_uid).all()

    # Create an ordered list of geo levels based on the geo level hierarchy
    # IMPORTANT: This assumes that the geo level hierarchy has been validated
    ordered_geo_levels = [
        geo_level for geo_level in geo_levels if geo_level.parent_geo_level_uid is None
    ]
    for i in range(len(geo_levels) - 1):
        for geo_level in geo_levels:
            if geo_level.parent_geo_level_uid == ordered_geo_levels[i].geo_level_uid:
                ordered_geo_levels.append(geo_level)

<<<<<<< HEAD
=======
    # Run validations on the geo level column mapping
    mapping_errors = run_location_mapping_validations(geo_levels, geo_level_mapping)

    if len(mapping_errors) > 0:
        return (
            jsonify(
                {
                    "success": False,
                    "errors": {
                        "geo_level_mapping": mapping_errors,
                        "file": [],
                    },
                }
            ),
            422,
        )

    # Create a lookup object for the geo level mapping
    geo_level_mapping_lookup = {
        mapping["geo_level_uid"]: mapping for mapping in geo_level_mapping
    }

>>>>>>> de803199
    # Get the expected columns from the mapped column names
    expected_columns = []
    for geo_level in ordered_geo_levels:
        expected_columns.append(
            geo_level_mapping_lookup[geo_level.geo_level_uid]["location_id_column"]
        )
        expected_columns.append(
            geo_level_mapping_lookup[geo_level.geo_level_uid]["location_name_column"]
        )

<<<<<<< HEAD
    # Check if the mapped column names correspond to what is in the csv file

    # Read the csv content into a dataframe
    locations_df = pd.read_csv(
        io.StringIO(base64.b64decode(payload_validator.file.data).decode("utf-8")),
        usecols=expected_columns,
        dtype=str,
    )

=======
    # Check if any columns are able to be read in - if not the first row is probably empty
    # If so do not proceed as it will cause errors

    csv_string = base64.b64decode(payload_validator.file.data).decode("utf-8")

    col_names = DictReader(io.StringIO(csv_string)).fieldnames

    if len(col_names) == 0:
        return (
            jsonify(
                {
                    "success": False,
                    "errors": {
                        "file": [
                            "Column names were not found in the file. Make sure the first row of the file contains column names."
                        ],
                        "geo_level_mapping": [],
                    },
                }
            ),
            422,
        )

    # Build the locations dataframe

    locations_df = build_locations_df(csv_string, col_names)

    # Validate the data in the dataframe

    file_errors = run_locations_file_validations(
        locations_df, expected_columns, ordered_geo_levels, geo_level_mapping_lookup
    )

    if len(file_errors) > 0:
        return (
            jsonify(
                {
                    "success": False,
                    "errors": {
                        "file": file_errors,
                        "geo_level_mapping": [],
                    },
                }
            ),
            422,
        )

>>>>>>> de803199
    # We will have to delete the existing locations for the survey
    Location.query.filter_by(survey_uid=survey_uid).delete()

    for i, geo_level in enumerate(ordered_geo_levels):
        # Get the location_id and location_name column names for the geo level
        location_id_column_name = geo_level_mapping_lookup[geo_level.geo_level_uid][
            "location_id_column"
        ]
        location_name_column_name = geo_level_mapping_lookup[geo_level.geo_level_uid][
            "location_name_column"
        ]

        columns = [location_id_column_name, location_name_column_name]

        parent_geo_level_uid = geo_level.parent_geo_level_uid

        parent_locations = {}
        parent_location_id_column_name = None

        if parent_geo_level_uid is not None:
            parent_locations = {
                str(location.location_id): location.location_uid
                for location in Location.query.filter_by(
                    survey_uid=survey_uid, geo_level_uid=parent_geo_level_uid
                )
            }

            parent_location_id_column_name = geo_level_mapping_lookup[
                parent_geo_level_uid
            ]["location_id_column"]

            columns.append(parent_location_id_column_name)

<<<<<<< HEAD
        # Move this to an earlier validation step
        # # Check if the column name exists in the csv file
        # file_errors = []
        # if location_id_column_name not in locations_df.columns:
        #     file_errors.append(
        #         f"Column name {location_id_column_name} not found in the uploaded file"
        #     )
        # if location_name_column_name not in locations_df.columns:
        #     file_errors.append(
        #         f"Column name {location_name_column_name} not found in the uploaded file"
        #     )

        # if len(file_errors) > 0:
        #     return (
        #         jsonify(
        #             {
        #                 "success": False,
        #                 "errors": {
        #                     "file": [
        #                         f"Column name {location_id_column_name} not found in the uploaded file"
        #                     ]
        #                 },
        #             }
        #         ),
        #         422,
        #     )

        # Get the parent geo level for the current geo level
        # if i > 0:

        # # We need to find the parent location uid for the current location

        # # Use the geo level to get the parent geo level
        # parent_geo_level = geo_levels[i - 1]

        # # Use the parent geo level to get the mapped column name: we need the location id column name for the parent geo level
        # parent_location_id_column_name = geo_level_mapping[
        #     parent_geo_level.geo_level_uid
        # ].location_id_column.data

        # # Use the location id column name to get the location id for the parent location (from the csv file row)
        # locations_df.loc[df[parent_location_id_column_name] == ]

        # # Query the database with survey_uid, location_id, geo_level_uid to get the parent location uid

        # parent_location_name_column_name = geo_level_mapping[
        #     parent_geo_level.geo_level_uid
        # ].location_name_column.data

        # parent_location_uid = (
        #     Location.query.filter_by(
        #         survey_uid=survey_uid,
        #         location_id=locations_df[parent_location_id_column_name],
        #     )
        #     .first()
        #     .location_uid
        # )

        # TODO make sure the parent location id column is not null

        # TODO make sure the parent location id column exists in the csv file

        # TODO make sure the parent location name column is not null

        # TODO make sure the parent location name column exists in the csv file

        # TODO make sure the parent location id column is unique

        # TODO make sure the parent location name column is unique

        # TODO make sure the parent location id column is not empty

        # TODO make sure the parent location name column is not empty

        # TODO make sure the parent location id column is not the same as the location id column

        # TODO make sure the parent location name column is not the same as the location name column

        # TODO make sure the parent location id column is not the same as the parent location name column

        # TODO make sure the parent location name column is not the same as the parent location id column

        # Create and add location models for the geo level
=======
        # Create and add location models for the geo level

        location_records_to_insert = []
>>>>>>> de803199
        for i, row in enumerate(locations_df[columns].drop_duplicates().itertuples()):
            parent_location_uid = None
            if parent_geo_level_uid is not None:
                parent_location_uid = parent_locations.get(str(row[3]))

<<<<<<< HEAD
            location = Location(
                survey_uid=survey_uid,
                location_id=row[1],
                location_name=row[2],
                parent_location_uid=parent_location_uid,
                geo_level_uid=geo_level.geo_level_uid,
            )

            db.session.add(location)

            if i % 1000 == 0:
                db.session.flush()

        # We need to flush the session to get the location_uids
        # These will be used to set the parent_location_uids for the next geo level
=======
            location_records_to_insert.append(
                {
                    "survey_uid": survey_uid,
                    "location_id": row[1],  # location_id
                    "location_name": row[2],  # location_name
                    "parent_location_uid": parent_location_uid,
                    "geo_level_uid": geo_level.geo_level_uid,
                }
            )

            if i > 0 and i % 1000 == 0:
                db.session.execute(insert(Location).values(location_records_to_insert))
                db.session.flush()
                location_records_to_insert.clear()

        # We need to flush the session to get the location_uids
        # These will be used to set the parent_location_uids for the next geo level
        db.session.execute(insert(Location).values(location_records_to_insert))
>>>>>>> de803199
        db.session.flush()

    try:
        db.session.commit()
    except IntegrityError as e:
        db.session.rollback()
        return jsonify(message=str(e)), 500

<<<<<<< HEAD
    # Perform validations

    # If validations pass, save file to database

=======
>>>>>>> de803199
    # If validations fail, return error
    return jsonify(message="Success"), 200


@locations_bp.route("", methods=["GET"])
def get_locations():
    """
    Method to retrieve the locations information from the database
    """

    # Validate the query parameter
    query_param_validator = SurveyGeoLevelsQueryParamValidator.from_json(request.args)
    if not query_param_validator.validate():
        return (
            jsonify(
                {
                    "success": False,
                    "data": None,
                    "message": query_param_validator.errors,
                }
            ),
            400,
        )

    survey_uid = request.args.get("survey_uid")
    user_uid = current_user.user_uid

    # Check if the logged in user has permission to access the given survey

    # Get the geo levels for the survey
    geo_levels = GeoLevel.query.filter_by(survey_uid=survey_uid).all()

    # Create an ordered list of geo levels based on the geo level hierarchy
    # IMPORTANT: This assumes that the geo level hierarchy has been validated
    ordered_geo_levels = [
        geo_level for geo_level in geo_levels if geo_level.parent_geo_level_uid is None
    ]
    for i in range(len(geo_levels) - 1):
        for geo_level in geo_levels:
            if geo_level.parent_geo_level_uid == ordered_geo_levels[i].geo_level_uid:
                ordered_geo_levels.append(geo_level)

    # Get the expected columns from the mapped column names
    expected_columns = []
    for geo_level in ordered_geo_levels:
        expected_columns.append(geo_level.geo_level_name + " ID")
        expected_columns.append(geo_level.geo_level_name + " Name")

    final_df = pd.DataFrame()
    for i, geo_level in enumerate(ordered_geo_levels):
        locations = (
            db.session.query(
                Location.location_uid,
                Location.location_id,
                Location.location_name,
                Location.parent_location_uid,
            )
            .filter_by(survey_uid=survey_uid, geo_level_uid=geo_level.geo_level_uid)
            .all()
        )

        df = pd.DataFrame(
            [
                {
                    "location_uid": location.location_uid,
                    "location_id": location.location_id,
                    "location_name": location.location_name,
                    "parent_location_uid": location.parent_location_uid,
                }
                for location in locations
            ]
        ).rename(
            columns={
                "location_id": geo_level.geo_level_name + " ID",
                "location_name": geo_level.geo_level_name + " Name",
            }
        )

        if i == 0:
            final_df = pd.concat([final_df, df], ignore_index=True)

        else:
            final_df = final_df.merge(
                df,
                how="left",
                left_on="location_uid",
                right_on="parent_location_uid",
            )

            final_df.drop(
                columns=["parent_location_uid_x", "location_uid_x"], inplace=True
            )
            final_df.rename(
                columns={
                    "parent_location_uid_y": "parent_location_uid",
                    "location_uid_y": "location_uid",
                },
                inplace=True,
            )

    final_df.drop(columns=["location_uid", "parent_location_uid"], inplace=True)

    response = jsonify(
        {
            "success": True,
            "data": {
                "records": final_df.to_dict(orient="records"),
                "ordered_columns": expected_columns,
            },
        }
    )

    return response, 200<|MERGE_RESOLUTION|>--- conflicted
+++ resolved
@@ -5,15 +5,10 @@
 from sqlalchemy.sql import case
 from sqlalchemy.exc import IntegrityError
 import pandas as pd
-<<<<<<< HEAD
-import base64
-import io
-=======
 import numpy as np
 import base64
 import io
 from csv import DictReader
->>>>>>> de803199
 from app import db
 from .models import GeoLevel, Location
 from .routes import locations_bp
@@ -23,14 +18,11 @@
     LocationsFileUploadValidator,
     LocationsQueryParamValidator,
 )
-<<<<<<< HEAD
-=======
 from .utils import (
     run_location_mapping_validations,
     build_locations_df,
     run_locations_file_validations,
 )
->>>>>>> de803199
 
 
 @locations_bp.route("/geo-levels", methods=["GET"])
@@ -124,11 +116,7 @@
                     top_level_geo_level_count += 1
             if top_level_geo_level_count != 1:
                 errors_list.append(
-<<<<<<< HEAD
-                    f"Exactly one geo level in the hierarchy should have no parent geo level. The current hierarchy has {top_level_geo_level_count} geo levels with no parent."
-=======
                     f"The hierarchy should have exactly one top level location type (ie, a location type with no parent). The current hierarchy has {top_level_geo_level_count} location types with no parent."
->>>>>>> de803199
                 )
 
             # Each parent geo level should be one of the geo levels in the payload
@@ -139,22 +127,14 @@
                     and geo_level["parent_geo_level_uid"] not in geo_level_uids
                 ):
                     errors_list.append(
-<<<<<<< HEAD
-                        f"Geo level {geo_level['geo_level_name']} references a parent geo level with geo_level_uid={geo_level['parent_geo_level_uid']} that is not found in the hierarchy."
-=======
                         f"Location type '{geo_level['geo_level_name']}' references a parent location type with location type unique id '{geo_level['parent_geo_level_uid']}' that is not found in the hierarchy."
->>>>>>> de803199
                     )
 
             # A geo level should not be its own parent
             for geo_level in geo_levels:
                 if geo_level["parent_geo_level_uid"] == geo_level["geo_level_uid"]:
                     errors_list.append(
-<<<<<<< HEAD
-                        f"Geo level {geo_level['geo_level_name']} is referenced as its own parent."
-=======
                         f"Location type '{geo_level['geo_level_name']}' is referenced as its own parent. Self-referencing is not allowed."
->>>>>>> de803199
                     )
 
             # Each geo level should be referenced as a parent exactly once
@@ -170,11 +150,7 @@
                         parent_reference_count += 1
                 if parent_reference_count != 1:
                     errors_list.append(
-<<<<<<< HEAD
-                        f"Each geo level should be referenced as a parent geo level exactly once. Geo level {geo_level['geo_level_name']} is referenced as a parent {parent_reference_count} times."
-=======
                         f"Each location type should be referenced as a parent location type exactly once. Location type '{geo_level['geo_level_name']}' is referenced as a parent {parent_reference_count} times."
->>>>>>> de803199
                     )
 
             if len(errors_list) > 0:
@@ -326,12 +302,6 @@
 
     # Get the geo level mapping from the payload
     geo_level_mapping = payload_validator.geo_level_mapping.data
-<<<<<<< HEAD
-    geo_level_mapping_lookup = {
-        mapping["geo_level_uid"]: mapping for mapping in geo_level_mapping
-    }
-=======
->>>>>>> de803199
 
     # Get the geo levels for the survey
     geo_levels = GeoLevel.query.filter_by(survey_uid=survey_uid).all()
@@ -346,8 +316,6 @@
             if geo_level.parent_geo_level_uid == ordered_geo_levels[i].geo_level_uid:
                 ordered_geo_levels.append(geo_level)
 
-<<<<<<< HEAD
-=======
     # Run validations on the geo level column mapping
     mapping_errors = run_location_mapping_validations(geo_levels, geo_level_mapping)
 
@@ -370,7 +338,6 @@
         mapping["geo_level_uid"]: mapping for mapping in geo_level_mapping
     }
 
->>>>>>> de803199
     # Get the expected columns from the mapped column names
     expected_columns = []
     for geo_level in ordered_geo_levels:
@@ -381,17 +348,6 @@
             geo_level_mapping_lookup[geo_level.geo_level_uid]["location_name_column"]
         )
 
-<<<<<<< HEAD
-    # Check if the mapped column names correspond to what is in the csv file
-
-    # Read the csv content into a dataframe
-    locations_df = pd.read_csv(
-        io.StringIO(base64.b64decode(payload_validator.file.data).decode("utf-8")),
-        usecols=expected_columns,
-        dtype=str,
-    )
-
-=======
     # Check if any columns are able to be read in - if not the first row is probably empty
     # If so do not proceed as it will cause errors
 
@@ -439,7 +395,6 @@
             422,
         )
 
->>>>>>> de803199
     # We will have to delete the existing locations for the survey
     Location.query.filter_by(survey_uid=survey_uid).delete()
 
@@ -473,117 +428,14 @@
 
             columns.append(parent_location_id_column_name)
 
-<<<<<<< HEAD
-        # Move this to an earlier validation step
-        # # Check if the column name exists in the csv file
-        # file_errors = []
-        # if location_id_column_name not in locations_df.columns:
-        #     file_errors.append(
-        #         f"Column name {location_id_column_name} not found in the uploaded file"
-        #     )
-        # if location_name_column_name not in locations_df.columns:
-        #     file_errors.append(
-        #         f"Column name {location_name_column_name} not found in the uploaded file"
-        #     )
-
-        # if len(file_errors) > 0:
-        #     return (
-        #         jsonify(
-        #             {
-        #                 "success": False,
-        #                 "errors": {
-        #                     "file": [
-        #                         f"Column name {location_id_column_name} not found in the uploaded file"
-        #                     ]
-        #                 },
-        #             }
-        #         ),
-        #         422,
-        #     )
-
-        # Get the parent geo level for the current geo level
-        # if i > 0:
-
-        # # We need to find the parent location uid for the current location
-
-        # # Use the geo level to get the parent geo level
-        # parent_geo_level = geo_levels[i - 1]
-
-        # # Use the parent geo level to get the mapped column name: we need the location id column name for the parent geo level
-        # parent_location_id_column_name = geo_level_mapping[
-        #     parent_geo_level.geo_level_uid
-        # ].location_id_column.data
-
-        # # Use the location id column name to get the location id for the parent location (from the csv file row)
-        # locations_df.loc[df[parent_location_id_column_name] == ]
-
-        # # Query the database with survey_uid, location_id, geo_level_uid to get the parent location uid
-
-        # parent_location_name_column_name = geo_level_mapping[
-        #     parent_geo_level.geo_level_uid
-        # ].location_name_column.data
-
-        # parent_location_uid = (
-        #     Location.query.filter_by(
-        #         survey_uid=survey_uid,
-        #         location_id=locations_df[parent_location_id_column_name],
-        #     )
-        #     .first()
-        #     .location_uid
-        # )
-
-        # TODO make sure the parent location id column is not null
-
-        # TODO make sure the parent location id column exists in the csv file
-
-        # TODO make sure the parent location name column is not null
-
-        # TODO make sure the parent location name column exists in the csv file
-
-        # TODO make sure the parent location id column is unique
-
-        # TODO make sure the parent location name column is unique
-
-        # TODO make sure the parent location id column is not empty
-
-        # TODO make sure the parent location name column is not empty
-
-        # TODO make sure the parent location id column is not the same as the location id column
-
-        # TODO make sure the parent location name column is not the same as the location name column
-
-        # TODO make sure the parent location id column is not the same as the parent location name column
-
-        # TODO make sure the parent location name column is not the same as the parent location id column
-
         # Create and add location models for the geo level
-=======
-        # Create and add location models for the geo level
 
         location_records_to_insert = []
->>>>>>> de803199
         for i, row in enumerate(locations_df[columns].drop_duplicates().itertuples()):
             parent_location_uid = None
             if parent_geo_level_uid is not None:
                 parent_location_uid = parent_locations.get(str(row[3]))
 
-<<<<<<< HEAD
-            location = Location(
-                survey_uid=survey_uid,
-                location_id=row[1],
-                location_name=row[2],
-                parent_location_uid=parent_location_uid,
-                geo_level_uid=geo_level.geo_level_uid,
-            )
-
-            db.session.add(location)
-
-            if i % 1000 == 0:
-                db.session.flush()
-
-        # We need to flush the session to get the location_uids
-        # These will be used to set the parent_location_uids for the next geo level
-=======
             location_records_to_insert.append(
                 {
                     "survey_uid": survey_uid,
@@ -602,7 +454,6 @@
         # We need to flush the session to get the location_uids
         # These will be used to set the parent_location_uids for the next geo level
         db.session.execute(insert(Location).values(location_records_to_insert))
->>>>>>> de803199
         db.session.flush()
 
     try:
@@ -611,13 +462,6 @@
         db.session.rollback()
         return jsonify(message=str(e)), 500
 
-<<<<<<< HEAD
-    # Perform validations
-
-    # If validations pass, save file to database
-
-=======
->>>>>>> de803199
     # If validations fail, return error
     return jsonify(message="Success"), 200
 
