from app import db
from app.blueprints.surveys.models import Survey
from sqlalchemy.orm import backref


class GeoLevel(db.Model):
    """
    SQLAlchemy data model for Role
    This tables defines the supervisor roles for a given survey
    """

    __tablename__ = "geo_levels"

    geo_level_uid = db.Column(db.Integer(), primary_key=True, autoincrement=True)
    survey_uid = db.Column(
        db.Integer,
        db.ForeignKey(Survey.survey_uid, ondelete="CASCADE"),
        nullable=False,
    )
    geo_level_name = db.Column(db.String(), nullable=False)
    parent_geo_level_uid = db.Column(db.Integer(), db.ForeignKey(geo_level_uid))
    user_uid = db.Column(db.Integer(), default=-1)
    to_delete = db.Column(db.Integer(), default=0, nullable=False)
    surveys = db.relationship(
        Survey, backref=backref("geo_levels_parent_forms", passive_deletes=True)
    )

    __table_args__ = (
        db.UniqueConstraint(
            "survey_uid",
            "geo_level_name",
            name="_survey_uid_geo_level_name_uc",
            deferrable=True,
        ),
        {"extend_existing": True, "schema": "config_sandbox"},
    )

    def __init__(
        self, survey_uid, geo_level_name, parent_geo_level_uid, user_uid, to_delete
    ):
        self.survey_uid = survey_uid
        self.geo_level_name = geo_level_name
        self.parent_geo_level_uid = parent_geo_level_uid
        self.user_uid = user_uid
        self.to_delete = to_delete

    def to_dict(self):
        return {
            "geo_level_uid": self.geo_level_uid,
            "survey_uid": self.survey_uid,
            "geo_level_name": self.geo_level_name,
            "parent_geo_level_uid": self.parent_geo_level_uid,
        }


class Location(db.Model):
    """
    SQLAlchemy data model for Location
    This tables defines the geographical locations for a given survey
    """

    __tablename__ = "locations"

    location_uid = db.Column(db.Integer(), primary_key=True, autoincrement=True)
    survey_uid = db.Column(
        db.Integer,
        db.ForeignKey(Survey.survey_uid, ondelete="CASCADE"),
        nullable=False,
    )
    location_id = db.Column(db.String(), nullable=False)
    location_name = db.Column(db.String(), nullable=False)
    geo_level_uid = db.Column(db.Integer(), db.ForeignKey(GeoLevel.geo_level_uid))
    parent_location_uid = db.Column(db.Integer(), db.ForeignKey(location_uid))
    surveys = db.relationship(
        Survey, backref=backref("locations", passive_deletes=True)
    )
    geo_levels = db.relationship(
        GeoLevel, backref=backref("locations", passive_deletes=True)
    )

    __table_args__ = (
        db.UniqueConstraint(
            "survey_uid",
            "location_id",
            name="_survey_uid_location_id_uc",
            deferrable=True,
        ),
<<<<<<< HEAD
=======
        db.Index(
            "ix_locations_survey_uid_geo_level_uid",
            "survey_uid",
            "geo_level_uid",
        ),
>>>>>>> de803199
        {"extend_existing": True, "schema": "config_sandbox"},
    )

    def __init__(
        self,
        survey_uid,
        location_id,
        location_name,
        geo_level_uid,
        parent_location_uid,
    ):
        self.survey_uid = survey_uid
        self.location_id = location_id
        self.location_name = location_name
        self.geo_level_uid = geo_level_uid
        self.parent_location_uid = parent_location_uid

    def to_dict(self):
        return {
            "location_uid": self.location_uid,
            "survey_uid": self.survey_uid,
            "location_name": self.location_name,
            "location_id": self.location_id,
            "geo_level_uid": self.geo_level_uid,
            "parent_location_uid": self.parent_location_uid,
        }<|MERGE_RESOLUTION|>--- conflicted
+++ resolved
@@ -85,14 +85,11 @@
             name="_survey_uid_location_id_uc",
             deferrable=True,
         ),
-<<<<<<< HEAD
-=======
         db.Index(
             "ix_locations_survey_uid_geo_level_uid",
             "survey_uid",
             "geo_level_uid",
         ),
->>>>>>> de803199
         {"extend_existing": True, "schema": "config_sandbox"},
     )
 
