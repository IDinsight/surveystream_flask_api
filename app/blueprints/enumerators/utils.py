import io
import pandas as pd
import numpy as np
from app import db
from flask_login import current_user
from csv import DictReader
from app.blueprints.locations.models import Location
from .models import (
    Enumerator,
    SurveyorForm,
    MonitorForm,
    SurveyorLocation,
    MonitorLocation,
)
from .errors import (
    HeaderRowEmptyError,
    InvalidEnumeratorRecordsError,
    InvalidColumnMappingError,
    InvalidFileStructureError,
)
from email_validator import validate_email, EmailNotValidError


class EnumeratorColumnMapping:
    """
    Class to represent the enumerator column mapping and run validations on it
    """

    def __init__(
        self, column_mapping, prime_geo_level_uid=None, optional_hardcoded_fields=[]
    ):
        try:
            self.__validate_column_mapping(column_mapping, prime_geo_level_uid)
            self.enumerator_id = column_mapping["enumerator_id"]
            self.name = column_mapping["name"]
            self.email = column_mapping["email"]
            self.mobile_primary = column_mapping["mobile_primary"]
            self.enumerator_type = column_mapping["enumerator_type"]

            if column_mapping.get("location_id_column"):
                self.location_id_column = column_mapping["location_id_column"]

            if column_mapping.get("custom_fields"):
                self.custom_fields = column_mapping["custom_fields"]

            for field in optional_hardcoded_fields:
                if column_mapping.get(field):
                    setattr(self, field, column_mapping[field])

        except:
            raise

    def to_dict(self, optional_hardcoded_fields=[]):
        result = {}

        if hasattr(self, 'enumerator_id') and self.enumerator_id:
            result["enumerator_id"] = self.enumerator_id
        if hasattr(self, 'name') and self.name:
            result["name"] = self.name
        if hasattr(self, 'email') and self.email:
            result["email"] = self.email
        if hasattr(self, 'mobile_primary') and self.mobile_primary:
            result["mobile_primary"] = self.mobile_primary
        if hasattr(self, 'enumerator_type') and self.enumerator_type:
            result["enumerator_type"] = self.enumerator_type
        if hasattr(self, 'location_id_column') and self.location_id_column:
            result["location_id_column"] = self.location_id_column
        if hasattr(self, 'custom_fields') and self.custom_fields:
            result["custom_fields"] = self.custom_fields
        for field in optional_hardcoded_fields:
            if hasattr(self, field) and getattr(self, field):
                result[field] = getattr(self, field)
        return result

    def __validate_column_mapping(self, column_mapping, prime_geo_level_uid):
        """
        Method to run validations on the column mapping and raise an exception containing a list of errors

        :param geo_levels: List of geo levels for the survey from the database
        :param column_mapping: List of column mappings from the request payload
        """

        mapping_errors = []

        # Each mandatory column should appear in the mapping exactly once
        # The validator will catch the case where a mandatory column is missing
        # It's a dictionary so we cannot have duplicate keys

        # Field names should be unique
        field_names = []
        for field_name, mapped_column in column_mapping.items():
            if field_name == "custom_fields":
                for custom_field in column_mapping["custom_fields"]:
                    if custom_field["field_label"] in field_names:
                        mapping_errors.append(
                            f"Field name '{custom_field['field_label']}' appears multiple times in the column mapping. Field names should be unique."
                        )
                    field_names.append(custom_field["field_label"])
            else:
                if field_name in field_names:
                    mapping_errors.append(
                        f"Field name '{field_name}' appears multiple times in the column mapping. Field names should be unique."
                    )
                field_names.append(field_name)

        # If location_id_column is mapped, there should be a prime geo level defined for the survey
        if column_mapping.get("location_id_column") and not prime_geo_level_uid:
            mapping_errors.append(
                "A prime geo level must be defined for the survey if the location_id_column is mapped."
            )

        # Mapped column names should be unique
        rev_multidict = {}
        for field_name, mapped_column in column_mapping.items():
            if field_name == "custom_fields":
                for custom_field in column_mapping["custom_fields"]:
                    rev_multidict.setdefault(custom_field["column_name"], set()).add(
                        custom_field["field_label"]
                    )
            else:
                rev_multidict.setdefault(mapped_column, set()).add(field_name)
        duplicates = [
            key
            for key, values in rev_multidict.items()
            if len(values) > 1 and key not in ("", "None", None)
        ]
        for mapped_column in duplicates:
            mapping_errors.append(
                f"Column name '{mapped_column}' is mapped to multiple fields: ({', '.join(rev_multidict[mapped_column])}). Column names should only be mapped once."
            )

        if len(mapping_errors) > 0:
            raise InvalidColumnMappingError(mapping_errors)

        return


class EnumeratorsUpload:
    """
    Class to represent the enumerators data and run validations on it
    """

    def __init__(
        self,
        csv_string,
        column_mapping,
        survey_uid,
        form_uid,
        optional_hardcoded_fields=[],
    ):
        try:
            self.col_names = self.__get_col_names(csv_string)
        except:
            raise
        self.survey_uid = survey_uid
        self.form_uid = form_uid
        self.optional_hardcoded_fields = optional_hardcoded_fields
        self.expected_columns = self.__build_expected_columns(column_mapping)
        self.enumerators_df = self.__build_enumerators_df(csv_string)

    def __get_col_names(self, csv_string):
        col_names = DictReader(io.StringIO(csv_string)).fieldnames
        if len(col_names) == 0:
            raise HeaderRowEmptyError(
                "Column names were not found in the file. Make sure the first row of the file contains column names."
            )

        return col_names

    def __build_expected_columns(self, column_mapping):
        """
        Get the expected columns from the mapped column names
        These are the columns that should be in the csv file
        """

        # Get the expected columns from the mapped column names

        expected_columns = [
            column_mapping.enumerator_id,
            column_mapping.name,
            column_mapping.email,
            column_mapping.mobile_primary,
            column_mapping.enumerator_type,
        ]

        for optional_field in self.optional_hardcoded_fields:
            if hasattr(column_mapping, optional_field):
                expected_columns.append(getattr(column_mapping, optional_field))

        if hasattr(column_mapping, "location_id_column"):
            expected_columns.append(column_mapping.location_id_column)

        if hasattr(column_mapping, "custom_fields"):
            for custom_field in column_mapping.custom_fields:
                expected_columns.append(custom_field["column_name"])

        return expected_columns

    def __build_enumerators_df(self, csv_string):
        """
        Method to create and format the enumerators dataframe from the decoded csv file string
        """

        # Read the csv content into a dataframe
        enumerators_df = pd.read_csv(
            io.StringIO(csv_string),
            dtype=str,
            keep_default_na=False,
        )

        # Override the column names in case there are duplicate column names
        # This is needed because pandas will append a .1 to the duplicate column name
        # Get column names from csv file using DictReader

        enumerators_df.columns = self.col_names

        # Strip white space from all columns
        for index in range(enumerators_df.shape[1]):
            enumerators_df.iloc[:, index] = enumerators_df.iloc[:, index].str.strip()

        # Replace empty strings with NaN
        enumerators_df = enumerators_df.replace("", np.nan)

        # Shift the index by 2 so that the row numbers start at 2 (to match the row numbers in the csv file)
        enumerators_df.index += 2

        # Rename the index column to row_number
        enumerators_df.index.name = "row_number"

        return enumerators_df

    def validate_records(self, column_mapping, prime_geo_level_uid, write_mode):
        """
        Method to run validations on the enumerators data

        :param expected_columns: List of expected column names from the column mapping
        """

        file_structure_errors = []

        record_errors = {
            "summary": {
                "total_rows": len(self.enumerators_df),
                "total_correct_rows": None,
                "total_rows_with_errors": None,
            },
            "summary_by_error_type": [],
            "invalid_records": {
                "ordered_columns": ["row_number"] + self.expected_columns + ["errors"],
                "records": None,
            },
        }

        # Check for a valid file structure before running any other validations on the records

        # Each mapped column should appear in the csv file exactly once
        file_columns = self.enumerators_df.columns.to_list()
        for column_name in self.expected_columns:
            if file_columns.count(column_name) != 1:
                file_structure_errors.append(
                    f"Column name '{column_name}' from the column mapping appears {file_columns.count(column_name)} time(s) in the uploaded file. It should appear exactly once."
                )

        if len(file_structure_errors) > 0:
            raise InvalidFileStructureError(file_structure_errors)

        # Run validations on the records

        # Create an empty copy of the enumerators dataframe to store the error messages for the invalid records
        invalid_records_df = self.enumerators_df.copy()
        invalid_records_df["errors"] = ""

        # Mandatory columns should contain no blank fields
        non_null_columns = [
            column_mapping.enumerator_id,
            column_mapping.name,
            column_mapping.email,
            column_mapping.enumerator_type,
        ]

        non_null_columns_df = self.enumerators_df.copy()[
            self.enumerators_df[non_null_columns].isnull().any(axis=1)
        ]

        if len(non_null_columns_df) > 0:
            record_errors["summary_by_error_type"].append(
                {
                    "error_type": "Blank field",
                    "error_message": f"Blank values are not allowed in the following columns: {', '.join(non_null_columns)}. Blank values in these columns were found for the following row(s): {', '.join(str(row_number) for row_number in non_null_columns_df.index.to_list())}",
                    "error_count": 0,
                    "row_numbers_with_errors": non_null_columns_df.index.to_list(),
                }
            )

            # Add the error message to the non_null_columns_df dataframe
            # The error message should contain the column name(s) with the blank field(s)
            # Iterate over the dataframe
            for index, row in non_null_columns_df.iterrows():
                blank_columns = []
                for column_name in non_null_columns:
                    if pd.isnull(row[column_name]):
                        blank_columns.append(column_name)
                        record_errors["summary_by_error_type"][-1]["error_count"] += 1

                non_null_columns_df.at[
                    index, "errors"
                ] = f"Blank field(s) found in the following column(s): {', '.join(blank_columns)}. The column(s) cannot contain blank fields."

            invalid_records_df = invalid_records_df.merge(
                non_null_columns_df[["errors"]],
                how="left",
                left_index=True,
                right_index=True,
            )
            # Replace NaN with empty string
            invalid_records_df["errors_y"] = invalid_records_df["errors_y"].fillna("")

            invalid_records_df["errors"] = invalid_records_df[
                ["errors_x", "errors_y"]
            ].apply("; ".join, axis=1)
            invalid_records_df = invalid_records_df.drop(
                columns=["errors_x", "errors_y"]
            )
            invalid_records_df["errors"] = invalid_records_df["errors"].str.strip("; ")

        # The file should have no duplicate rows
        duplicates_df = self.enumerators_df.copy()[
            self.enumerators_df.duplicated(keep=False)
        ]
        if len(duplicates_df) > 0:
            record_errors["summary_by_error_type"].append(
                {
                    "error_type": "Duplicate rows",
                    "error_message": f"The file has {len(duplicates_df)} duplicate row(s). Duplicate rows are not allowed. The following row numbers are duplicates: {', '.join(str(row_number) for row_number in duplicates_df.index.to_list())}",
                    "error_count": len(duplicates_df),
                    "row_numbers_with_errors": duplicates_df.index.to_list(),
                }
            )

            duplicates_df["errors"] = "Duplicate row"

            invalid_records_df = invalid_records_df.merge(
                duplicates_df[["errors"]], how="left", left_index=True, right_index=True
            )
            # Replace NaN with empty string
            invalid_records_df["errors_y"] = invalid_records_df["errors_y"].fillna("")

            invalid_records_df["errors"] = invalid_records_df[
                ["errors_x", "errors_y"]
            ].apply("; ".join, axis=1)
            invalid_records_df = invalid_records_df.drop(
                columns=["errors_x", "errors_y"]
            )
            invalid_records_df["errors"] = invalid_records_df["errors"].str.strip("; ")

        # The file should have no duplicate enumerator IDs
        duplicates_df = self.enumerators_df[
            self.enumerators_df.duplicated(
                subset=column_mapping.enumerator_id, keep=False
            )
        ]
        if len(duplicates_df) > 0:
            record_errors["summary_by_error_type"].append(
                {
                    "error_type": "Duplicate enumerator_id's in file",
                    "error_message": f"The file has {len(duplicates_df)} duplicate enumerator_id(s). The following row numbers contain enumerator_id duplicates: {', '.join(str(row_number) for row_number in duplicates_df.index.to_list())}",
                    "error_count": len(duplicates_df),
                    "row_numbers_with_errors": duplicates_df.index.to_list(),
                }
            )

            duplicates_df["errors"] = "Duplicate enumerator_id"
            invalid_records_df = invalid_records_df.merge(
                duplicates_df["errors"], how="left", left_index=True, right_index=True
            )
            # Replace NaN with empty string
            invalid_records_df["errors_y"] = invalid_records_df["errors_y"].fillna("")
            invalid_records_df["errors"] = invalid_records_df[
                ["errors_x", "errors_y"]
            ].apply("; ".join, axis=1)
            invalid_records_df = invalid_records_df.drop(
                columns=["errors_x", "errors_y"]
            )
            invalid_records_df["errors"] = invalid_records_df["errors"].str.strip("; ")

<<<<<<< HEAD
        # If the write_mode is `merge`, the file can have enumerator_id's that are already in the database
=======
        # If the write_mode is `append`, the file should have no enumerator_id's that are already in the database
        if write_mode == "append":
            enumerator_id_query = (
                Enumerator.query.filter(
                    Enumerator.form_uid == self.form_uid,
                )
                .with_entities(Enumerator.enumerator_id)
                .distinct()
            )
            invalid_enumerator_id_df = self.enumerators_df[
                self.enumerators_df[column_mapping.enumerator_id].isin(
                    [row[0] for row in enumerator_id_query.all()]
                )
            ]
            if len(invalid_enumerator_id_df) > 0:
                record_errors["summary_by_error_type"].append(
                    {
                        "error_type": "Enumerator_id's found in database",
                        "error_message": f"The file contains {len(invalid_enumerator_id_df)} enumerator_id(s) that have already been uploaded. The following row numbers contain enumerator_id's that have already been uploaded: {', '.join(str(row_number) for row_number in invalid_enumerator_id_df.index.to_list())}",
                        "error_count": len(invalid_enumerator_id_df),
                        "row_numbers_with_errors": invalid_enumerator_id_df.index.to_list(),
                    }
                )

                invalid_enumerator_id_df[
                    "errors"
                ] = "The same enumerator_id already exists for the form - enumerator_id's must be unique for each form"
                invalid_records_df = invalid_records_df.merge(
                    invalid_enumerator_id_df["errors"],
                    how="left",
                    left_index=True,
                    right_index=True,
                )
                # Replace NaN with empty string
                invalid_records_df["errors_y"] = invalid_records_df["errors_y"].fillna(
                    ""
                )
                invalid_records_df["errors"] = invalid_records_df[
                    ["errors_x", "errors_y"]
                ].apply("; ".join, axis=1)
                invalid_records_df = invalid_records_df.drop(
                    columns=["errors_x", "errors_y"]
                )
                invalid_records_df["errors"] = invalid_records_df["errors"].str.strip(
                    "; "
                )
>>>>>>> cbc6210d

        # Validate the email ID's
        self.enumerators_df["errors"] = ""
        for index, row in self.enumerators_df.iterrows():
            try:
                validate_email(row[column_mapping.email])
            except Exception as e:
                self.enumerators_df.loc[index, "errors"] = str(e)

        invalid_email_id_df = self.enumerators_df[self.enumerators_df["errors"] != ""]
        if len(invalid_email_id_df) > 0:
            record_errors["summary_by_error_type"].append(
                {
                    "error_type": "Invalid email ID",
                    "error_message": f"The file contains {len(invalid_email_id_df)} invalid email ID(s). The following row numbers have invalid email ID's: {', '.join(str(row_number) for row_number in invalid_email_id_df.index.to_list())}",
                    "error_count": len(invalid_email_id_df),
                    "row_numbers_with_errors": invalid_email_id_df.index.to_list(),
                }
            )

            invalid_records_df = invalid_records_df.merge(
                invalid_email_id_df["errors"],
                how="left",
                left_index=True,
                right_index=True,
            )
            # Replace NaN with empty string
            invalid_records_df["errors_y"] = invalid_records_df["errors_y"].fillna("")
            invalid_records_df["errors"] = invalid_records_df[
                ["errors_x", "errors_y"]
            ].apply("; ".join, axis=1)
            invalid_records_df = invalid_records_df.drop(
                columns=["errors_x", "errors_y"]
            )
            invalid_records_df["errors"] = invalid_records_df["errors"].str.strip("; ")

        self.enumerators_df.drop(columns=["errors"], inplace=True)

        # Validate the phone numbers
        invalid_mobile_primary_df = self.enumerators_df[
            ~self.enumerators_df[column_mapping.mobile_primary].str.contains(
                r"^[0-9\.\s\-\(\)\+]{10,20}$"
            )
        ]
        if len(invalid_mobile_primary_df) > 0:
            record_errors["summary_by_error_type"].append(
                {
                    "error_type": "Invalid mobile number",
                    "error_message": f"The file contains {len(invalid_mobile_primary_df)} invalid mobile number(s) in the mobile_primary field. Mobile numbers must be between 10 and 20 characters in length and can only contain digits or the special characters '-', '.', '+', '(', or ')'. The following row numbers have invalid mobile numbers: {', '.join(str(row_number) for row_number in invalid_mobile_primary_df.index.to_list())}",
                    "error_count": len(invalid_mobile_primary_df),
                    "row_numbers_with_errors": invalid_mobile_primary_df.index.to_list(),
                }
            )

            invalid_mobile_primary_df[
                "errors"
            ] = "Invalid mobile number - numbers must be between 10 and 20 characters in length and can only contain digits or the special characters '-', '.', '+', '(', or ')'"

            invalid_records_df = invalid_records_df.merge(
                invalid_mobile_primary_df["errors"],
                how="left",
                left_index=True,
                right_index=True,
            )
            # Replace NaN with empty string
            invalid_records_df["errors_y"] = invalid_records_df["errors_y"].fillna("")
            invalid_records_df["errors"] = invalid_records_df[
                ["errors_x", "errors_y"]
            ].apply("; ".join, axis=1)
            invalid_records_df = invalid_records_df.drop(
                columns=["errors_x", "errors_y"]
            )
            invalid_records_df["errors"] = invalid_records_df["errors"].str.strip("; ")

        def validate_enumerator_type(enumerator_type):
            is_valid = True
            type_list = enumerator_type.strip().lower().split(";")
            for type in type_list:
                if type.strip() not in ["surveyor", "monitor"]:
                    is_valid = False

            return is_valid

        # Validate the enumerator types
        invalid_enumerator_type_df = self.enumerators_df[
            ~self.enumerators_df[column_mapping.enumerator_type].apply(
                validate_enumerator_type
            )
        ]
        if len(invalid_enumerator_type_df) > 0:
            record_errors["summary_by_error_type"].append(
                {
                    "error_type": "Invalid enumerator type",
                    "error_message": f"The file contains {len(invalid_enumerator_type_df)} invalid enumerator type(s) in the enumerator_type field. Valid enumerator types are 'surveyor' and 'monitor' and can be separated by a semicolon if the enumerator has multiple types. The following row numbers have invalid enumerator types: {', '.join(str(row_number) for row_number in invalid_enumerator_type_df.index.to_list())}",
                    "error_count": len(invalid_enumerator_type_df),
                    "row_numbers_with_errors": invalid_enumerator_type_df.index.to_list(),
                }
            )

            invalid_enumerator_type_df[
                "errors"
            ] = "Invalid enumerator type - valid enumerator types are 'surveyor' and 'monitor' and can be separated by a semicolon if the enumerator has multiple types"

            invalid_records_df = invalid_records_df.merge(
                invalid_enumerator_type_df["errors"],
                how="left",
                left_index=True,
                right_index=True,
            )
            # Replace NaN with empty string
            invalid_records_df["errors_y"] = invalid_records_df["errors_y"].fillna("")
            invalid_records_df["errors"] = invalid_records_df[
                ["errors_x", "errors_y"]
            ].apply("; ".join, axis=1)
            invalid_records_df = invalid_records_df.drop(
                columns=["errors_x", "errors_y"]
            )
            invalid_records_df["errors"] = invalid_records_df["errors"].str.strip("; ")

        # If the location_id_column is mapped, the file should contain no location_id's that are not in the database
        if hasattr(column_mapping, "location_id_column"):
            location_id_query = (
                Location.query.filter(
                    Location.survey_uid == self.survey_uid,
                    Location.geo_level_uid == prime_geo_level_uid,
                )
                .with_entities(Location.location_id)
                .distinct()
            )
            invalid_location_id_df = self.enumerators_df[
                ~self.enumerators_df[column_mapping.location_id_column].isin(
                    [row[0] for row in location_id_query.all()]
                )
            ]
            if len(invalid_location_id_df) > 0:
                record_errors["summary_by_error_type"].append(
                    {
                        "error_type": "Invalid location_id's",
                        "error_message": f"The file contains {len(invalid_location_id_df)} location_id(s) that were not found in the uploaded locations data. The following row numbers contain invalid location_id's: {', '.join(str(row_number) for row_number in invalid_location_id_df.index.to_list())}",
                        "error_count": len(invalid_location_id_df),
                        "row_numbers_with_errors": invalid_location_id_df.index.to_list(),
                    }
                )

                invalid_location_id_df[
                    "errors"
                ] = "Location id not found in uploaded locations data for the survey's prime geo level"
                invalid_records_df = invalid_records_df.merge(
                    invalid_location_id_df["errors"],
                    how="left",
                    left_index=True,
                    right_index=True,
                )
                # Replace NaN with empty string
                invalid_records_df["errors_y"] = invalid_records_df["errors_y"].fillna(
                    ""
                )
                invalid_records_df["errors"] = invalid_records_df[
                    ["errors_x", "errors_y"]
                ].apply("; ".join, axis=1)
                invalid_records_df = invalid_records_df.drop(
                    columns=["errors_x", "errors_y"]
                )
                invalid_records_df["errors"] = invalid_records_df["errors"].str.strip(
                    "; "
                )

        if len(record_errors["summary_by_error_type"]) > 0:
            record_errors["summary"]["total_correct_rows"] = len(
                invalid_records_df[invalid_records_df["errors"] == ""]
            )
            record_errors["summary"]["total_rows_with_errors"] = len(
                invalid_records_df[invalid_records_df["errors"] != ""]
            )
            record_errors["summary"]["error_count"] = sum(
                [
                    error["error_count"]
                    for error in record_errors["summary_by_error_type"]
                ]
            )

            invalid_records_df["row_number"] = invalid_records_df.index

            record_errors["invalid_records"]["records"] = (
                invalid_records_df[invalid_records_df["errors"] != ""]
                .fillna("")
                .to_dict(orient="records")
            )
            raise InvalidEnumeratorRecordsError(record_errors)

        return

    def save_records(self, column_mapping, write_mode):
        """
        Method to save the enumerators data to the database
        """

        ####################################################################
        # Prepare a list of the enumerator records to insert into the database
        ####################################################################

        location_uid_lookup = self.__build_location_uid_lookup(column_mapping)

        # Order the columns in the dataframe so we can easily access them by index
        self.enumerators_df = self.enumerators_df[self.expected_columns]

        ####################################################################
        # Use the list of enumerator records to write to the database
        ####################################################################

<<<<<<< HEAD
        records_to_write = [
            row for row in self.enumerators_df.drop_duplicates().itertuples()]

        records_to_insert = []
        records_to_update = []

=======
>>>>>>> cbc6210d
        if write_mode == "overwrite":
            SurveyorForm.query.filter_by(form_uid=self.form_uid).delete()
            SurveyorLocation.query.filter_by(form_uid=self.form_uid).delete()
            MonitorForm.query.filter_by(form_uid=self.form_uid).delete()
            MonitorLocation.query.filter_by(form_uid=self.form_uid).delete()
            Enumerator.query.filter_by(form_uid=self.form_uid).delete()
            db.session.commit()
<<<<<<< HEAD
            records_to_insert = records_to_write

        if write_mode == "merge":
            enumerator_ids = [item['enumerator_id']
                              for item in records_to_write]

            existing_enumerator = db.session.query(Enumerator.enumerator_id).filter_by(
                form_uid == self.form_uid,
                Enumerator.enumerator_id.in_(enumerator_ids)
            ).all()

            existing_enumerator_ids = [result[0]
                                       for result in existing_enumerator]

            for row in records_to_write:
                enumerator_dict = row
                if enumerator_dict["enumerator_id"] in existing_enumerator_ids:
                    records_to_update.append(enumerator_dict)
                else:
                    records_to_insert.append(enumerator_dict)

        if records_to_insert:
            # Insert the enumerators into the database
            for i, row in enumerate(records_to_insert):
                enumerator = Enumerator(
                    form_uid=self.form_uid,
                    enumerator_id=row[1],
                    name=row[2],
                    email=row[3],
                    mobile_primary=row[4],
                )

                for optional_field in self.optional_hardcoded_fields:
                    # Add the optional fields
                    if hasattr(column_mapping, optional_field):
                        col_index = (
                            self.enumerators_df.columns.get_loc(
                                getattr(column_mapping, optional_field)
                            )
                            + 1
                        )  # Add 1 to the index to account for the df index
                        setattr(enumerator, optional_field, row[col_index])

                # Add the custom fields with column_mapping if they don't exist
                custom_fields = {}

                if hasattr(column_mapping, "custom_fields"):
                    for custom_field in column_mapping.custom_fields:
                        col_index = (
                            self.enumerators_df.columns.get_loc(
                                custom_field["column_name"])
                            + 1
                        )  # Add 1 to the index to account for the df index
                        custom_fields[custom_field["field_label"]
                                      ] = row[col_index]

                # Add column_mapping to custom fields
                custom_fields['column_mapping'] = column_mapping.to_dict()
                enumerator.custom_fields = custom_fields

                db.session.add(enumerator)
                db.session.flush()

                enumerator_types = [item.lower().strip() for item in row[5].split(";")]

                for enumerator_type in enumerator_types:
                    if enumerator_type == "surveyor":
                        surveyor_form = SurveyorForm(
                            enumerator_uid=enumerator.enumerator_uid,
                            form_uid=self.form_uid,
                            user_uid=current_user.user_uid,
                        )

                        db.session.add(surveyor_form)

                        if hasattr(column_mapping, "location_id_column"):
                            # Get the position of the location column in the dataframe
                            col_index = (
                                self.enumerators_df.columns.get_loc(
                                    getattr(column_mapping, "location_id_column")
                                )
                                + 1
                            )  # Add 1 to the index to account for the df index
                            surveyor_location = SurveyorLocation(
                                enumerator_uid=enumerator.enumerator_uid,
                                form_uid=self.form_uid,
                                location_uid=location_uid_lookup[row[col_index]],
                            )

                            db.session.add(surveyor_location)

                    if enumerator_type == "monitor":
                        monitor_form = MonitorForm(
                            enumerator_uid=enumerator.enumerator_uid,
                            form_uid=self.form_uid,
                            user_uid=current_user.user_uid,
                        )

                        db.session.add(monitor_form)

                        if hasattr(column_mapping, "location_id_column"):
                            # Get the position of the location column in the dataframe
                            col_index = (
                                self.enumerators_df.columns.get_loc(
                                    getattr(column_mapping, "location_id_column")
                                )
                                + 1
                            )
                            monitor_location = MonitorLocation(
                                enumerator_uid=enumerator.enumerator_uid,
                                form_uid=self.form_uid,
                                location_uid=location_uid_lookup[row[col_index]],
                            )

                            db.session.add(monitor_location)

        if records_to_update:
            for record in records_to_update:

                for optional_field in self.optional_hardcoded_fields:
                    # Add the optional fields
                    if hasattr(column_mapping, optional_field):
                        col_index = (
                            self.enumerators_df.columns.get_loc(
                                getattr(column_mapping, optional_field)
                            )
                            + 1
                        )  # Add 1 to the index to account for the df index
                        setattr(record, optional_field, row[col_index])

                if any(key for key in record if key not in ["enumerator_id", "form_uid", "location_id_column", "custom_fields"]):
                    Enumerator.query.filter(
                        Enumerator.enumerator_id == record["enumerator_id"],
                        Enumerator.form_uid == self.form_uid,
                    ).update(
                        {
                            key: record[key]
                            for key in record
                            if key not in ["enumerator_id", "form_uid", "location_id_column", "custom_fields"]
                        },
                        synchronize_session=False,
                    )

                # Add column_mapping to custom fields
                try:
                    custom_fields = record['custom_fields']
                except KeyError:
                    custom_fields = {}
                custom_fields['column_mapping'] = column_mapping.to_dict()

                record.custom_fields = custom_fields

                if "custom_fields" in record:
                    for field_name, field_value in record["custom_fields"].items():
                        db.session.execute(
                            update(Enumerator)
                            .values(
                                custom_fields=func.jsonb_set(
                                    Enumerator.custom_fields,
                                    "{%s}" % field_name,
                                    cast(
                                        field_value,
                                        JSONB,
                                    ),
                                    True  # add true to overwrite existing keys
                                )
                            )
                            .where(
                                Enumerator.target_id == record["enumerator_id"],
                                Enumerator.form_uid == record["form_uid"],
                            )
                        )
=======

        # Insert the enumerators into the database
        for i, row in enumerate(self.enumerators_df.drop_duplicates().itertuples()):
            enumerator = Enumerator(
                form_uid=self.form_uid,
                enumerator_id=row[1],
                name=row[2],
                email=row[3],
                mobile_primary=row[4],
            )

            for optional_field in self.optional_hardcoded_fields:
                # Add the optional fields
                if hasattr(column_mapping, optional_field):
                    col_index = (
                        self.enumerators_df.columns.get_loc(
                            getattr(column_mapping, optional_field)
                        )
                        + 1
                    )  # Add 1 to the index to account for the df index
                    setattr(enumerator, optional_field, row[col_index])

            # Add the custom fields if they exist
            if hasattr(column_mapping, "custom_fields"):
                custom_fields = {}
                for custom_field in column_mapping.custom_fields:
                    col_index = (
                        self.enumerators_df.columns.get_loc(custom_field["column_name"])
                        + 1
                    )  # Add 1 to the index to account for the df index
                    custom_fields[custom_field["field_label"]] = row[col_index]
                enumerator.custom_fields = custom_fields

            db.session.add(enumerator)
            db.session.flush()

            enumerator_types = [item.lower().strip() for item in row[5].split(";")]

            for enumerator_type in enumerator_types:
                if enumerator_type == "surveyor":
                    surveyor_form = SurveyorForm(
                        enumerator_uid=enumerator.enumerator_uid,
                        form_uid=self.form_uid,
                        user_uid=current_user.user_uid,
                    )

                    db.session.add(surveyor_form)

                    if hasattr(column_mapping, "location_id_column"):
                        # Get the position of the location column in the dataframe
                        col_index = (
                            self.enumerators_df.columns.get_loc(
                                getattr(column_mapping, "location_id_column")
                            )
                            + 1
                        )  # Add 1 to the index to account for the df index
                        surveyor_location = SurveyorLocation(
                            enumerator_uid=enumerator.enumerator_uid,
                            form_uid=self.form_uid,
                            location_uid=location_uid_lookup[row[col_index]],
                        )

                        db.session.add(surveyor_location)

                if enumerator_type == "monitor":
                    monitor_form = MonitorForm(
                        enumerator_uid=enumerator.enumerator_uid,
                        form_uid=self.form_uid,
                        user_uid=current_user.user_uid,
                    )

                    db.session.add(monitor_form)

                    if hasattr(column_mapping, "location_id_column"):
                        # Get the position of the location column in the dataframe
                        col_index = (
                            self.enumerators_df.columns.get_loc(
                                getattr(column_mapping, "location_id_column")
                            )
                            + 1
                        )
                        monitor_location = MonitorLocation(
                            enumerator_uid=enumerator.enumerator_uid,
                            form_uid=self.form_uid,
                            location_uid=location_uid_lookup[row[col_index]],
                        )

                        db.session.add(monitor_location)
>>>>>>> cbc6210d

        db.session.commit()

        return

    def __build_location_uid_lookup(self, column_mapping):
        """
        Create a location UID lookup if the location ID column is present
        """

        if hasattr(column_mapping, "location_id_column"):
            # Get the location UID from the location ID
            locations = Location.query.filter(
                Location.location_id.in_(
                    self.enumerators_df[column_mapping.location_id_column]
                    .drop_duplicates()
                    .tolist()
                ),
                Location.survey_uid == self.survey_uid,
            ).with_entities(Location.location_uid, Location.location_id)

            # Create a dictionary of location ID to location UID
            location_uid_lookup = {
                location.location_id: location.location_uid
                for location in locations.all()
            }

            return location_uid_lookup

        else:
            return None<|MERGE_RESOLUTION|>--- conflicted
+++ resolved
@@ -383,56 +383,7 @@
             )
             invalid_records_df["errors"] = invalid_records_df["errors"].str.strip("; ")
 
-<<<<<<< HEAD
         # If the write_mode is `merge`, the file can have enumerator_id's that are already in the database
-=======
-        # If the write_mode is `append`, the file should have no enumerator_id's that are already in the database
-        if write_mode == "append":
-            enumerator_id_query = (
-                Enumerator.query.filter(
-                    Enumerator.form_uid == self.form_uid,
-                )
-                .with_entities(Enumerator.enumerator_id)
-                .distinct()
-            )
-            invalid_enumerator_id_df = self.enumerators_df[
-                self.enumerators_df[column_mapping.enumerator_id].isin(
-                    [row[0] for row in enumerator_id_query.all()]
-                )
-            ]
-            if len(invalid_enumerator_id_df) > 0:
-                record_errors["summary_by_error_type"].append(
-                    {
-                        "error_type": "Enumerator_id's found in database",
-                        "error_message": f"The file contains {len(invalid_enumerator_id_df)} enumerator_id(s) that have already been uploaded. The following row numbers contain enumerator_id's that have already been uploaded: {', '.join(str(row_number) for row_number in invalid_enumerator_id_df.index.to_list())}",
-                        "error_count": len(invalid_enumerator_id_df),
-                        "row_numbers_with_errors": invalid_enumerator_id_df.index.to_list(),
-                    }
-                )
-
-                invalid_enumerator_id_df[
-                    "errors"
-                ] = "The same enumerator_id already exists for the form - enumerator_id's must be unique for each form"
-                invalid_records_df = invalid_records_df.merge(
-                    invalid_enumerator_id_df["errors"],
-                    how="left",
-                    left_index=True,
-                    right_index=True,
-                )
-                # Replace NaN with empty string
-                invalid_records_df["errors_y"] = invalid_records_df["errors_y"].fillna(
-                    ""
-                )
-                invalid_records_df["errors"] = invalid_records_df[
-                    ["errors_x", "errors_y"]
-                ].apply("; ".join, axis=1)
-                invalid_records_df = invalid_records_df.drop(
-                    columns=["errors_x", "errors_y"]
-                )
-                invalid_records_df["errors"] = invalid_records_df["errors"].str.strip(
-                    "; "
-                )
->>>>>>> cbc6210d
 
         # Validate the email ID's
         self.enumerators_df["errors"] = ""
@@ -643,15 +594,12 @@
         # Use the list of enumerator records to write to the database
         ####################################################################
 
-<<<<<<< HEAD
         records_to_write = [
             row for row in self.enumerators_df.drop_duplicates().itertuples()]
 
         records_to_insert = []
         records_to_update = []
 
-=======
->>>>>>> cbc6210d
         if write_mode == "overwrite":
             SurveyorForm.query.filter_by(form_uid=self.form_uid).delete()
             SurveyorLocation.query.filter_by(form_uid=self.form_uid).delete()
@@ -659,13 +607,13 @@
             MonitorLocation.query.filter_by(form_uid=self.form_uid).delete()
             Enumerator.query.filter_by(form_uid=self.form_uid).delete()
             db.session.commit()
-<<<<<<< HEAD
             records_to_insert = records_to_write
 
         if write_mode == "merge":
             enumerator_ids = [item['enumerator_id']
                               for item in records_to_write]
 
+            
             existing_enumerator = db.session.query(Enumerator.enumerator_id).filter_by(
                 form_uid == self.form_uid,
                 Enumerator.enumerator_id.in_(enumerator_ids)
@@ -832,96 +780,6 @@
                                 Enumerator.form_uid == record["form_uid"],
                             )
                         )
-=======
-
-        # Insert the enumerators into the database
-        for i, row in enumerate(self.enumerators_df.drop_duplicates().itertuples()):
-            enumerator = Enumerator(
-                form_uid=self.form_uid,
-                enumerator_id=row[1],
-                name=row[2],
-                email=row[3],
-                mobile_primary=row[4],
-            )
-
-            for optional_field in self.optional_hardcoded_fields:
-                # Add the optional fields
-                if hasattr(column_mapping, optional_field):
-                    col_index = (
-                        self.enumerators_df.columns.get_loc(
-                            getattr(column_mapping, optional_field)
-                        )
-                        + 1
-                    )  # Add 1 to the index to account for the df index
-                    setattr(enumerator, optional_field, row[col_index])
-
-            # Add the custom fields if they exist
-            if hasattr(column_mapping, "custom_fields"):
-                custom_fields = {}
-                for custom_field in column_mapping.custom_fields:
-                    col_index = (
-                        self.enumerators_df.columns.get_loc(custom_field["column_name"])
-                        + 1
-                    )  # Add 1 to the index to account for the df index
-                    custom_fields[custom_field["field_label"]] = row[col_index]
-                enumerator.custom_fields = custom_fields
-
-            db.session.add(enumerator)
-            db.session.flush()
-
-            enumerator_types = [item.lower().strip() for item in row[5].split(";")]
-
-            for enumerator_type in enumerator_types:
-                if enumerator_type == "surveyor":
-                    surveyor_form = SurveyorForm(
-                        enumerator_uid=enumerator.enumerator_uid,
-                        form_uid=self.form_uid,
-                        user_uid=current_user.user_uid,
-                    )
-
-                    db.session.add(surveyor_form)
-
-                    if hasattr(column_mapping, "location_id_column"):
-                        # Get the position of the location column in the dataframe
-                        col_index = (
-                            self.enumerators_df.columns.get_loc(
-                                getattr(column_mapping, "location_id_column")
-                            )
-                            + 1
-                        )  # Add 1 to the index to account for the df index
-                        surveyor_location = SurveyorLocation(
-                            enumerator_uid=enumerator.enumerator_uid,
-                            form_uid=self.form_uid,
-                            location_uid=location_uid_lookup[row[col_index]],
-                        )
-
-                        db.session.add(surveyor_location)
-
-                if enumerator_type == "monitor":
-                    monitor_form = MonitorForm(
-                        enumerator_uid=enumerator.enumerator_uid,
-                        form_uid=self.form_uid,
-                        user_uid=current_user.user_uid,
-                    )
-
-                    db.session.add(monitor_form)
-
-                    if hasattr(column_mapping, "location_id_column"):
-                        # Get the position of the location column in the dataframe
-                        col_index = (
-                            self.enumerators_df.columns.get_loc(
-                                getattr(column_mapping, "location_id_column")
-                            )
-                            + 1
-                        )
-                        monitor_location = MonitorLocation(
-                            enumerator_uid=enumerator.enumerator_uid,
-                            form_uid=self.form_uid,
-                            location_uid=location_uid_lookup[row[col_index]],
-                        )
-
-                        db.session.add(monitor_location)
->>>>>>> cbc6210d
 
         db.session.commit()
 
