import io
import json
import pandas as pd
import numpy as np
from app import db
from flask_login import current_user
from csv import DictReader
from app.blueprints.locations.models import Location
from .models import (
    Enumerator,
    SurveyorForm,
    MonitorForm,
    SurveyorLocation,
    MonitorLocation,
)
from .errors import (
    HeaderRowEmptyError,
    InvalidEnumeratorRecordsError,
    InvalidColumnMappingError,
    InvalidFileStructureError,
)
from email_validator import validate_email, EmailNotValidError



class EnumeratorColumnMapping:
    """
    Class to represent the enumerator column mapping and run validations on it
    """

    def __init__(
        self, column_mapping, prime_geo_level_uid=None, optional_hardcoded_fields=[]
    ):
        try:
            self.__validate_column_mapping(column_mapping, prime_geo_level_uid)
            self.enumerator_id = column_mapping["enumerator_id"]
            self.name = column_mapping["name"]
            self.email = column_mapping["email"]
            self.mobile_primary = column_mapping["mobile_primary"]
            self.enumerator_type = column_mapping["enumerator_type"]

            if column_mapping.get("location_id_column"):
                self.location_id_column = column_mapping["location_id_column"]

            if column_mapping.get("gender"):
                self.gender = column_mapping["gender"]

            if column_mapping.get("home_address"):
                self.home_address = column_mapping["home_address"]

            if column_mapping.get("language"):
                self.language = column_mapping["language"]

            if column_mapping.get("custom_fields"):
                self.custom_fields = column_mapping["custom_fields"]

            for field in optional_hardcoded_fields:
                if column_mapping.get(field):
                    setattr(self, field, column_mapping[field])

        except:
            raise

    def to_dict(self, optional_hardcoded_fields=[]):
        result = {}

        if hasattr(self, 'enumerator_id') and self.enumerator_id:
            result["enumerator_id"] = self.enumerator_id
        if hasattr(self, 'name') and self.name:
            result["name"] = self.name
        if hasattr(self, 'email') and self.email:
            result["email"] = self.email
        if hasattr(self, 'mobile_primary') and self.mobile_primary:
            result["mobile_primary"] = self.mobile_primary
        if hasattr(self, 'enumerator_type') and self.enumerator_type:
            result["enumerator_type"] = self.enumerator_type
        if hasattr(self, 'gender') and self.gender:
            result["gender"] = self.gender
        if hasattr(self, 'language') and self.language:
            result["language"] = self.language
        if hasattr(self, 'home_address') and self.home_address:
            result["home_address"] = self.home_address
        if hasattr(self, 'enumerator_type') and self.enumerator_type:
            result["enumerator_type"] = self.enumerator_type
        if hasattr(self, 'location_id_column') and self.location_id_column:
            result["location_id_column"] = self.location_id_column
        if hasattr(self, 'custom_fields') and self.custom_fields:
            result["custom_fields"] = self.custom_fields
        for field in optional_hardcoded_fields:
            if hasattr(self, field) and getattr(self, field):
                result[field] = getattr(self, field)
        return result

    def __validate_column_mapping(self, column_mapping, prime_geo_level_uid):
        """
        Method to run validations on the column mapping and raise an exception containing a list of errors

        :param geo_levels: List of geo levels for the survey from the database
        :param column_mapping: List of column mappings from the request payload
        """

        mapping_errors = []

        # Each mandatory column should appear in the mapping exactly once
        # The validator will catch the case where a mandatory column is missing
        # It's a dictionary so we cannot have duplicate keys

        # Field names should be unique
        field_names = []
        for field_name, mapped_column in column_mapping.items():
            if field_name == "custom_fields":
                for custom_field in column_mapping["custom_fields"]:
                    if custom_field["field_label"] in field_names:
                        mapping_errors.append(
                            f"Field name '{custom_field['field_label']}' appears multiple times in the column mapping. Field names should be unique."
                        )
                    field_names.append(custom_field["field_label"])
            else:
                if field_name in field_names:
                    mapping_errors.append(
                        f"Field name '{field_name}' appears multiple times in the column mapping. Field names should be unique."
                    )
                field_names.append(field_name)

        # If location_id_column is mapped, there should be a prime geo level defined for the survey
        if column_mapping.get("location_id_column") and not prime_geo_level_uid:
            mapping_errors.append(
                "A prime geo level must be defined for the survey if the location_id_column is mapped."
            )

        # Mapped column names should be unique
        rev_multidict = {}
        for field_name, mapped_column in column_mapping.items():
            if field_name == "custom_fields":
                for custom_field in column_mapping["custom_fields"]:
                    rev_multidict.setdefault(custom_field["column_name"], set()).add(
                        custom_field["field_label"]
                    )
            else:
                rev_multidict.setdefault(mapped_column, set()).add(field_name)
        duplicates = [
            key
            for key, values in rev_multidict.items()
            if len(values) > 1 and key not in ("", "None", None)
        ]
        for mapped_column in duplicates:
            mapping_errors.append(
                f"Column name '{mapped_column}' is mapped to multiple fields: ({', '.join(rev_multidict[mapped_column])}). Column names should only be mapped once."
            )

        if len(mapping_errors) > 0:
            raise InvalidColumnMappingError(mapping_errors)

        return


class EnumeratorsUpload:
    """
    Class to represent the enumerators data and run validations on it
    """

    def __init__(
        self,
        csv_string,
        column_mapping,
        survey_uid,
        form_uid,
        optional_hardcoded_fields=[],
    ):
        try:
            self.col_names = self.__get_col_names(csv_string)
        except:
            raise
        self.survey_uid = survey_uid
        self.form_uid = form_uid
        self.optional_hardcoded_fields = optional_hardcoded_fields
        self.expected_columns = self.__build_expected_columns(column_mapping)
        self.enumerators_df = self.__build_enumerators_df(csv_string)

    def __get_col_names(self, csv_string):
        col_names = DictReader(io.StringIO(csv_string)).fieldnames
        if len(col_names) == 0:
            raise HeaderRowEmptyError(
                "Column names were not found in the file. Make sure the first row of the file contains column names."
            )

        return col_names

    def __build_expected_columns(self, column_mapping):
        """
        Get the expected columns from the mapped column names
        These are the columns that should be in the csv file
        """

        # Get the expected columns from the mapped column names

        expected_columns = [
            column_mapping.enumerator_id,
            column_mapping.name,
            column_mapping.email,
            column_mapping.mobile_primary,
            column_mapping.enumerator_type,
        ]

        for optional_field in self.optional_hardcoded_fields:
            if hasattr(column_mapping, optional_field):
                expected_columns.append(getattr(column_mapping, optional_field))

        if hasattr(column_mapping, "location_id_column"):
            expected_columns.append(column_mapping.location_id_column)

        if hasattr(column_mapping, "custom_fields"):
            for custom_field in column_mapping.custom_fields:
                expected_columns.append(custom_field["column_name"])

        return expected_columns

    def __build_enumerators_df(self, csv_string):
        """
        Method to create and format the enumerators dataframe from the decoded csv file string
        """

        # Read the csv content into a dataframe
        enumerators_df = pd.read_csv(
            io.StringIO(csv_string),
            dtype=str,
            keep_default_na=False,
        )

        # Override the column names in case there are duplicate column names
        # This is needed because pandas will append a .1 to the duplicate column name
        # Get column names from csv file using DictReader

        enumerators_df.columns = self.col_names

        # Strip white space from all columns
        for index in range(enumerators_df.shape[1]):
            enumerators_df.iloc[:, index] = enumerators_df.iloc[:, index].str.strip()

        # Replace empty strings with NaN
        enumerators_df = enumerators_df.replace("", np.nan)

        # Shift the index by 2 so that the row numbers start at 2 (to match the row numbers in the csv file)
        enumerators_df.index += 2

        # Rename the index column to row_number
        enumerators_df.index.name = "row_number"

        return enumerators_df

    def validate_records(self, column_mapping, prime_geo_level_uid, write_mode):
        """
        Method to run validations on the enumerators data

        :param expected_columns: List of expected column names from the column mapping
        """

        file_structure_errors = []

        record_errors = {
            "summary": {
                "total_rows": len(self.enumerators_df),
                "total_correct_rows": None,
                "total_rows_with_errors": None,
            },
            "summary_by_error_type": [],
            "invalid_records": {
                "ordered_columns": ["row_number"] + self.expected_columns + ["errors"],
                "records": None,
            },
        }

        # Check for a valid file structure before running any other validations on the records

        # Each mapped column should appear in the csv file exactly once
        file_columns = self.enumerators_df.columns.to_list()
        for column_name in self.expected_columns:
            if file_columns.count(column_name) != 1:
                file_structure_errors.append(
                    f"Column name '{column_name}' from the column mapping appears {file_columns.count(column_name)} time(s) in the uploaded file. It should appear exactly once."
                )

        if len(file_structure_errors) > 0:
            raise InvalidFileStructureError(file_structure_errors)

        # Run validations on the records

        # Create an empty copy of the enumerators dataframe to store the error messages for the invalid records
        invalid_records_df = self.enumerators_df.copy()
        invalid_records_df["errors"] = ""

        # Mandatory columns should contain no blank fields
        non_null_columns = [
            column_mapping.enumerator_id,
            column_mapping.name,
            column_mapping.email,
            column_mapping.enumerator_type,
        ]

        non_null_columns_df = self.enumerators_df.copy()[
            self.enumerators_df[non_null_columns].isnull().any(axis=1)
        ]

        if len(non_null_columns_df) > 0:
            record_errors["summary_by_error_type"].append(
                {
                    "error_type": "Blank field",
                    "error_message": f"Blank values are not allowed in the following columns: {', '.join(non_null_columns)}. Blank values in these columns were found for the following row(s): {', '.join(str(row_number) for row_number in non_null_columns_df.index.to_list())}",
                    "error_count": 0,
                    "row_numbers_with_errors": non_null_columns_df.index.to_list(),
                }
            )

            # Add the error message to the non_null_columns_df dataframe
            # The error message should contain the column name(s) with the blank field(s)
            # Iterate over the dataframe
            for index, row in non_null_columns_df.iterrows():
                blank_columns = []
                for column_name in non_null_columns:
                    if pd.isnull(row[column_name]):
                        blank_columns.append(column_name)
                        record_errors["summary_by_error_type"][-1]["error_count"] += 1

                non_null_columns_df.at[
                    index, "errors"
                ] = f"Blank field(s) found in the following column(s): {', '.join(blank_columns)}. The column(s) cannot contain blank fields."

            invalid_records_df = invalid_records_df.merge(
                non_null_columns_df[["errors"]],
                how="left",
                left_index=True,
                right_index=True,
            )
            # Replace NaN with empty string
            invalid_records_df["errors_y"] = invalid_records_df["errors_y"].fillna("")

            invalid_records_df["errors"] = invalid_records_df[
                ["errors_x", "errors_y"]
            ].apply("; ".join, axis=1)
            invalid_records_df = invalid_records_df.drop(
                columns=["errors_x", "errors_y"]
            )
            invalid_records_df["errors"] = invalid_records_df["errors"].str.strip("; ")

        # The file should have no duplicate rows
        duplicates_df = self.enumerators_df.copy()[
            self.enumerators_df.duplicated(keep=False)
        ]
        if len(duplicates_df) > 0:
            record_errors["summary_by_error_type"].append(
                {
                    "error_type": "Duplicate rows",
                    "error_message": f"The file has {len(duplicates_df)} duplicate row(s). Duplicate rows are not allowed. The following row numbers are duplicates: {', '.join(str(row_number) for row_number in duplicates_df.index.to_list())}",
                    "error_count": len(duplicates_df),
                    "row_numbers_with_errors": duplicates_df.index.to_list(),
                }
            )

            duplicates_df["errors"] = "Duplicate row"

            invalid_records_df = invalid_records_df.merge(
                duplicates_df[["errors"]], how="left", left_index=True, right_index=True
            )
            # Replace NaN with empty string
            invalid_records_df["errors_y"] = invalid_records_df["errors_y"].fillna("")

            invalid_records_df["errors"] = invalid_records_df[
                ["errors_x", "errors_y"]
            ].apply("; ".join, axis=1)
            invalid_records_df = invalid_records_df.drop(
                columns=["errors_x", "errors_y"]
            )
            invalid_records_df["errors"] = invalid_records_df["errors"].str.strip("; ")

        # The file should have no duplicate enumerator IDs
        duplicates_df = self.enumerators_df[
            self.enumerators_df.duplicated(
                subset=column_mapping.enumerator_id, keep=False
            )
        ]
        if len(duplicates_df) > 0:
            record_errors["summary_by_error_type"].append(
                {
                    "error_type": "Duplicate enumerator_id's in file",
                    "error_message": f"The file has {len(duplicates_df)} duplicate enumerator_id(s). The following row numbers contain enumerator_id duplicates: {', '.join(str(row_number) for row_number in duplicates_df.index.to_list())}",
                    "error_count": len(duplicates_df),
                    "row_numbers_with_errors": duplicates_df.index.to_list(),
                }
            )

            duplicates_df["errors"] = "Duplicate enumerator_id"
            invalid_records_df = invalid_records_df.merge(
                duplicates_df["errors"], how="left", left_index=True, right_index=True
            )
            # Replace NaN with empty string
            invalid_records_df["errors_y"] = invalid_records_df["errors_y"].fillna("")
            invalid_records_df["errors"] = invalid_records_df[
                ["errors_x", "errors_y"]
            ].apply("; ".join, axis=1)
            invalid_records_df = invalid_records_df.drop(
                columns=["errors_x", "errors_y"]
            )
            invalid_records_df["errors"] = invalid_records_df["errors"].str.strip("; ")

        # If the write_mode is `merge`, the file can have enumerator_id's that are already in the database

        # Validate the email ID's
        self.enumerators_df["errors"] = ""
        for index, row in self.enumerators_df.iterrows():
            try:
                validate_email(row[column_mapping.email])
            except Exception as e:
                self.enumerators_df.loc[index, "errors"] = str(e)

        invalid_email_id_df = self.enumerators_df[self.enumerators_df["errors"] != ""]
        if len(invalid_email_id_df) > 0:
            record_errors["summary_by_error_type"].append(
                {
                    "error_type": "Invalid email ID",
                    "error_message": f"The file contains {len(invalid_email_id_df)} invalid email ID(s). The following row numbers have invalid email ID's: {', '.join(str(row_number) for row_number in invalid_email_id_df.index.to_list())}",
                    "error_count": len(invalid_email_id_df),
                    "row_numbers_with_errors": invalid_email_id_df.index.to_list(),
                }
            )

            invalid_records_df = invalid_records_df.merge(
                invalid_email_id_df["errors"],
                how="left",
                left_index=True,
                right_index=True,
            )
            # Replace NaN with empty string
            invalid_records_df["errors_y"] = invalid_records_df["errors_y"].fillna("")
            invalid_records_df["errors"] = invalid_records_df[
                ["errors_x", "errors_y"]
            ].apply("; ".join, axis=1)
            invalid_records_df = invalid_records_df.drop(
                columns=["errors_x", "errors_y"]
            )
            invalid_records_df["errors"] = invalid_records_df["errors"].str.strip("; ")

        self.enumerators_df.drop(columns=["errors"], inplace=True)

        # Validate the phone numbers
        invalid_mobile_primary_df = self.enumerators_df[
            ~self.enumerators_df[column_mapping.mobile_primary].str.contains(
                r"^[0-9\.\s\-\(\)\+]{10,20}$"
            )
        ]
        if len(invalid_mobile_primary_df) > 0:
            record_errors["summary_by_error_type"].append(
                {
                    "error_type": "Invalid mobile number",
                    "error_message": f"The file contains {len(invalid_mobile_primary_df)} invalid mobile number(s) in the mobile_primary field. Mobile numbers must be between 10 and 20 characters in length and can only contain digits or the special characters '-', '.', '+', '(', or ')'. The following row numbers have invalid mobile numbers: {', '.join(str(row_number) for row_number in invalid_mobile_primary_df.index.to_list())}",
                    "error_count": len(invalid_mobile_primary_df),
                    "row_numbers_with_errors": invalid_mobile_primary_df.index.to_list(),
                }
            )

            invalid_mobile_primary_df[
                "errors"
            ] = "Invalid mobile number - numbers must be between 10 and 20 characters in length and can only contain digits or the special characters '-', '.', '+', '(', or ')'"

            invalid_records_df = invalid_records_df.merge(
                invalid_mobile_primary_df["errors"],
                how="left",
                left_index=True,
                right_index=True,
            )
            # Replace NaN with empty string
            invalid_records_df["errors_y"] = invalid_records_df["errors_y"].fillna("")
            invalid_records_df["errors"] = invalid_records_df[
                ["errors_x", "errors_y"]
            ].apply("; ".join, axis=1)
            invalid_records_df = invalid_records_df.drop(
                columns=["errors_x", "errors_y"]
            )
            invalid_records_df["errors"] = invalid_records_df["errors"].str.strip("; ")

        def validate_enumerator_type(enumerator_type):
            is_valid = True
            type_list = enumerator_type.strip().lower().split(";")
            for type in type_list:
                if type.strip() not in ["surveyor", "monitor"]:
                    is_valid = False

            return is_valid

        # Validate the enumerator types
        invalid_enumerator_type_df = self.enumerators_df[
            ~self.enumerators_df[column_mapping.enumerator_type].apply(
                validate_enumerator_type
            )
        ]
        if len(invalid_enumerator_type_df) > 0:
            record_errors["summary_by_error_type"].append(
                {
                    "error_type": "Invalid enumerator type",
                    "error_message": f"The file contains {len(invalid_enumerator_type_df)} invalid enumerator type(s) in the enumerator_type field. Valid enumerator types are 'surveyor' and 'monitor' and can be separated by a semicolon if the enumerator has multiple types. The following row numbers have invalid enumerator types: {', '.join(str(row_number) for row_number in invalid_enumerator_type_df.index.to_list())}",
                    "error_count": len(invalid_enumerator_type_df),
                    "row_numbers_with_errors": invalid_enumerator_type_df.index.to_list(),
                }
            )

            invalid_enumerator_type_df[
                "errors"
            ] = "Invalid enumerator type - valid enumerator types are 'surveyor' and 'monitor' and can be separated by a semicolon if the enumerator has multiple types"

            invalid_records_df = invalid_records_df.merge(
                invalid_enumerator_type_df["errors"],
                how="left",
                left_index=True,
                right_index=True,
            )
            # Replace NaN with empty string
            invalid_records_df["errors_y"] = invalid_records_df["errors_y"].fillna("")
            invalid_records_df["errors"] = invalid_records_df[
                ["errors_x", "errors_y"]
            ].apply("; ".join, axis=1)
            invalid_records_df = invalid_records_df.drop(
                columns=["errors_x", "errors_y"]
            )
            invalid_records_df["errors"] = invalid_records_df["errors"].str.strip("; ")

        # If the location_id_column is mapped, the file should contain no location_id's that are not in the database
        if hasattr(column_mapping, "location_id_column"):
            location_id_query = (
                Location.query.filter(
                    Location.survey_uid == self.survey_uid,
                    Location.geo_level_uid == prime_geo_level_uid,
                )
                .with_entities(Location.location_id)
                .distinct()
            )
            invalid_location_id_df = self.enumerators_df[
                ~self.enumerators_df[column_mapping.location_id_column].isin(
                    [row[0] for row in location_id_query.all()]
                )
            ]
            if len(invalid_location_id_df) > 0:
                record_errors["summary_by_error_type"].append(
                    {
                        "error_type": "Invalid location_id's",
                        "error_message": f"The file contains {len(invalid_location_id_df)} location_id(s) that were not found in the uploaded locations data. The following row numbers contain invalid location_id's: {', '.join(str(row_number) for row_number in invalid_location_id_df.index.to_list())}",
                        "error_count": len(invalid_location_id_df),
                        "row_numbers_with_errors": invalid_location_id_df.index.to_list(),
                    }
                )

                invalid_location_id_df[
                    "errors"
                ] = "Location id not found in uploaded locations data for the survey's prime geo level"
                invalid_records_df = invalid_records_df.merge(
                    invalid_location_id_df["errors"],
                    how="left",
                    left_index=True,
                    right_index=True,
                )
                # Replace NaN with empty string
                invalid_records_df["errors_y"] = invalid_records_df["errors_y"].fillna(
                    ""
                )
                invalid_records_df["errors"] = invalid_records_df[
                    ["errors_x", "errors_y"]
                ].apply("; ".join, axis=1)
                invalid_records_df = invalid_records_df.drop(
                    columns=["errors_x", "errors_y"]
                )
                invalid_records_df["errors"] = invalid_records_df["errors"].str.strip(
                    "; "
                )

        if len(record_errors["summary_by_error_type"]) > 0:
            record_errors["summary"]["total_correct_rows"] = len(
                invalid_records_df[invalid_records_df["errors"] == ""]
            )
            record_errors["summary"]["total_rows_with_errors"] = len(
                invalid_records_df[invalid_records_df["errors"] != ""]
            )
            record_errors["summary"]["error_count"] = sum(
                [
                    error["error_count"]
                    for error in record_errors["summary_by_error_type"]
                ]
            )

            invalid_records_df["row_number"] = invalid_records_df.index

            record_errors["invalid_records"]["records"] = (
                invalid_records_df[invalid_records_df["errors"] != ""]
                .fillna("")
                .to_dict(orient="records")
            )
            raise InvalidEnumeratorRecordsError(record_errors)

        return

    def save_records(self, column_mapping, write_mode):
        """
        Method to save the enumerators data to the database
        """

        ####################################################################
        # Prepare a list of the enumerator records to insert into the database
        ####################################################################

        location_uid_lookup = self.__build_location_uid_lookup(column_mapping)

        # Order the columns in the dataframe so we can easily access them by index
        self.enumerators_df = self.enumerators_df[self.expected_columns]

        ####################################################################
        # Use the list of enumerator records to write to the database
        ####################################################################

        records_to_write = [
            row for row in self.enumerators_df.drop_duplicates().itertuples()]

        records_to_insert = []
        records_to_update = []

        if write_mode == "overwrite":
            SurveyorForm.query.filter_by(form_uid=self.form_uid).delete()
            SurveyorLocation.query.filter_by(form_uid=self.form_uid).delete()
            MonitorForm.query.filter_by(form_uid=self.form_uid).delete()
            MonitorLocation.query.filter_by(form_uid=self.form_uid).delete()
            Enumerator.query.filter_by(form_uid=self.form_uid).delete()
            db.session.commit()
            records_to_insert = records_to_write

        if write_mode == "merge":
            enumerator_ids = [item[1]
                              for item in records_to_write]

            
            existing_enumerator = db.session.query(Enumerator.enumerator_id).filter_by(
                form_uid == self.form_uid,
                Enumerator.enumerator_id.in_(enumerator_ids)
            ).all()

            existing_enumerator_ids = [result[0]
                                       for result in existing_enumerator]

            for row in records_to_write:
                enumerator_dict = row
                if enumerator_dict["enumerator_id"] in existing_enumerator_ids:
                    records_to_update.append(enumerator_dict)
                else:
                    records_to_insert.append(enumerator_dict)

        if records_to_insert:
            # Insert the enumerators into the database
            for i, row in enumerate(records_to_insert):
                enumerator = Enumerator(
                    form_uid=self.form_uid,
                    enumerator_id=row[1],
                    name=row[2],
                    email=row[3],
                    mobile_primary=row[4],
                )

                for optional_field in self.optional_hardcoded_fields:
                    # Add the optional fields
                    if hasattr(column_mapping, optional_field):
                        col_index = (
                            self.enumerators_df.columns.get_loc(
                                getattr(column_mapping, optional_field)
                            )
                            + 1
                        )  # Add 1 to the index to account for the df index
                        setattr(enumerator, optional_field, row[col_index])

                # Add the custom fields with column_mapping if they don't exist
                custom_fields = {}

                if hasattr(column_mapping, "custom_fields"):
                    for custom_field in column_mapping.custom_fields:
                        col_index = (
                            self.enumerators_df.columns.get_loc(
                                custom_field["column_name"])
                            + 1
                        )  # Add 1 to the index to account for the df index
                        custom_fields[custom_field["field_label"]
                                      ] = row[col_index]

                # Add column_mapping to custom fields
                custom_fields['column_mapping'] = column_mapping.to_dict()
                enumerator.custom_fields = custom_fields

                db.session.add(enumerator)
                db.session.flush()

                enumerator_types = [item.lower().strip() for item in row[5].split(";")]

                for enumerator_type in enumerator_types:
                    if enumerator_type == "surveyor":
                        surveyor_form = SurveyorForm(
                            enumerator_uid=enumerator.enumerator_uid,
                            form_uid=self.form_uid,
                            user_uid=current_user.user_uid,
                        )

                        db.session.add(surveyor_form)

                        if hasattr(column_mapping, "location_id_column"):
                            # Get the position of the location column in the dataframe
                            col_index = (
                                self.enumerators_df.columns.get_loc(
                                    getattr(column_mapping, "location_id_column")
                                )
                                + 1
                            )  # Add 1 to the index to account for the df index
                            surveyor_location = SurveyorLocation(
                                enumerator_uid=enumerator.enumerator_uid,
                                form_uid=self.form_uid,
                                location_uid=location_uid_lookup[row[col_index]],
                            )

                            db.session.add(surveyor_location)

                    if enumerator_type == "monitor":
                        monitor_form = MonitorForm(
                            enumerator_uid=enumerator.enumerator_uid,
                            form_uid=self.form_uid,
                            user_uid=current_user.user_uid,
                        )

                        db.session.add(monitor_form)

                        if hasattr(column_mapping, "location_id_column"):
                            # Get the position of the location column in the dataframe
                            col_index = (
                                self.enumerators_df.columns.get_loc(
                                    getattr(column_mapping, "location_id_column")
                                )
                                + 1
                            )
                            monitor_location = MonitorLocation(
                                enumerator_uid=enumerator.enumerator_uid,
                                form_uid=self.form_uid,
                                location_uid=location_uid_lookup[row[col_index]],
                            )

                            db.session.add(monitor_location)

        if records_to_update:
            for record in records_to_update:
<<<<<<< HEAD

                for optional_field in self.optional_hardcoded_fields:
                    # Add the optional fields
                    if hasattr(column_mapping, optional_field):
                        col_index = (
                            self.enumerators_df.columns.get_loc(
                                getattr(column_mapping, optional_field)
                            )
                            + 1
                        )  # Add 1 to the index to account for the df index
                        setattr(record, optional_field, row[col_index])

                if any(key for key in record if key not in ["enumerator_id", "form_uid", "location_id_column", "custom_fields"]):
                    Enumerator.query.filter(
                        Enumerator.enumerator_id == record["enumerator_id"],
                        Enumerator.form_uid == self.form_uid,
                    ).update(
                        {
                            key: record[key]
                            for key in record
                            if key not in ["enumerator_id", "form_uid", "location_id_column", "custom_fields"]
                        },
                        synchronize_session=False,
                    )
=======
                excluded_columns = ["enumerator_id", "form_uid", "custom_fields", "enumerator_type", "location_id_column"]

                column_to_key_mapping = {}

                for key, value in column_mapping.to_dict().items():
                    if key != "custom_fields" and key != 'location_id_column' and key != 'enumerator_type':
                        column_to_key_mapping[value] = key


                enumerator_id = record[1]

                update_data = {
                    column_to_key_mapping[col]: getattr(record, col)
                    for col in record._fields
                    if col not in excluded_columns
                       and col in column_to_key_mapping
                }

                # Update the records in the database
                Enumerator.query.filter(
                    Enumerator.enumerator_id == enumerator_id,
                    Enumerator.form_uid == self.form_uid,
                ).update(update_data, synchronize_session=False)

                # Add column_mapping to custom fields
                # Add the custom fields with column_mapping if they don't exist
                custom_fields = {}
>>>>>>> 28d4ee61

                if hasattr(column_mapping, "custom_fields"):
                    for custom_field in column_mapping.custom_fields:
                        col_index = (
                                self.enumerators_df.columns.get_loc(
                                    custom_field["column_name"])
                                + 1
                        )  # Add 1 to the index to account for the df index
                        custom_fields[custom_field["field_label"]
                        ] = record[col_index]
                # Add column_mapping to custom fields
<<<<<<< HEAD
                try:
                    custom_fields = record['custom_fields']
                except KeyError:
                    custom_fields = {}
                custom_fields['column_mapping'] = column_mapping.to_dict()

                record.custom_fields = custom_fields

                if "custom_fields" in record:
                    for field_name, field_value in record["custom_fields"].items():
                        db.session.execute(
                            update(Enumerator)
                            .values(
                                custom_fields=func.jsonb_set(
                                    Enumerator.custom_fields,
                                    "{%s}" % field_name,
                                    cast(
                                        field_value,
                                        JSONB,
                                    ),
                                    True  # add true to overwrite existing keys
                                )
                            )
                            .where(
                                Enumerator.target_id == record["enumerator_id"],
                                Enumerator.form_uid == record["form_uid"],
                            )
                        )

=======
                custom_fields['column_mapping'] = column_mapping.to_dict()

                if custom_fields:
                    for field_name, field_value in custom_fields.items():
                        jsonb_set_expression = func.jsonb_set(
                            Enumerator.custom_fields,
                            '{%s}' % field_name,
                            json.dumps(field_value),
                            True  # add true to overwrite existing keys
                        )

                        db.session.execute(
                            update(Enumerator)
                            .values(custom_fields=cast(jsonb_set_expression, JSONB))
                            .where(
                                (Enumerator.enumerator_id == record[1]) &
                                (Enumerator.form_uid == self.form_uid)
                            )
                        )            
>>>>>>> 28d4ee61
        db.session.commit()

        return

    def __build_location_uid_lookup(self, column_mapping):
        """
        Create a location UID lookup if the location ID column is present
        """

        if hasattr(column_mapping, "location_id_column"):
            # Get the location UID from the location ID
            locations = Location.query.filter(
                Location.location_id.in_(
                    self.enumerators_df[column_mapping.location_id_column]
                    .drop_duplicates()
                    .tolist()
                ),
                Location.survey_uid == self.survey_uid,
            ).with_entities(Location.location_uid, Location.location_id)

            # Create a dictionary of location ID to location UID
            location_uid_lookup = {
                location.location_id: location.location_uid
                for location in locations.all()
            }

            return location_uid_lookup

        else:
            return None<|MERGE_RESOLUTION|>--- conflicted
+++ resolved
@@ -745,32 +745,6 @@
 
         if records_to_update:
             for record in records_to_update:
-<<<<<<< HEAD
-
-                for optional_field in self.optional_hardcoded_fields:
-                    # Add the optional fields
-                    if hasattr(column_mapping, optional_field):
-                        col_index = (
-                            self.enumerators_df.columns.get_loc(
-                                getattr(column_mapping, optional_field)
-                            )
-                            + 1
-                        )  # Add 1 to the index to account for the df index
-                        setattr(record, optional_field, row[col_index])
-
-                if any(key for key in record if key not in ["enumerator_id", "form_uid", "location_id_column", "custom_fields"]):
-                    Enumerator.query.filter(
-                        Enumerator.enumerator_id == record["enumerator_id"],
-                        Enumerator.form_uid == self.form_uid,
-                    ).update(
-                        {
-                            key: record[key]
-                            for key in record
-                            if key not in ["enumerator_id", "form_uid", "location_id_column", "custom_fields"]
-                        },
-                        synchronize_session=False,
-                    )
-=======
                 excluded_columns = ["enumerator_id", "form_uid", "custom_fields", "enumerator_type", "location_id_column"]
 
                 column_to_key_mapping = {}
@@ -798,7 +772,6 @@
                 # Add column_mapping to custom fields
                 # Add the custom fields with column_mapping if they don't exist
                 custom_fields = {}
->>>>>>> 28d4ee61
 
                 if hasattr(column_mapping, "custom_fields"):
                     for custom_field in column_mapping.custom_fields:
@@ -810,37 +783,6 @@
                         custom_fields[custom_field["field_label"]
                         ] = record[col_index]
                 # Add column_mapping to custom fields
-<<<<<<< HEAD
-                try:
-                    custom_fields = record['custom_fields']
-                except KeyError:
-                    custom_fields = {}
-                custom_fields['column_mapping'] = column_mapping.to_dict()
-
-                record.custom_fields = custom_fields
-
-                if "custom_fields" in record:
-                    for field_name, field_value in record["custom_fields"].items():
-                        db.session.execute(
-                            update(Enumerator)
-                            .values(
-                                custom_fields=func.jsonb_set(
-                                    Enumerator.custom_fields,
-                                    "{%s}" % field_name,
-                                    cast(
-                                        field_value,
-                                        JSONB,
-                                    ),
-                                    True  # add true to overwrite existing keys
-                                )
-                            )
-                            .where(
-                                Enumerator.target_id == record["enumerator_id"],
-                                Enumerator.form_uid == record["form_uid"],
-                            )
-                        )
-
-=======
                 custom_fields['column_mapping'] = column_mapping.to_dict()
 
                 if custom_fields:
@@ -860,7 +802,6 @@
                                 (Enumerator.form_uid == self.form_uid)
                             )
                         )            
->>>>>>> 28d4ee61
         db.session.commit()
 
         return
