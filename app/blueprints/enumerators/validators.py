from flask_wtf import FlaskForm
from wtforms import FieldList, FormField, IntegerField, StringField, BooleanField
from wtforms.validators import DataRequired, AnyOf


class SurveyGeoLevelsQueryParamValidator(FlaskForm):
    class Meta:
        csrf = False

    survey_uid = IntegerField(validators=[DataRequired()])


class SurveyGeoLevelValidator(FlaskForm):
    class Meta:
        csrf = False

    geo_level_uid = IntegerField()
    geo_level_name = StringField(validators=[DataRequired()])
    parent_geo_level_uid = IntegerField()


class SurveyGeoLevelsPayloadValidator(FlaskForm):
    geo_levels = FieldList(FormField(SurveyGeoLevelValidator))


class CustomColumnsValidator(FlaskForm):
    class Meta:
        csrf = False

    field_label = StringField(validators=[DataRequired()])
    column_name = StringField(validators=[DataRequired()])


class CustomColumnBulkUpdateValidator(FlaskForm):
    class Meta:
        csrf = False

    field_label = StringField(validators=[DataRequired()])
    value = StringField()


class ColumnMappingValidator(FlaskForm):
    class Meta:
        csrf = False

    enumerator_id = StringField(validators=[DataRequired()])
    name = StringField(validators=[DataRequired()])
    email = StringField(validators=[DataRequired()])
    mobile_primary = StringField(validators=[DataRequired()])
    language = StringField()
    home_address = StringField()
    gender = StringField(validators=[DataRequired()])
    enumerator_type = StringField(validators=[DataRequired()])
    location_id_column = StringField()
    custom_fields = FieldList(FormField(CustomColumnsValidator))


class EnumeratorsFileUploadValidator(FlaskForm):
    column_mapping = FormField(ColumnMappingValidator)
    file = StringField(validators=[DataRequired()])
    mode = StringField(
        validators=[
            AnyOf(["append", "overwrite"], message="Value must be one of %(values)s"),
            DataRequired(),
        ]
    )


class EnumeratorsQueryParamValidator(FlaskForm):
    class Meta:
        csrf = False

    form_uid = IntegerField(validators=[DataRequired()])


class GetEnumeratorsQueryParamValidator(FlaskForm):
    class Meta:
        csrf = False

    form_uid = IntegerField(validators=[DataRequired()])
    enumerator_type = StringField(
        validators=[
            AnyOf(
                ["surveyor", "monitor", None], message="Value must be one of %(values)s"
            ),
        ]
    )


class GetEnumeratorRolesQueryParamValidator(FlaskForm):
    class Meta:
        csrf = False

    form_uid = IntegerField(validators=[DataRequired()])
    enumerator_type = StringField(
        validators=[
            AnyOf(
                ["surveyor", "monitor", None], message="Value must be one of %(values)s"
            ),
        ]
    )


class BulkUpdateEnumeratorsValidator(FlaskForm):
    enumerator_uids = FieldList(IntegerField(), validators=[DataRequired()])
    form_uid = IntegerField(validators=[DataRequired()])


class UpdateEnumerator(FlaskForm):
    enumerator_id = StringField(validators=[DataRequired()])
    name = StringField(validators=[DataRequired()])
    email = StringField(validators=[DataRequired()])
    mobile_primary = StringField(validators=[DataRequired()])
    language = StringField()
    home_address = StringField()
    gender = StringField(validators=[DataRequired()])


class UpdateSurveyorForm(FlaskForm):
    enumerator_uid = IntegerField(validators=[DataRequired()])
    form_uid = IntegerField(validators=[DataRequired()])
    surveyor_status = StringField(validators=[DataRequired()])


class UpdateSurveyorLocation(FlaskForm):
    enumerator_uid = IntegerField(validators=[DataRequired()])
    form_uid = IntegerField(validators=[DataRequired()])
    location_uid = StringField(validators=[DataRequired()])


class UpdateMonitorForm(FlaskForm):
    enumerator_uid = IntegerField(validators=[DataRequired()])
    form_uid = IntegerField(validators=[DataRequired()])
    surveyor_status = StringField(validators=[DataRequired()])


class UpdateMonitorLocation(FlaskForm):
    enumerator_uid = IntegerField(validators=[DataRequired()])
    form_uid = IntegerField(validators=[DataRequired()])
    location_uid = StringField(validators=[DataRequired()])


class CreateEnumeratorRole(FlaskForm):
    enumerator_type = StringField(
        validators=[
            AnyOf(["surveyor", "monitor"], message="Value must be one of %(values)s"),
            DataRequired(),
        ]
    )
    form_uid = IntegerField(validators=[DataRequired()])
    location_uid = StringField()


class UpdateEnumeratorRole(FlaskForm):
    enumerator_type = StringField(
        validators=[
            AnyOf(["surveyor", "monitor"], message="Value must be one of %(values)s"),
            DataRequired(),
        ]
    )
    form_uid = IntegerField(validators=[DataRequired()])
    location_uid = StringField()


class BulkUpdateEnumeratorsRoleLocationValidator(FlaskForm):
    enumerator_uids = FieldList(IntegerField(), validators=[DataRequired()])
    form_uid = IntegerField(validators=[DataRequired()])
    enumerator_type = StringField(
        validators=[
            AnyOf(
                ["surveyor", "monitor", None], message="Value must be one of %(values)s"
            ),
            DataRequired(),
        ]
    )
    location_uids = FieldList(IntegerField())


class DeleteEnumeratorRole(FlaskForm):
    enumerator_type = StringField(
        validators=[
            AnyOf(["surveyor", "monitor"], message="Value must be one of %(values)s"),
            DataRequired(),
        ]
    )
    form_uid = IntegerField(validators=[DataRequired()])


class UpdateEnumeratorRoleStatus(FlaskForm):
    enumerator_type = StringField(
        validators=[
            AnyOf(["surveyor", "monitor"], message="Value must be one of %(values)s"),
            DataRequired(),
        ]
    )
    form_uid = IntegerField(validators=[DataRequired()])
    status = StringField(
        validators=[
            AnyOf(
                ["Active", "Dropout", "Temp. Inactive"],
                message="Value must be one of %(values)s",
            ),
            DataRequired(),
        ]
    )


class ColumnConfigValidator(FlaskForm):
    class Meta:
        csrf = False

    column_name = StringField(validators=[DataRequired()])
    column_type = StringField(
        AnyOf(
            ["personal_details", "location", "custom_fields"],
            message="Value must be one of %(values)s",
        ),
        validators=[DataRequired()],
    )
<<<<<<< HEAD
    # bulk_editable = BooleanField(validators=[DataRequired()])
=======
>>>>>>> fce78580


class UpdateEnumeratorsColumnConfig(FlaskForm):
    form_uid = IntegerField(validators=[DataRequired()])
    column_config = FieldList(FormField(ColumnConfigValidator))


class EnumeratorColumnConfigQueryParamValidator(FlaskForm):
    class Meta:
        csrf = False

    form_uid = IntegerField(validators=[DataRequired()])<|MERGE_RESOLUTION|>--- conflicted
+++ resolved
@@ -217,10 +217,6 @@
         ),
         validators=[DataRequired()],
     )
-<<<<<<< HEAD
-    # bulk_editable = BooleanField(validators=[DataRequired()])
-=======
->>>>>>> fce78580
 
 
 class UpdateEnumeratorsColumnConfig(FlaskForm):
