--- conflicted
+++ resolved
@@ -17,13 +17,10 @@
 from sqlalchemy.orm import aliased
 from app import db
 from app.blueprints.surveys.models import Survey
-<<<<<<< HEAD
 from app.blueprints.forms.models import ParentForm
 from app.blueprints.locations.models import GeoLevel, Location
-=======
 from app.blueprints.forms.models import Form
 from app.blueprints.locations.models import Location
->>>>>>> 06b7f188
 from .models import (
     Enumerator,
     SurveyorForm,
