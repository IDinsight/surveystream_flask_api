from app.blueprints.auth.models import User
from flask import jsonify, request
from app.utils.utils import logged_in_active_user_required
from flask_login import current_user
<<<<<<< HEAD
from sqlalchemy import insert, cast, Integer, ARRAY, func, and_, distinct, or_
=======
from sqlalchemy import insert, cast, Integer, ARRAY, func, distinct
>>>>>>> 96ebae26
from sqlalchemy.sql import case
from sqlalchemy.exc import IntegrityError
from app import db
from .models import Role, Permission, RolePermissions, UserHierarchy
from .routes import roles_bp
from .validators import SurveyRolesQueryParamValidator, SurveyRolesPayloadValidator, UserHierarchyPayloadValidator, \
    UserHierarchyParamValidator
from .utils import run_role_hierarchy_validations
from ..auth.models import User


@roles_bp.route("/roles", methods=["GET"])
@logged_in_active_user_required
def get_survey_roles():
<<<<<<< HEAD
=======
    """Function to get roles per survey"""
>>>>>>> 96ebae26
    query_param_validator = SurveyRolesQueryParamValidator.from_json(request.args)
    if not query_param_validator.validate():
        return (
            jsonify(
                {
                    "success": False,
                    "data": None,
                    "message": query_param_validator.errors,
                }
            ),
            400,
        )

    survey_uid = request.args.get("survey_uid")

    user_subquery = (
        db.session.query(
            func.unnest(User.roles).label('role_uid'),
            User.user_uid.label('user_uid'),
        )
<<<<<<< HEAD
        .filter(or_(User.to_delete == False, User.to_delete.is_(None)))
=======
        .filter(User.to_delete.isnot(True))
>>>>>>> 96ebae26
        .subquery()
    )

    query = (
        db.session.query(
            Role,
            func.coalesce(func.count(distinct(user_subquery.c.user_uid)), 0).label('user_count')
        ).outerjoin(user_subquery, user_subquery.c.role_uid == Role.role_uid)
        .filter(Role.survey_uid == survey_uid)
        .group_by(Role.role_uid)
        .order_by(Role.role_uid)
    )

    # Execute the query and fetch the results
    roles_with_count = query.all()
    response = jsonify(
        {
            "success": True,
            "data": [
                {
                    **role.to_dict(),
                    "user_count": user_count if user_count is not None else 0
                }
                for role, user_count in roles_with_count
            ],
        }
    )
    response.add_etag()
    return response, 200

@roles_bp.route("/roles", methods=["PUT"])
@logged_in_active_user_required
def update_survey_roles():
<<<<<<< HEAD
=======
    """Function to update roles per survey"""
>>>>>>> 96ebae26
    query_param_validator = SurveyRolesQueryParamValidator.from_json(request.args)
    if not query_param_validator.validate():
        return (
            jsonify(
                {
                    "success": False,
                    "data": None,
                    "message": query_param_validator.errors,
                }
            ),
            400,
        )

    survey_uid = request.args.get("survey_uid")
    user_uid = current_user.user_uid

    payload = request.get_json()
    payload_validator = SurveyRolesPayloadValidator.from_json(payload)

    if "X-CSRF-Token" in request.headers:
        payload_validator.csrf_token.data = request.headers.get("X-CSRF-Token")
    else:
        return jsonify(message="X-CSRF-Token required in header"), 403

    if payload_validator.validate():
        if payload.get("validate_hierarchy"):
            roles = payload_validator.roles.data

            if len(roles) > 0:
                role_hierarchy_errors = run_role_hierarchy_validations(roles)

                if len(role_hierarchy_errors) > 0:
                    return (
                        jsonify({"success": False, "errors": role_hierarchy_errors}),
                        422,
                    )

        existing_roles = Role.query.filter_by(survey_uid=survey_uid).all()

        for existing_role in existing_roles:
            if existing_role.role_uid not in [
                role.get("role_uid") for role in payload_validator.roles.data
            ]:
                try:
                    Role.query.filter(Role.role_uid == existing_role.role_uid).update(
                        {
                            Role.user_uid: user_uid,
                            Role.to_delete: 1,
                        },
                        synchronize_session=False,
                    )

                    Role.query.filter(Role.role_uid == existing_role.role_uid).delete()

                    db.session.commit()
                except IntegrityError as e:
                    db.session.rollback()
                    return jsonify(message=str(e)), 500

        roles_to_update = [
            role
            for role in payload_validator.roles.data
            if role["role_uid"] is not None
        ]
        if len(roles_to_update) > 0:
            try:
                Role.query.filter(
                    Role.role_uid.in_([role["role_uid"] for role in roles_to_update])
                ).update(
                    {
                        Role.role_name: case(
                            {
                                role["role_uid"]: role["role_name"]
                                for role in roles_to_update
                            },
                            value=Role.role_uid,
                        ),
                        Role.reporting_role_uid: case(
                            {
                                role["role_uid"]: cast(
                                    role["reporting_role_uid"], Integer
                                )
                                for role in roles_to_update
                            },
                            value=Role.role_uid,
                        ),
                        Role.user_uid: user_uid,
                        Role.permissions: case(
                            {role["role_uid"]: cast(role["permissions"], ARRAY(Integer)) for role in roles_to_update},
                            value=Role.role_uid,
                        ),
                },
                    synchronize_session=False,
                )
                db.session.commit()

                for role in roles_to_update:
                    RolePermissions.query.filter_by(role_uid=role["role_uid"]).delete()

                    for permission_uid in role["permissions"]:
                        permissions_statement = insert(RolePermissions).values(
                            role_uid=role["role_uid"],
                            permission_uid=permission_uid,
                        )
                        db.session.execute(permissions_statement)
                db.session.commit()

            except IntegrityError as e:
                db.session.rollback()
                return jsonify(message=str(e)), 500

        roles_to_insert = [
            role for role in payload_validator.roles.data if role["role_uid"] is None
        ]
        if len(roles_to_insert) > 0:
            for role in roles_to_insert:
                statement = insert(Role).values(
                    role_name=role["role_name"],
                    survey_uid=survey_uid,
                    reporting_role_uid=role["reporting_role_uid"],
                    user_uid=user_uid,
                    permissions=role["permissions"],
                )

                result = db.session.execute(statement)
                role_uid = result.inserted_primary_key[0]

                for permission_uid in role["permissions"]:
                    permissions_statement = insert(RolePermissions).values(
                        role_uid=role_uid,
                        permission_uid=permission_uid,
                    )
                    db.session.execute(permissions_statement)

                db.session.commit()

        return jsonify(message="Success"), 200

    else:
        return jsonify({"success": False, "errors": payload_validator.errors}), 422

### PERMISSIONS
# GET all permissions
@roles_bp.route('/permissions', methods=['GET'])
@logged_in_active_user_required
def get_permissions():
<<<<<<< HEAD
=======
    """Function to get permissions"""
>>>>>>> 96ebae26
    permissions = Permission.query.all()
    permission_list = [{'permission_uid': permission.permission_uid, 'name': permission.name, 'description': permission.description}
                       for permission in permissions]
    return jsonify(permission_list)


# POST create a new permission
@roles_bp.route('/permissions', methods=['POST'])
@logged_in_active_user_required
def create_permission():
<<<<<<< HEAD
=======
    """Function to create permissions"""
>>>>>>> 96ebae26
    data = request.get_json()

    # Validate input data
    if 'name' not in data or 'description' not in data:
        return jsonify({'error': 'Name and description are required fields'}), 400

    try:
        new_permission = Permission(name=data['name'], description=data['description'])
        db.session.add(new_permission)
        db.session.commit()

        result = {
            'message': 'Permission created successfully',
            'permission_uid': new_permission.permission_uid,
            'name': new_permission.name,
            'description': new_permission.description
        }

        return jsonify(result), 201
    except IntegrityError:
        db.session.rollback()
        return jsonify({'error': 'Permission with this name already exists'}), 400
    except Exception as e:
        db.session.rollback()
        return jsonify({'error': f'An unexpected error occurred: {str(e)}'}), 500
    finally:
        db.session.close()


# GET details of a specific permission
@roles_bp.route('/permissions/<int:permission_uid>', methods=['GET'])
@logged_in_active_user_required
def get_permission(permission_uid):
<<<<<<< HEAD
=======
    """Function to get single permission"""
>>>>>>> 96ebae26
    permission = Permission.query.get(permission_uid)
    if not permission:
        return jsonify(message='Permission not found'), 404

    result = {
        'permission_uid': permission.permission_uid,
        'name': permission.name,
        'description': permission.description
    }

    return jsonify(result)


# PUT update a specific permission
@roles_bp.route('/permissions/<int:permission_uid>', methods=['PUT'])
@logged_in_active_user_required
def update_permission(permission_uid):
<<<<<<< HEAD
=======
    """Function to update permission"""
>>>>>>> 96ebae26
    permission = Permission.query.get(permission_uid)
    if not permission:
        return jsonify(message='Permission not found'), 404

    data = request.get_json()

    # Validate input data
    if 'name' not in data or 'description' not in data:
        return jsonify({'error': 'Name and description are required fields'}), 400

    try:
        permission.name = data['name']
        permission.description = data['description']
        db.session.commit()

        result = {
            'message': 'Permission updated successfully',
            'permission_uid': permission.permission_uid,
            'name': permission.name,
            'description': permission.description
        }

        return jsonify(result), 200
    except IntegrityError:
        db.session.rollback()
        return jsonify({'error': 'Updating to this name would violate uniqueness constraint'}), 400
    except Exception as e:
        db.session.rollback()
        return jsonify({'error': f'An unexpected error occurred: {str(e)}'}), 500
    finally:
        db.session.close()


# DELETE a specific permission
@roles_bp.route('/permissions/<int:permission_uid>', methods=['DELETE'])
@logged_in_active_user_required
def delete_permission(permission_uid):
<<<<<<< HEAD
=======
    """Function to delete permission"""
>>>>>>> 96ebae26
    permission = Permission.query.get(permission_uid)
    if not permission:
        return jsonify(message='Permission not found'), 404

    db.session.delete(permission)
    db.session.commit()

    return jsonify(message='Permission deleted successfully'), 200

### UserHierarchy

@roles_bp.route("/user-hierarchy", methods=["GET"])
@logged_in_active_user_required
def get_user_hierarchy():
<<<<<<< HEAD
=======
    """Function to get user hierarchy"""
>>>>>>> 96ebae26
    query_param_validator = UserHierarchyParamValidator.from_json(request.args)
    if not query_param_validator.validate():
        return (
            jsonify(
                {
                    "success": False,
                    "data": None,
                    "message": query_param_validator.errors,
                }
            ),
            400,
        )

    survey_uid = request.args.get("survey_uid")
    user_uid = request.args.get("user_uid")

    user_hierarchy = UserHierarchy.query.filter_by(survey_uid=survey_uid, user_uid=user_uid).first()

    if user_hierarchy:
        return jsonify(
            {
                "success": True,
                "data": user_hierarchy.to_dict(),
            }
        ), 200
    else:
        return jsonify(message='User hierarchy not found'), 404

@roles_bp.route("/user-hierarchy", methods=["PUT"])
@logged_in_active_user_required
def update_user_hierarchy():
<<<<<<< HEAD
=======
    """Function to update user hierarchy"""

>>>>>>> 96ebae26
    payload = request.get_json()
    payload_validator = UserHierarchyPayloadValidator.from_json(payload)

    if "X-CSRF-Token" in request.headers:
        payload_validator.csrf_token.data = request.headers.get("X-CSRF-Token")
    else:
        return jsonify(message="X-CSRF-Token required in header"), 403

    if not payload_validator.validate():
        return jsonify({"success": False, "errors": payload_validator.errors}), 422

    survey_uid = payload["survey_uid"]
    user_uid = payload["user_uid"]

    existing_user_hierarchy = UserHierarchy.query.filter_by(survey_uid=survey_uid, user_uid=user_uid).first()

    if existing_user_hierarchy:
        existing_user_hierarchy.role_uid = payload["role_uid"]
        existing_user_hierarchy.parent_user_uid = payload["parent_user_uid"]
        db.session.commit()
        return jsonify(message='User hierarchy updated successfully', user_hierarchy=existing_user_hierarchy.to_dict()), 200
    else:
        new_user_hierarchy = UserHierarchy(
            survey_uid=survey_uid,
            user_uid=user_uid,
            role_uid=payload["role_uid"],
            parent_user_uid=payload["parent_user_uid"],
        )

        db.session.add(new_user_hierarchy)
        db.session.commit()
        return jsonify(message='User hierarchy created successfully', user_hierarchy=new_user_hierarchy.to_dict()), 200
@roles_bp.route("/user-hierarchy", methods=["DELETE"])
@logged_in_active_user_required
def delete_user_hierarchy():
<<<<<<< HEAD
=======
    """Function to delete user hierarchy"""
>>>>>>> 96ebae26
    query_param_validator = UserHierarchyParamValidator.from_json(request.args)
    if not query_param_validator.validate():
        return (
            jsonify(
                {
                    "success": False,
                    "data": None,
                    "message": query_param_validator.errors,
                }
            ),
            400,
        )

    survey_uid = request.args.get("survey_uid")
    user_uid = request.args.get("user_uid")

    user_hierarchy = UserHierarchy.query.filter_by(survey_uid=survey_uid, user_uid=user_uid).first()

    if user_hierarchy:
        db.session.delete(user_hierarchy)
        db.session.commit()

        return jsonify(message='User hierarchy deleted successfully'), 200
    else:
        return jsonify(message='User hierarchy not found'), 404<|MERGE_RESOLUTION|>--- conflicted
+++ resolved
@@ -2,11 +2,7 @@
 from flask import jsonify, request
 from app.utils.utils import logged_in_active_user_required
 from flask_login import current_user
-<<<<<<< HEAD
-from sqlalchemy import insert, cast, Integer, ARRAY, func, and_, distinct, or_
-=======
 from sqlalchemy import insert, cast, Integer, ARRAY, func, distinct
->>>>>>> 96ebae26
 from sqlalchemy.sql import case
 from sqlalchemy.exc import IntegrityError
 from app import db
@@ -21,10 +17,7 @@
 @roles_bp.route("/roles", methods=["GET"])
 @logged_in_active_user_required
 def get_survey_roles():
-<<<<<<< HEAD
-=======
     """Function to get roles per survey"""
->>>>>>> 96ebae26
     query_param_validator = SurveyRolesQueryParamValidator.from_json(request.args)
     if not query_param_validator.validate():
         return (
@@ -45,11 +38,7 @@
             func.unnest(User.roles).label('role_uid'),
             User.user_uid.label('user_uid'),
         )
-<<<<<<< HEAD
-        .filter(or_(User.to_delete == False, User.to_delete.is_(None)))
-=======
         .filter(User.to_delete.isnot(True))
->>>>>>> 96ebae26
         .subquery()
     )
 
@@ -83,10 +72,7 @@
 @roles_bp.route("/roles", methods=["PUT"])
 @logged_in_active_user_required
 def update_survey_roles():
-<<<<<<< HEAD
-=======
     """Function to update roles per survey"""
->>>>>>> 96ebae26
     query_param_validator = SurveyRolesQueryParamValidator.from_json(request.args)
     if not query_param_validator.validate():
         return (
@@ -233,10 +219,7 @@
 @roles_bp.route('/permissions', methods=['GET'])
 @logged_in_active_user_required
 def get_permissions():
-<<<<<<< HEAD
-=======
     """Function to get permissions"""
->>>>>>> 96ebae26
     permissions = Permission.query.all()
     permission_list = [{'permission_uid': permission.permission_uid, 'name': permission.name, 'description': permission.description}
                        for permission in permissions]
@@ -247,10 +230,7 @@
 @roles_bp.route('/permissions', methods=['POST'])
 @logged_in_active_user_required
 def create_permission():
-<<<<<<< HEAD
-=======
     """Function to create permissions"""
->>>>>>> 96ebae26
     data = request.get_json()
 
     # Validate input data
@@ -284,10 +264,7 @@
 @roles_bp.route('/permissions/<int:permission_uid>', methods=['GET'])
 @logged_in_active_user_required
 def get_permission(permission_uid):
-<<<<<<< HEAD
-=======
     """Function to get single permission"""
->>>>>>> 96ebae26
     permission = Permission.query.get(permission_uid)
     if not permission:
         return jsonify(message='Permission not found'), 404
@@ -305,10 +282,7 @@
 @roles_bp.route('/permissions/<int:permission_uid>', methods=['PUT'])
 @logged_in_active_user_required
 def update_permission(permission_uid):
-<<<<<<< HEAD
-=======
     """Function to update permission"""
->>>>>>> 96ebae26
     permission = Permission.query.get(permission_uid)
     if not permission:
         return jsonify(message='Permission not found'), 404
@@ -346,10 +320,7 @@
 @roles_bp.route('/permissions/<int:permission_uid>', methods=['DELETE'])
 @logged_in_active_user_required
 def delete_permission(permission_uid):
-<<<<<<< HEAD
-=======
     """Function to delete permission"""
->>>>>>> 96ebae26
     permission = Permission.query.get(permission_uid)
     if not permission:
         return jsonify(message='Permission not found'), 404
@@ -364,10 +335,7 @@
 @roles_bp.route("/user-hierarchy", methods=["GET"])
 @logged_in_active_user_required
 def get_user_hierarchy():
-<<<<<<< HEAD
-=======
     """Function to get user hierarchy"""
->>>>>>> 96ebae26
     query_param_validator = UserHierarchyParamValidator.from_json(request.args)
     if not query_param_validator.validate():
         return (
@@ -399,11 +367,8 @@
 @roles_bp.route("/user-hierarchy", methods=["PUT"])
 @logged_in_active_user_required
 def update_user_hierarchy():
-<<<<<<< HEAD
-=======
     """Function to update user hierarchy"""
 
->>>>>>> 96ebae26
     payload = request.get_json()
     payload_validator = UserHierarchyPayloadValidator.from_json(payload)
 
@@ -439,10 +404,7 @@
 @roles_bp.route("/user-hierarchy", methods=["DELETE"])
 @logged_in_active_user_required
 def delete_user_hierarchy():
-<<<<<<< HEAD
-=======
     """Function to delete user hierarchy"""
->>>>>>> 96ebae26
     query_param_validator = UserHierarchyParamValidator.from_json(request.args)
     if not query_param_validator.validate():
         return (
