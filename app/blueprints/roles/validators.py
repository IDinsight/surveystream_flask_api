from flask_wtf import FlaskForm
from wtforms import FieldList, FormField, IntegerField, StringField
from wtforms.validators import DataRequired, ValidationError, InputRequired
<<<<<<< HEAD
=======

from app.blueprints.auth.models import User
from app.blueprints.roles.models import Permission, Role
from app.blueprints.surveys.models import Survey
>>>>>>> dev
<<<<<<< HEAD

from app.blueprints.auth.models import User
from app.blueprints.roles.models import Permission, Role
from app.blueprints.surveys.models import Survey
=======
>>>>>>> 4a91b7bb


class SurveyRolesQueryParamValidator(FlaskForm):
    class Meta:
        csrf = False

    survey_uid = IntegerField(validators=[DataRequired()])


class SurveyRoleValidator(FlaskForm):
    class Meta:
        csrf = False

    role_uid = IntegerField()
    role_name = StringField(validators=[DataRequired()])
    reporting_role_uid = IntegerField()
    permissions = FieldList(IntegerField(validators=[DataRequired()]))
<<<<<<< HEAD
=======

    def validate_permissions(form, field):
        # Ensure that field.data is a list
        if not isinstance(field.data, list):
            raise ValidationError("Permissions must be provided as a list")

        all_permission_ids = Permission.query.with_entities(
            Permission.permission_uid
        ).all()
        all_permission_ids = [
            permission_uid[0] for permission_uid in all_permission_ids
        ]

        seen_permission_ids = set()

        for permission_id in field.data:
            if not isinstance(permission_id, int):
                raise ValidationError(
                    f"Invalid permission ID: {permission_id} in role {form.role_name.data}"
                )

            if permission_id in seen_permission_ids:
                raise ValidationError(
                    f"Duplicate permission ID: {permission_id} in role {form.role_name.data}"
                )
            seen_permission_ids.add(permission_id)

            if permission_id not in all_permission_ids:
                raise ValidationError(
                    f"Invalid permission ID: {permission_id} in role {form.role_name.data}"
                )
>>>>>>> dev

    def validate_permissions(form, field):
        # Ensure that field.data is a list
        if not isinstance(field.data, list):
            raise ValidationError("Permissions must be provided as a list")

        all_permission_ids = Permission.query.with_entities(
            Permission.permission_uid
        ).all()
        all_permission_ids = [
            permission_uid[0] for permission_uid in all_permission_ids
        ]

        seen_permission_ids = set()

        for permission_id in field.data:
            if not isinstance(permission_id, int):
                raise ValidationError(
                    f"Invalid permission ID: {permission_id} in role {form.role_name.data}"
                )

            if permission_id in seen_permission_ids:
                raise ValidationError(
                    f"Duplicate permission ID: {permission_id} in role {form.role_name.data}"
                )
            seen_permission_ids.add(permission_id)

            if permission_id not in all_permission_ids:
                raise ValidationError(
                    f"Invalid permission ID: {permission_id} in role {form.role_name.data}"
                )


class SurveyRolesPayloadValidator(FlaskForm):
    roles = FieldList(FormField(SurveyRoleValidator))


class UserHierarchyParamValidator(FlaskForm):
    class Meta:
        csrf = False

    survey_uid = IntegerField(validators=[DataRequired()])
    user_uid = IntegerField(validators=[DataRequired()])


class UserHierarchyPayloadValidator(FlaskForm):
    survey_uid = IntegerField(validators=[DataRequired()])
    role_uid = IntegerField(validators=[DataRequired()])
    parent_user_uid = IntegerField(validators=[DataRequired()])
    user_uid = IntegerField(validators=[DataRequired()])

    def validate_survey_uid(form, field):
        survey = Survey.query.get(field.data)
        if not survey:
            raise ValidationError(f"Survey with ID {field.data} does not exist.")

    def validate_role_uid(form, field):
        role = Role.query.get(field.data)
        if not role:
            raise ValidationError(f"Role with ID {field.data} does not exist.")

    def validate_parent_user_uid(form, field):
        user = User.query.get(field.data)
        if not user:
            raise ValidationError(f"Parent user with ID {field.data} does not exist.")

    def validate_user_uid(form, field):
        user = User.query.get(field.data)
        if not user:
            raise ValidationError(f"User with ID {field.data} does not exist.")<|MERGE_RESOLUTION|>--- conflicted
+++ resolved
@@ -1,20 +1,9 @@
 from flask_wtf import FlaskForm
 from wtforms import FieldList, FormField, IntegerField, StringField
 from wtforms.validators import DataRequired, ValidationError, InputRequired
-<<<<<<< HEAD
-=======
-
 from app.blueprints.auth.models import User
 from app.blueprints.roles.models import Permission, Role
 from app.blueprints.surveys.models import Survey
->>>>>>> dev
-<<<<<<< HEAD
-
-from app.blueprints.auth.models import User
-from app.blueprints.roles.models import Permission, Role
-from app.blueprints.surveys.models import Survey
-=======
->>>>>>> 4a91b7bb
 
 
 class SurveyRolesQueryParamValidator(FlaskForm):
@@ -32,8 +21,7 @@
     role_name = StringField(validators=[DataRequired()])
     reporting_role_uid = IntegerField()
     permissions = FieldList(IntegerField(validators=[DataRequired()]))
-<<<<<<< HEAD
-=======
+
 
     def validate_permissions(form, field):
         # Ensure that field.data is a list
@@ -65,7 +53,6 @@
                 raise ValidationError(
                     f"Invalid permission ID: {permission_id} in role {form.role_name.data}"
                 )
->>>>>>> dev
 
     def validate_permissions(form, field):
         # Ensure that field.data is a list
