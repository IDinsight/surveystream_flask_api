--- conflicted
+++ resolved
@@ -33,9 +33,6 @@
     )
 
     def __init__(
-<<<<<<< HEAD
-        self, role_uid, survey_uid, role_name, reporting_role_uid, user_uid, to_delete, permissions
-=======
         self,
         role_uid,
         survey_uid,
@@ -44,7 +41,6 @@
         user_uid,
         to_delete,
         permissions,
->>>>>>> 96ebae26
     ):
         self.role_uid = role_uid
         self.survey_uid = survey_uid
@@ -60,16 +56,10 @@
             "survey_uid": self.survey_uid,
             "role_name": self.role_name,
             "reporting_role_uid": self.reporting_role_uid,
-<<<<<<< HEAD
-            "permissions": self.permissions
-        }
-
-=======
             "permissions": self.permissions,
         }
 
 
->>>>>>> 96ebae26
 class UserHierarchy(db.Model):
     __tablename__ = "user_hierarchy"
 
@@ -77,17 +67,11 @@
         db.Integer,
         db.ForeignKey(Survey.survey_uid),
     )
-<<<<<<< HEAD
-    role_uid = db.Column(db.Integer, db.ForeignKey(Role.role_uid, ondelete='CASCADE'))
-    user_uid = db.Column(db.Integer, db.ForeignKey(User.user_uid, ondelete='CASCADE'))
-    parent_user_uid = db.Column(db.Integer, db.ForeignKey(User.user_uid, ondelete='CASCADE'))
-=======
     role_uid = db.Column(db.Integer, db.ForeignKey(Role.role_uid, ondelete="CASCADE"))
     user_uid = db.Column(db.Integer, db.ForeignKey(User.user_uid, ondelete="CASCADE"))
     parent_user_uid = db.Column(
         db.Integer, db.ForeignKey(User.user_uid, ondelete="CASCADE")
     )
->>>>>>> 96ebae26
 
     __table_args__ = (
         db.PrimaryKeyConstraint("survey_uid", "user_uid", name="user_hierarchy_pk"),
@@ -118,12 +102,7 @@
     __table_args__ = {"schema": "webapp"}
 
     role_permissions_uid = db.Column(db.Integer(), primary_key=True, autoincrement=True)
-<<<<<<< HEAD
-    role_uid = db.Column(db.Integer, db.ForeignKey(Role.role_uid, ondelete='CASCADE'))
-    permission_uid = db.Column(db.Integer, db.ForeignKey(Permission.permission_uid, ondelete='CASCADE'))
-=======
     role_uid = db.Column(db.Integer, db.ForeignKey(Role.role_uid, ondelete="CASCADE"))
     permission_uid = db.Column(
         db.Integer, db.ForeignKey(Permission.permission_uid, ondelete="CASCADE")
-    )
->>>>>>> 96ebae26
+    )