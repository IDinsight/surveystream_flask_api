--- conflicted
+++ resolved
@@ -18,10 +18,6 @@
 from .models import (
     EmailConfig,
     EmailSchedule,
-<<<<<<< HEAD
-    EmailTableCatalog,
-=======
->>>>>>> a3be14d4
     EmailTemplate,
     EmailTemplateVariable,
     ManualEmailTrigger,
