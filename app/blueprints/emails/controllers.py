from datetime import datetime

from flask import jsonify

from app import db
from app.utils.utils import (
    custom_permissions_required,
    logged_in_active_user_required,
    validate_payload,
    validate_query_params,
)

from . import emails_bp
from .models import EmailConfig, EmailSchedule, EmailTemplate, ManualEmailTrigger
from .validators import (
    EmailConfigQueryParamValidator,
    EmailConfigValidator,
    EmailScheduleQueryParamValidator,
    EmailScheduleValidator,
    EmailTemplateQueryParamValidator,
    EmailTemplateValidator,
    ManualEmailTriggerPatchValidator,
    ManualEmailTriggerQueryParamValidator,
    ManualEmailTriggerValidator,
)


@emails_bp.route("/config", methods=["POST"])
@logged_in_active_user_required
@validate_payload(EmailConfigValidator)
@custom_permissions_required("WRITE Emails", "body", "form_uid")
def create_email_config(validated_payload):
    """
    Function to create a new email config
    """
    config_values = {
        "config_type": validated_payload.config_type.data,
        "form_uid": validated_payload.form_uid.data,
        "report_users": validated_payload.report_users.data,
        "email_source": validated_payload.email_source.data,
        "email_source_gsheet_key": validated_payload.email_source_gsheet_key.data,
        "email_source_tablename": validated_payload.email_source_tablename.data,
        "email_source_columns": validated_payload.email_source_columns.data,
    }

    # Check if the email config already exists
    check_config_exists = EmailConfig.query.filter_by(
        form_uid=validated_payload.form_uid.data,
        config_type=validated_payload.config_type.data,
    ).first()

    if check_config_exists is not None:
        return (
            jsonify(
                {"error": "Email Config already exists, Use PUT methood for update"}
            ),
            400,
        )

    email_config = EmailConfig(
        **config_values,
    )

    try:
        db.session.add(email_config)
        db.session.commit()
    except Exception as e:
        db.session.rollback()
        return jsonify({"error": str(e)}), 500

    return (
        jsonify(
            {
<<<<<<< HEAD
                "success": True,
                "message": "Email schedule created successfully",
=======
                "message": "Email Config created successfully",
>>>>>>> 03f6cef8
                "data": email_config.to_dict(),
            }
        ),
        201,
    )


@emails_bp.route("/<int:form_uid>", methods=["GET"])
@logged_in_active_user_required
@custom_permissions_required("READ Emails", "path", "form_uid")
def get_email_details(form_uid):
    """Function to get email configs per form including schedules and template details"""

    # Query to get email configs including related schedules and templates
    email_configs = (
        EmailConfig.query.outerjoin(
            EmailSchedule,
            EmailConfig.email_config_uid == EmailSchedule.email_config_uid,
        )
        .outerjoin(
            EmailTemplate,
            EmailConfig.email_config_uid == EmailTemplate.email_config_uid,
        )
        .outerjoin(
            ManualEmailTrigger,
            EmailConfig.email_config_uid == ManualEmailTrigger.email_config_uid,
        )
        .filter(EmailConfig.form_uid == form_uid)
        .all()
    )

    # Return 404 if no email configs found
    if not email_configs:
        return (
            jsonify(
                {
                    "success": False,
                    "data": None,
                    "message": "Email configs not found",
                }
            ),
            404,
        )

    # Process and structure the config data
    config_data = []
    for email_config in email_configs:
        config_data.append(
            {
                **email_config.to_dict(),
                "schedules": [
                    schedule.to_dict() for schedule in email_config.schedules
                ],
                "templates": [
                    template.to_dict() for template in email_config.templates
                ],
                "manual_triggers": [
                    trigger.to_dict() for trigger in email_config.manual_triggers
                ],
            }
        )

    # Return the response
    response = jsonify(
        {
            "success": True,
            "data": config_data,
        }
    )

    return response, 200


@emails_bp.route("/config", methods=["GET"])
@logged_in_active_user_required
@validate_query_params(EmailConfigQueryParamValidator)
@custom_permissions_required("READ Emails", "query", "form_uid")
def get_email_configs(validated_query_params):
    """Function to get email schedules  per form"""
    form_uid = validated_query_params.form_uid.data

    email_configs = EmailConfig.query.filter_by(form_uid=form_uid).all()

    if email_configs is None:
        return (
            jsonify(
                {
                    "success": False,
                    "data": None,
                    "message": "Email configs not found",
                }
            ),
            404,
        )

    config_data = []
    for email_config in email_configs:
        config_data.append(email_config.to_dict())

    response = jsonify(
        {
            "success": True,
            "data": config_data,
        }
    )

    return response, 200


@emails_bp.route("/config/<int:email_config_uid>", methods=["GET"])
@logged_in_active_user_required
@custom_permissions_required("READ Emails", "path", "email_config_uid")
def get_email_config(email_config_uid):
    """Function to get a particular email config given the email config uid"""
    email_config = EmailConfig.query.filter_by(
        email_config_uid=email_config_uid
    ).first()

    if email_config is None:
        return (
            jsonify(
                {
                    "success": False,
                    "data": None,
                    "message": "Email config not found",
                }
            ),
            404,
        )

    response = jsonify(
        {
            "success": True,
            "data": email_config.to_dict(),
        }
    )

    return response, 200


@emails_bp.route("/config/<int:email_config_uid>", methods=["PUT"])
@logged_in_active_user_required
@validate_payload(EmailConfigValidator)
@custom_permissions_required("WRITE Emails", "path", "email_config_uid")
def update_email_config(email_config_uid, validated_payload):
    """
    Function to update an email config
    """
    email_config = EmailConfig.query.get_or_404(email_config_uid)

    email_config.form_uid = validated_payload.form_uid.data
    email_config.config_type = validated_payload.config_type.data
    email_config.report_users = validated_payload.report_users.data
    email_config.email_source = validated_payload.email_source.data
    email_config.email_source_gsheet_key = (
        validated_payload.email_source_gsheet_key.data
    )
    email_config.email_source_tablename = validated_payload.email_source_tablename.data
    email_config.email_source_columns = validated_payload.email_source_columns.data

    try:
        db.session.commit()
    except Exception as e:
        db.session.rollback()
        return jsonify({"error": str(e)}), 500

    response = jsonify(
        {
            "success": True,
            "message": "Email config updated successfully",
            "data": email_config.to_dict(),
        }
    )
    return response, 200


@emails_bp.route("/config/<int:email_config_uid>", methods=["DELETE"])
@logged_in_active_user_required
@custom_permissions_required("WRITE Emails", "path", "email_config_uid")
def delete_email_config(email_config_uid):
    """
    Function to delete an email config
    """

    email_config = EmailConfig.query.get_or_404(email_config_uid)

    try:
        db.session.delete(email_config)
        db.session.commit()
    except Exception as e:
        db.session.rollback()
        return jsonify({"error": str(e)}), 500

    return jsonify(success=True, message="Email config deleted successfully")


@emails_bp.route("/schedule", methods=["POST"])
@logged_in_active_user_required
@validate_payload(EmailScheduleValidator)
@custom_permissions_required("WRITE Emails", "body", "email_config_uid")
def create_email_schedule(validated_payload):
    """
    Function to create a new email schedule validated by email_config_uid
    """

    time_str = validated_payload.time.data
    time_obj = datetime.strptime(time_str, "%H:%M").time()

    schedule_values = {
        "email_config_uid": validated_payload.email_config_uid.data,
        "email_schedule_name": validated_payload.email_schedule_name.data,
        "dates": validated_payload.dates.data,
        "time": time_obj,
    }

    # Check if the email schedule already exists
    check_schedule_exists = EmailSchedule.query.filter_by(
        email_config_uid=validated_payload.email_config_uid.data,
        email_schedule_name=validated_payload.email_schedule_name.data,
    ).first()
    if check_schedule_exists is not None:
        return (
            jsonify(
                {"error": "Email Schedule already exists, Use PUT methood for update"}
            ),
            400,
        )

    new_schedule = EmailSchedule(
        **schedule_values,
    )

    try:
        db.session.add(new_schedule)
        db.session.commit()
    except Exception as e:
        db.session.rollback()
        return jsonify({"error": str(e)}), 500

    return (
        jsonify(
            {
                "success": True,
                "message": "Email schedule created successfully",
                "data": new_schedule.to_dict(),
            }
        ),
        201,
    )


@emails_bp.route("/schedule", methods=["GET"])
@logged_in_active_user_required
@validate_query_params(EmailScheduleQueryParamValidator)
@custom_permissions_required("READ Emails", "query", "email_config_uid")
def get_email_schedules(validated_query_params):
    """Function to get email schedules  per email config"""
    email_config_uid = validated_query_params.email_config_uid.data

    email_schedules = EmailSchedule.query.filter_by(
        email_config_uid=email_config_uid
    ).all()

    if email_schedules is None:
        return (
            jsonify(
                {
                    "success": False,
                    "data": None,
                    "message": "Email schedules not found",
                }
            ),
            404,
        )

    schedule_data = []
    for email_schedule in email_schedules:
        schedule_data.append(email_schedule.to_dict())

    response = jsonify(
        {
            "success": True,
            "data": schedule_data,
        }
    )

    return response, 200


@emails_bp.route("/schedule/<int:email_schedule_uid>", methods=["GET"])
@logged_in_active_user_required
@validate_query_params(EmailScheduleQueryParamValidator)
@custom_permissions_required("READ Emails", "query", "email_config_uid")
def get_email_schedule(email_schedule_uid, validated_query_params):
    """Function to get a particular email schedule given the email schedule uid"""
    email_schedule = EmailSchedule.query.filter_by(
        email_schedule_uid=email_schedule_uid
    ).first()

    if email_schedule is None:
        return (
            jsonify(
                {
                    "success": False,
                    "data": None,
                    "message": "Email schedule not found",
                }
            ),
            404,
        )

    response = jsonify(
        {
            "success": True,
            "data": email_schedule.to_dict(),
        }
    )

    return response, 200


@emails_bp.route("/schedule/<int:schedule_id>", methods=["PUT"])
@logged_in_active_user_required
@validate_payload(EmailScheduleValidator)
@custom_permissions_required("WRITE Emails", "body", "email_config_uid")
def update_email_schedule(schedule_id, validated_payload):
    """
    Function to update an email schedule; permissions validated by email_config_uid
    """
    time_str = validated_payload.time.data
    time_obj = datetime.strptime(time_str, "%H:%M").time()

    email_schedule = EmailSchedule.query.get_or_404(schedule_id)

    email_schedule.email_config_uid = validated_payload.email_config_uid.data
    email_schedule.dates = validated_payload.dates.data
    email_schedule.time = time_obj
    email_schedule.email_schedule_name = validated_payload.email_schedule_name.data

    try:
        db.session.commit()
    except Exception as e:
        db.session.rollback()
        return jsonify({"error": str(e)}), 500

    response = jsonify(
        {
            "success": True,
            "message": "Email schedule updated successfully",
            "data": email_schedule.to_dict(),
        }
    )
    return response, 200


@emails_bp.route("/schedule/<int:schedule_id>", methods=["DELETE"])
@logged_in_active_user_required
@validate_query_params(EmailScheduleQueryParamValidator)
@custom_permissions_required("WRITE Emails", "query", "email_config_uid")
def delete_email_schedule(schedule_id, validated_query_params):
    """
    Function to delete an email schedule
    """

    email_schedule = EmailSchedule.query.get_or_404(schedule_id)

    try:
        db.session.delete(email_schedule)
        db.session.commit()
    except Exception as e:
        db.session.rollback()
        return jsonify({"error": str(e)}), 500

    return jsonify(success=True, message="Email schedule deleted successfully")


@emails_bp.route("/manual-trigger", methods=["POST"])
@logged_in_active_user_required
@validate_payload(ManualEmailTriggerValidator)
@custom_permissions_required("WRITE Emails", "body", "email_config_uid")
def create_manual_email_trigger(validated_payload):
    """
    Function to create a manual email trigger
    """
    time_str = validated_payload.time.data
    time_obj = datetime.strptime(time_str, "%H:%M").time()

    trigger_values = {
        "email_config_uid": validated_payload.email_config_uid.data,
        "date": validated_payload.date.data,
        "time": time_obj,
        "recipients": validated_payload.recipients.data,
        "status": validated_payload.status.data,
    }

    new_trigger = ManualEmailTrigger(**trigger_values)

    try:
        db.session.add(new_trigger)
        db.session.commit()
    except Exception as e:
        db.session.rollback()
        return jsonify({"error": str(e)}), 500

    return (
        jsonify(
            {
                "success": True,
                "message": "Manual email trigger created successfully",
                "data": new_trigger.to_dict(),
            }
        ),
        201,
    )


@emails_bp.route("/manual-trigger", methods=["GET"])
@logged_in_active_user_required
@validate_query_params(ManualEmailTriggerQueryParamValidator)
@custom_permissions_required("READ Emails", "query", "email_config_uid")
def get_manual_email_triggers(validated_query_params):
    """
    Function to get manual triggers per form
    """
    email_config_uid = validated_query_params.email_config_uid.data
    manual_email_triggers = ManualEmailTrigger.query.filter_by(
        email_config_uid=email_config_uid
    ).all()

    if manual_email_triggers is None:
        return (
            jsonify(
                {
                    "success": False,
                    "data": None,
                    "message": "Manual email triggers not found",
                }
            ),
            404,
        )

    trigger_data = []
    for manual_trigger in manual_email_triggers:
        trigger_data.append(manual_trigger.to_dict())

    response = jsonify(
        {
            "success": True,
            "data": trigger_data,
        }
    )

    return response, 200


@emails_bp.route("/manual-trigger/<int:manual_email_trigger_uid>", methods=["GET"])
@logged_in_active_user_required
@validate_query_params(ManualEmailTriggerQueryParamValidator)
@custom_permissions_required("READ Emails", "query", "email_config_uid")
def get_manual_email_trigger(manual_email_trigger_uid, validated_query_params):
    """
    Function to get a specific manual trigger
    """
    manual_email_trigger = ManualEmailTrigger.query.filter_by(
        manual_email_trigger_uid=manual_email_trigger_uid
    ).first()

    if manual_email_trigger is None:
        return (
            jsonify(
                {
                    "success": False,
                    "data": None,
                    "message": "Manual email trigger not found",
                }
            ),
            404,
        )

    response = jsonify(
        {
            "success": True,
            "data": manual_email_trigger.to_dict(),
        }
    )

    return response, 200


@emails_bp.route("/manual-trigger/<int:manual_email_trigger_uid>", methods=["PUT"])
@logged_in_active_user_required
@validate_payload(ManualEmailTriggerValidator)
@custom_permissions_required("WRITE Emails", "body", "email_config_uid")
def update_manual_email_trigger(manual_email_trigger_uid, validated_payload):
    """
    Function to update a manual trigger
    """
    time_str = validated_payload.time.data
    time_obj = datetime.strptime(time_str, "%H:%M").time()

    manual_email_trigger = ManualEmailTrigger.query.get_or_404(manual_email_trigger_uid)
    manual_email_trigger.email_config_uid = validated_payload.email_config_uid.data
    manual_email_trigger.date = validated_payload.date.data
    manual_email_trigger.time = time_obj
    manual_email_trigger.recipients = validated_payload.recipients.data
    manual_email_trigger.status = validated_payload.status.data

    try:
        db.session.commit()
    except Exception as e:
        db.session.rollback()
        return jsonify({"error": str(e)}), 500

    return (
        jsonify(
            success=True,
            message="Manual email trigger updated successfully",
            data=manual_email_trigger.to_dict(),
        ),
        200,
    )


@emails_bp.route("/manual-trigger/<int:manual_email_trigger_uid>", methods=["PATCH"])
@logged_in_active_user_required
@validate_payload(ManualEmailTriggerPatchValidator)
@custom_permissions_required("WRITE Emails", "body", "email_config_uid")
def update_manual_email_trigger_status(manual_email_trigger_uid, validated_payload):
    """
    Function to update a manual trigger status
    Requires the email_config_uid for permission reasons
    """

    manual_email_trigger = ManualEmailTrigger.query.get_or_404(manual_email_trigger_uid)
    manual_email_trigger.status = validated_payload.status.data

    try:
        db.session.commit()
    except Exception as e:
        db.session.rollback()
        return jsonify({"error": str(e)}), 500

    return (
        jsonify(
            success=True,
            message="Manual email trigger status updated successfully",
            data=manual_email_trigger.to_dict(),
        ),
        200,
    )


@emails_bp.route("/manual-trigger/<int:manual_email_trigger_uid>", methods=["DELETE"])
@logged_in_active_user_required
@validate_query_params(ManualEmailTriggerQueryParamValidator)
@custom_permissions_required("WRITE Emails", "query", "email_config_uid")
def delete_manual_email_trigger(manual_email_trigger_uid, validated_query_params):
    """
    Function to delete a manual trigger
    """
    manual_email_trigger = ManualEmailTrigger.query.get_or_404(manual_email_trigger_uid)

    try:
        db.session.delete(manual_email_trigger)
        db.session.commit()
    except Exception as e:
        db.session.rollback()
        return jsonify({"error": str(e)}), 500

    return jsonify(success=True, message="Manual email trigger deleted successfully")


@emails_bp.route("/template", methods=["POST"])
@logged_in_active_user_required
@validate_payload(EmailTemplateValidator)
@custom_permissions_required("WRITE Emails", "body", "email_config_uid")
def create_email_template(validated_payload):
    """
    Function to create an email template
    """
    template_values = {
        "email_config_uid": validated_payload.email_config_uid.data,
        "subject": validated_payload.subject.data,
        "language": validated_payload.language.data,
        "content": validated_payload.content.data,
    }

    # Check if the email template already exists
    check_email_template_exists = EmailTemplate.query.filter_by(
        email_config_uid=validated_payload.email_config_uid.data,
        language=validated_payload.language.data,
    ).first()
    if check_email_template_exists is not None:
        return (
            jsonify(
                {"error": "Email Template already exists, Use PUT methood for update"}
            ),
            400,
        )

    new_template = EmailTemplate(**template_values)

    try:
        db.session.add(new_template)
        db.session.commit()
    except Exception as e:
        db.session.rollback()
        return jsonify({"error": str(e)}), 500

    return (
        jsonify(
            {
                "success": True,
                "message": "Email template created successfully",
                "data": new_template.to_dict(),
            }
        ),
        201,
    )


@emails_bp.route("/template", methods=["GET"])
@logged_in_active_user_required
@validate_query_params(EmailTemplateQueryParamValidator)
@custom_permissions_required("READ Emails", "query", "email_config_uid")
def get_all_email_templates(validated_query_params):
    """
    Function to get email templates
    """
    templates = EmailTemplate.query.filter_by(
        email_config_uid=validated_query_params.email_config_uid.data
    ).all()

    template_data = []
    for template in templates:
        template_data.append(template.to_dict())

    response = jsonify(
        {
            "success": True,
            "data": template_data,
        }
    )
    return response, 200


@emails_bp.route("/template/<int:email_template_uid>", methods=["GET"])
@logged_in_active_user_required
@validate_query_params(EmailTemplateQueryParamValidator)
@custom_permissions_required("READ Emails", "query", "email_config_uid")
def get_email_template(email_template_uid, validated_query_params):
    """
    Function to get a specific email template using the template_uid
    """
    template = EmailTemplate.query.get_or_404(email_template_uid)
    response = jsonify(
        {
            "success": True,
            "data": template.to_dict(),
        }
    )
    return response, 200


@emails_bp.route("/template/<int:email_template_uid>", methods=["PUT"])
@logged_in_active_user_required
@validate_payload(EmailTemplateValidator)
@custom_permissions_required("WRITE Emails", "body", "email_config_uid")
def update_email_template(email_template_uid, validated_payload):
    """
    Function to update an email template
    """
    template = EmailTemplate.query.get_or_404(email_template_uid)

    template.email_config_uid = validated_payload.email_config_uid.data
    template.subject = validated_payload.subject.data
    template.language = validated_payload.language.data
    template.content = validated_payload.content.data

    try:
        db.session.commit()
    except Exception as e:
        db.session.rollback()
        return jsonify({"error": str(e)}), 500

    response = jsonify(
        {
            "success": True,
            "message": "Email template updated successfully",
            "data": template.to_dict(),
        }
    )
    return response, 200


@emails_bp.route("/template/<int:email_template_uid>", methods=["DELETE"])
@logged_in_active_user_required
@validate_query_params(EmailTemplateQueryParamValidator)
@custom_permissions_required("WRITE Emails", "query", "email_config_uid")
def delete_email_template(email_template_uid, validated_query_params):
    """
    Function to delete an email template
    """
    template = EmailTemplate.query.get_or_404(email_template_uid)
    try:
        db.session.delete(template)
        db.session.commit()
    except Exception as e:
        db.session.rollback()
        return jsonify({"error": str(e)}), 500

    return (
        jsonify({"success": True, "message": "Email template deleted successfully"}),
        200,
    )<|MERGE_RESOLUTION|>--- conflicted
+++ resolved
@@ -71,12 +71,8 @@
     return (
         jsonify(
             {
-<<<<<<< HEAD
                 "success": True,
-                "message": "Email schedule created successfully",
-=======
                 "message": "Email Config created successfully",
->>>>>>> 03f6cef8
                 "data": email_config.to_dict(),
             }
         ),
