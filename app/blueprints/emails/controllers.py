--- conflicted
+++ resolved
@@ -707,21 +707,12 @@
     try:
         for variable in validated_payload.variable_list.data:
             variable_obj = EmailTemplateVariable(
-<<<<<<< HEAD
-                variable_name=variable.variable_name,
-                variable_type=variable.variable_type,
-                variable_expression=variable.variable_expression,
-                source_table=variable.source_table,
-                table_column_mapping=variable.table_column_mapping,
-                email_template_uid=EmailTemplate.email_template_uid,
-=======
                 variable_type=variable.get("variable_type"),
                 variable_name=variable.get("variable_name"),
                 variable_expression=variable.get("variable_expression"),
                 source_table=variable.get("source_table"),
                 table_column_mapping=variable.get("table_column_mapping"),
                 email_template_uid=new_template.email_template_uid,
->>>>>>> c17e49df
             )
             db.session.add(variable_obj)
         db.session.commit()
