from app.blueprints.surveys.models import Survey
from . import user_management_bp
from flask import jsonify, request, current_app
from flask_login import current_user
from flask_mail import Message
from passlib.pwd import genword
<<<<<<< HEAD
from sqlalchemy import and_, func, or_
=======
from sqlalchemy import func
>>>>>>> 96ebae26

from app import db, mail
from app.blueprints.auth.models import ResetPasswordToken, User
from app.blueprints.roles.models import Role
from .models import Invite
from .utils import generate_invite_code, send_invite_email
from .validators import (
    AddUserValidator,
    CompleteRegistrationValidator,
    RegisterValidator,
    WelcomeUserValidator,
    EditUserValidator,
<<<<<<< HEAD
    CheckUserValidator
)
from app.utils.utils import logged_in_active_user_required
from ..surveys.models import Survey
=======
    CheckUserValidator,
)
from app.utils.utils import logged_in_active_user_required
>>>>>>> 96ebae26


@user_management_bp.route("/register", methods=["POST"])
@logged_in_active_user_required
def register():
    """
    Endpoint to register users
    Requires JSON body with following keys:
    - email
    - password
    Requires X-CSRF-Token in header, obtained from cookie set by /get-csrf
    """

    form = RegisterValidator.from_json(request.get_json())
    if "X-CSRF-Token" in request.headers:
        form.csrf_token.data = request.headers.get("X-CSRF-Token")
    else:
        return jsonify(message="X-CSRF-Token required in header"), 403

    if form.validate():
        if current_user.email == "registration_user":
            user_with_email = User.query.filter_by(
                email=form.email.data).first()
            if not user_with_email:
                new_user = User(
                    email=form.email.data,
                    first_name="",
                    last_name="",
                    password=form.password.data,
                    roles=[],
<<<<<<< HEAD
                    is_super_admin=True
=======
                    is_super_admin=True,
>>>>>>> 96ebae26
                )
                db.session.add(new_user)
                db.session.commit()
                return jsonify(message="Success: registered"), 200
            else:
                return jsonify(message="User already exists with email"), 422
        else:
            return jsonify(message="Unauthorized"), 401
    else:
        return jsonify(message=form.errors), 422


@user_management_bp.route("/welcome-user", methods=["POST"])
@logged_in_active_user_required
def welcome_user():
    """
    Endpoint to send welcome email with password reset to new user

    Requires JSON body with following keys:
    - email

    Requires X-CSRF-Token in header, obtained from cookie set by /get-csrf
    """

    form = WelcomeUserValidator.from_json(request.get_json())
    if "X-CSRF-Token" in request.headers:
        form.csrf_token.data = request.headers.get("X-CSRF-Token")
    else:
        return jsonify(message="X-CSRF-Token required in header"), 403

    if form.validate():
        if current_user.email == "registration_user":
            user = User.query.filter_by(email=form.email.data).first()

            if user:
                email_token = genword(length=32, charset="ascii_62")
                rpt = ResetPasswordToken(user.user_uid, email_token)

                # Add this rpt, delete all other rpts for this user
                ResetPasswordToken.query.filter_by(
                    user_uid=user.user_uid).delete()
                db.session.add(rpt)
                db.session.commit()

                rp_message = Message(
                    subject="Welcome to SurveyStream - Password Reset Required",
                    html="Welcome to SurveyStream! Your login email is %s. Please reset your password by clicking <a href='%s/reset-password/%s/%s'>here</a>.<br><br>The link will expire in 24 hours."
                    % (
                        user.email,
                        current_app.config["REACT_BASE_URL"],
                        rpt.reset_uid,
                        email_token,
                    ),
                    recipients=[user.email],
                )
                mail.send(rp_message)
                return jsonify(message="Request processed"), 200
            else:
                return jsonify(message="Record not found"), 404

        else:
            return jsonify(message="Unauthorized"), 401

    else:
        return jsonify(message=form.errors), 422

<<<<<<< HEAD
=======

>>>>>>> 96ebae26
##############################################################################
# INVITE / REGISTRATION / USER MANAGEMENT
##############################################################################


@user_management_bp.route("/users/check-email-availability", methods=["POST"])
@logged_in_active_user_required
def check_user():
    """
    Endpoint to check a user by email, The endpoint will check if a user exists and then return the user details
    Requires JSON body with the following keys:
    - email
    Requires X-CSRF-Token in the header, obtained from the cookie set by /get-csrf
    """
    form = CheckUserValidator.from_json(request.get_json())
    if "X-CSRF-Token" in request.headers:
        form.csrf_token.data = request.headers.get("X-CSRF-Token")
    else:
        return jsonify(message="X-CSRF-Token required in header"), 403

    if form.validate():
        user_with_email = User.query.filter_by(email=form.email.data).first()
        if not user_with_email:
            return jsonify(message="User not found"), 404
        else:
<<<<<<< HEAD
            return jsonify(message="User already exists", user=user_with_email.to_dict()), 200
=======
            return (
                jsonify(message="User already exists", user=user_with_email.to_dict()),
                200,
            )
>>>>>>> 96ebae26
    else:
        return jsonify(message=form.errors), 422


@user_management_bp.route("/users", methods=["POST"])
@logged_in_active_user_required
def add_user():
    """
    Endpoint to invite a user by email, The endpoint will create a user without a password and send the user an email

    Requires JSON body with the following keys:
    - email
    - first_name
    - last_name
    - role
    - is_super_admin

    This will not require a password
    Requires X-CSRF-Token in the header, obtained from the cookie set by /get-csrf
    """
    form = AddUserValidator.from_json(request.get_json())
    if "X-CSRF-Token" in request.headers:
        form.csrf_token.data = request.headers.get("X-CSRF-Token")
    else:
        return jsonify(message="X-CSRF-Token required in header"), 403

    if form.validate():
        user_with_email = User.query.filter_by(email=form.email.data).first()
        if not user_with_email:
            # Create the user without a password
            new_user = User(
                email=form.email.data,
                first_name=form.first_name.data,
                last_name=form.last_name.data,
                password=None,
                roles=form.roles.data,
<<<<<<< HEAD
                is_super_admin=form.is_super_admin.data
=======
                is_super_admin=form.is_super_admin.data,
>>>>>>> 96ebae26
            )

            db.session.add(new_user)
            db.session.commit()

            invite_code = generate_invite_code()

            invite = Invite(
                invite_code=invite_code,
                email=form.email.data,
                user_uid=new_user.user_uid,
                is_active=True,
            )

            db.session.add(invite)
            db.session.commit()

            # send an invitation email to the user
            send_invite_email(form.email.data, invite_code)

<<<<<<< HEAD
            return jsonify(message="Success: user invited", user=new_user.to_dict(), invite=invite.to_dict()), 200
=======
            return (
                jsonify(
                    message="Success: user invited",
                    user=new_user.to_dict(),
                    invite=invite.to_dict(),
                ),
                200,
            )
>>>>>>> 96ebae26
        else:
            return jsonify(message="User already exists with email"), 422
    else:
        return jsonify(message=form.errors), 422


@user_management_bp.route("/users/complete-registration", methods=["POST"])
def complete_registration():
    """
    Endpoint to complete user registration using an invite code.

    Requires JSON body with the following keys:
    - invite_code
    - new_password
    - confirm_password
    """
    form = CompleteRegistrationValidator.from_json(request.get_json())

    # Add the CSRF token to be checked by the validator
    if "X-CSRF-Token" in request.headers:
        form.csrf_token.data = request.headers.get("X-CSRF-Token")
    else:
        return jsonify(message="X-CSRF-Token required in header"), 403

    try:
        if form.validate():
            invite_code = form.invite_code.data
            new_password = form.new_password.data

            # Find the invite with the provided invite code
            invite = Invite.query.filter_by(
<<<<<<< HEAD
                invite_code=invite_code, is_active=True).first()
=======
                invite_code=invite_code, is_active=True
            ).first()
>>>>>>> 96ebae26

            if not invite:
                return jsonify(message="Invalid or expired invite code"), 404

            # Update user password and set invite status to inactive
            user = User.query.get(invite.user_uid)
            # update user in case it was deleted
            user.to_delete = False
            user.active = True
            user.change_password(new_password)

            # Update invite status to inactive
            invite.is_active = False
            db.session.commit()

            return jsonify(message="Success: registration completed"), 200
        else:
            error_messages = {field: form.errors[field][0] for field in form.errors}
            return jsonify(errors=error_messages), 422
    except Exception as e:
        db.session.rollback()
        return jsonify(message="An error occurred while processing your request"), 500

<<<<<<< HEAD
@user_management_bp.route("/users/<int:user_id>", methods=["PUT"])
@logged_in_active_user_required
def edit_user(user_id):
=======

@user_management_bp.route("/users/<int:user_uid>", methods=["PUT"])
@logged_in_active_user_required
def edit_user(user_uid):
>>>>>>> 96ebae26
    """
    Endpoint to edit a user's information.

    Requires JSON body with the following keys:
    - email
    - first_name
    - last_name
    - roles
    - is_super_admin

    Requires X-CSRF-Token in the header, obtained from the cookie set by /get-csrf
    """
    form = EditUserValidator.from_json(request.get_json())
    if "X-CSRF-Token" in request.headers:
        form.csrf_token.data = request.headers.get("X-CSRF-Token")
    else:
        return jsonify(message="X-CSRF-Token required in header"), 403

    if form.validate():
<<<<<<< HEAD
        user_to_edit = User.query.get(user_id)
=======
        user_to_edit = User.query.get(user_uid)
>>>>>>> 96ebae26

        if user_to_edit:
            # Update user information based on the form input
            user_to_edit.email = form.email.data
            user_to_edit.first_name = form.first_name.data
            user_to_edit.last_name = form.last_name.data
            user_to_edit.roles = form.roles.data
            user_to_edit.is_super_admin = form.is_super_admin.data
            user_to_edit.to_delete = False
            user_to_edit.active = True

            db.session.commit()
            user_data = user_to_edit.to_dict()
            return jsonify(message="User updated", user_data=user_data), 200
        else:
            return jsonify(message="User not found"), 404
    else:
        return jsonify(message=form.errors), 422


<<<<<<< HEAD
@user_management_bp.route("/users/<int:user_id>", methods=["GET"])
@logged_in_active_user_required
def get_user(user_id):
=======
@user_management_bp.route("/users/<int:user_uid>", methods=["GET"])
@logged_in_active_user_required
def get_user(user_uid):
>>>>>>> 96ebae26
    """
    Endpoint to get information for a single user.
    """
    user = User.query.filter(
<<<<<<< HEAD
        (User.user_uid == user_id) & ((User.to_delete == False) | (User.to_delete.is_(None)))
=======
        (User.user_uid == user_uid)
        & (User.to_delete.isnot(True))
>>>>>>> 96ebae26
    ).first()

    if user:
        user_data = {
            "user_id": user.user_uid,
            "email": user.email,
            "first_name": user.first_name,
            "last_name": user.last_name,
            "roles": user.roles,
<<<<<<< HEAD
            "is_super_admin": user.is_super_admin
=======
            "is_super_admin": user.is_super_admin,
>>>>>>> 96ebae26
        }
        return jsonify(user_data), 200
    else:
        return jsonify(message="User not found"), 404


@user_management_bp.route("/users", methods=["GET"])
@logged_in_active_user_required
def get_all_users():
    """
    Endpoint to get information for all users.
    """

<<<<<<< HEAD
    survey_id = request.args.get('survey_id')
    if  survey_id is None and not current_user.is_super_admin:
        return jsonify(message="Survey ID is required for non-super-admin users"), 400
=======
    survey_uid = request.args.get("survey_uid")
    if survey_uid is None and not current_user.is_super_admin:
        return jsonify(message="Survey UID is required for non-super-admin users"), 400
>>>>>>> 96ebae26

    invite_subquery = (
        db.session.query(Invite)
        .filter(Invite.user_uid == User.user_uid)
        .order_by(Invite.invite_uid.desc())
        .limit(1)
        .subquery()
    )

    roles_subquery = (
        db.session.query(
            Role.role_name,
            Role.role_uid,
            Role.survey_uid,
        )
        .distinct()
        .subquery()
    )

<<<<<<< HEAD

=======
>>>>>>> 96ebae26
    user_query = (
        db.session.query(
            User,
            invite_subquery.c.is_active.label("invite_is_active"),
<<<<<<< HEAD
            func.array_agg(roles_subquery.c.role_name.distinct()).label("user_role_names"),
            func.array_agg(Survey.survey_name.distinct()).label("user_survey_names")
        )
        .filter(or_(User.to_delete == False, User.to_delete.is_(None)))
        .outerjoin(invite_subquery, User.user_uid == invite_subquery.c.user_uid)
        .outerjoin(
            roles_subquery,
            roles_subquery.c.role_uid == func.any(User.roles)
        )
=======
            func.array_agg(roles_subquery.c.role_name.distinct()).label(
                "user_role_names"
            ),
            func.array_agg(Survey.survey_name.distinct()).label("user_survey_names"),
        )
        .filter(User.to_delete.isnot(True))
        .outerjoin(invite_subquery, User.user_uid == invite_subquery.c.user_uid)
        .outerjoin(roles_subquery, roles_subquery.c.role_uid == func.any(User.roles))
>>>>>>> 96ebae26
        .outerjoin(Survey, Survey.survey_uid == roles_subquery.c.survey_uid)
        .group_by(
            User.user_uid,
            invite_subquery.c.is_active,
        )
    )

    # Apply conditions based on current_user.is_super_admin
<<<<<<< HEAD
    if current_user.is_super_admin and survey_id is None:
        users = user_query.all()
    else:
        users = user_query.filter(roles_subquery.c.survey_uid == survey_id).all()

    user_list = []

    for user, invite_is_active,user_role_names,user_survey_names  in users:
=======
    if current_user.is_super_admin and survey_uid is None:
        users = user_query.all()
    else:
        users = user_query.filter(roles_subquery.c.survey_uid == survey_uid).all()

    user_list = []

    for user, invite_is_active, user_role_names, user_survey_names in users:
>>>>>>> 96ebae26
        user_data = {
            "user_id": user.user_uid,
            "email": user.email,
            "first_name": user.first_name,
            "last_name": user.last_name,
            "roles": user.roles,
            "user_survey_names": user_survey_names,
            "user_role_names": user_role_names,
            "is_super_admin": user.is_super_admin,
<<<<<<< HEAD
            "status": "Active" if user.active else ("Invite pending" if invite_is_active else "Deactivated"),
=======
            "status": "Active"
            if user.active
            else ("Invite pending" if invite_is_active else "Deactivated"),
>>>>>>> 96ebae26
        }

        user_list.append(user_data)

    return jsonify(user_list), 200


<<<<<<< HEAD
@user_management_bp.route("/users/<int:user_id>", methods=["DELETE"])
@logged_in_active_user_required
def delete_user(user_id):
    """
    Endpoint to delete a user.
    """
    user = User.query.get(user_id)
    """
        Endpoint to delete a user.
        """
    user = User.query.get(user_id)
=======
@user_management_bp.route("/users/<int:user_uid>", methods=["DELETE"])
@logged_in_active_user_required
def delete_user(user_uid):
    """
    Endpoint to delete a user.
    """
    user = User.query.get(user_uid)
>>>>>>> 96ebae26
    if user:
        try:
            # Set user as deleted and update active field
            user.to_delete = True
            user.active = False
            db.session.commit()
            return jsonify(message="User deleted successfully"), 200
        except Exception as e:
            db.session.rollback()
            return jsonify(message=f"Error deleting user: {str(e)}"), 500
    else:
        return jsonify(message="User not found"), 404<|MERGE_RESOLUTION|>--- conflicted
+++ resolved
@@ -4,11 +4,7 @@
 from flask_login import current_user
 from flask_mail import Message
 from passlib.pwd import genword
-<<<<<<< HEAD
-from sqlalchemy import and_, func, or_
-=======
 from sqlalchemy import func
->>>>>>> 96ebae26
 
 from app import db, mail
 from app.blueprints.auth.models import ResetPasswordToken, User
@@ -21,16 +17,9 @@
     RegisterValidator,
     WelcomeUserValidator,
     EditUserValidator,
-<<<<<<< HEAD
-    CheckUserValidator
-)
-from app.utils.utils import logged_in_active_user_required
-from ..surveys.models import Survey
-=======
     CheckUserValidator,
 )
 from app.utils.utils import logged_in_active_user_required
->>>>>>> 96ebae26
 
 
 @user_management_bp.route("/register", methods=["POST"])
@@ -52,8 +41,7 @@
 
     if form.validate():
         if current_user.email == "registration_user":
-            user_with_email = User.query.filter_by(
-                email=form.email.data).first()
+            user_with_email = User.query.filter_by(email=form.email.data).first()
             if not user_with_email:
                 new_user = User(
                     email=form.email.data,
@@ -61,11 +49,7 @@
                     last_name="",
                     password=form.password.data,
                     roles=[],
-<<<<<<< HEAD
-                    is_super_admin=True
-=======
                     is_super_admin=True,
->>>>>>> 96ebae26
                 )
                 db.session.add(new_user)
                 db.session.commit()
@@ -105,8 +89,7 @@
                 rpt = ResetPasswordToken(user.user_uid, email_token)
 
                 # Add this rpt, delete all other rpts for this user
-                ResetPasswordToken.query.filter_by(
-                    user_uid=user.user_uid).delete()
+                ResetPasswordToken.query.filter_by(user_uid=user.user_uid).delete()
                 db.session.add(rpt)
                 db.session.commit()
 
@@ -132,10 +115,7 @@
     else:
         return jsonify(message=form.errors), 422
 
-<<<<<<< HEAD
-=======
-
->>>>>>> 96ebae26
+
 ##############################################################################
 # INVITE / REGISTRATION / USER MANAGEMENT
 ##############################################################################
@@ -161,14 +141,10 @@
         if not user_with_email:
             return jsonify(message="User not found"), 404
         else:
-<<<<<<< HEAD
-            return jsonify(message="User already exists", user=user_with_email.to_dict()), 200
-=======
             return (
                 jsonify(message="User already exists", user=user_with_email.to_dict()),
                 200,
             )
->>>>>>> 96ebae26
     else:
         return jsonify(message=form.errors), 422
 
@@ -205,11 +181,7 @@
                 last_name=form.last_name.data,
                 password=None,
                 roles=form.roles.data,
-<<<<<<< HEAD
-                is_super_admin=form.is_super_admin.data
-=======
                 is_super_admin=form.is_super_admin.data,
->>>>>>> 96ebae26
             )
 
             db.session.add(new_user)
@@ -230,9 +202,6 @@
             # send an invitation email to the user
             send_invite_email(form.email.data, invite_code)
 
-<<<<<<< HEAD
-            return jsonify(message="Success: user invited", user=new_user.to_dict(), invite=invite.to_dict()), 200
-=======
             return (
                 jsonify(
                     message="Success: user invited",
@@ -241,7 +210,6 @@
                 ),
                 200,
             )
->>>>>>> 96ebae26
         else:
             return jsonify(message="User already exists with email"), 422
     else:
@@ -273,12 +241,8 @@
 
             # Find the invite with the provided invite code
             invite = Invite.query.filter_by(
-<<<<<<< HEAD
-                invite_code=invite_code, is_active=True).first()
-=======
                 invite_code=invite_code, is_active=True
             ).first()
->>>>>>> 96ebae26
 
             if not invite:
                 return jsonify(message="Invalid or expired invite code"), 404
@@ -302,16 +266,10 @@
         db.session.rollback()
         return jsonify(message="An error occurred while processing your request"), 500
 
-<<<<<<< HEAD
-@user_management_bp.route("/users/<int:user_id>", methods=["PUT"])
-@logged_in_active_user_required
-def edit_user(user_id):
-=======
 
 @user_management_bp.route("/users/<int:user_uid>", methods=["PUT"])
 @logged_in_active_user_required
 def edit_user(user_uid):
->>>>>>> 96ebae26
     """
     Endpoint to edit a user's information.
 
@@ -331,11 +289,7 @@
         return jsonify(message="X-CSRF-Token required in header"), 403
 
     if form.validate():
-<<<<<<< HEAD
-        user_to_edit = User.query.get(user_id)
-=======
         user_to_edit = User.query.get(user_uid)
->>>>>>> 96ebae26
 
         if user_to_edit:
             # Update user information based on the form input
@@ -356,25 +310,15 @@
         return jsonify(message=form.errors), 422
 
 
-<<<<<<< HEAD
-@user_management_bp.route("/users/<int:user_id>", methods=["GET"])
-@logged_in_active_user_required
-def get_user(user_id):
-=======
 @user_management_bp.route("/users/<int:user_uid>", methods=["GET"])
 @logged_in_active_user_required
 def get_user(user_uid):
->>>>>>> 96ebae26
     """
     Endpoint to get information for a single user.
     """
     user = User.query.filter(
-<<<<<<< HEAD
-        (User.user_uid == user_id) & ((User.to_delete == False) | (User.to_delete.is_(None)))
-=======
         (User.user_uid == user_uid)
         & (User.to_delete.isnot(True))
->>>>>>> 96ebae26
     ).first()
 
     if user:
@@ -384,11 +328,7 @@
             "first_name": user.first_name,
             "last_name": user.last_name,
             "roles": user.roles,
-<<<<<<< HEAD
-            "is_super_admin": user.is_super_admin
-=======
             "is_super_admin": user.is_super_admin,
->>>>>>> 96ebae26
         }
         return jsonify(user_data), 200
     else:
@@ -402,15 +342,9 @@
     Endpoint to get information for all users.
     """
 
-<<<<<<< HEAD
-    survey_id = request.args.get('survey_id')
-    if  survey_id is None and not current_user.is_super_admin:
-        return jsonify(message="Survey ID is required for non-super-admin users"), 400
-=======
     survey_uid = request.args.get("survey_uid")
     if survey_uid is None and not current_user.is_super_admin:
         return jsonify(message="Survey UID is required for non-super-admin users"), 400
->>>>>>> 96ebae26
 
     invite_subquery = (
         db.session.query(Invite)
@@ -430,25 +364,10 @@
         .subquery()
     )
 
-<<<<<<< HEAD
-
-=======
->>>>>>> 96ebae26
     user_query = (
         db.session.query(
             User,
             invite_subquery.c.is_active.label("invite_is_active"),
-<<<<<<< HEAD
-            func.array_agg(roles_subquery.c.role_name.distinct()).label("user_role_names"),
-            func.array_agg(Survey.survey_name.distinct()).label("user_survey_names")
-        )
-        .filter(or_(User.to_delete == False, User.to_delete.is_(None)))
-        .outerjoin(invite_subquery, User.user_uid == invite_subquery.c.user_uid)
-        .outerjoin(
-            roles_subquery,
-            roles_subquery.c.role_uid == func.any(User.roles)
-        )
-=======
             func.array_agg(roles_subquery.c.role_name.distinct()).label(
                 "user_role_names"
             ),
@@ -457,7 +376,6 @@
         .filter(User.to_delete.isnot(True))
         .outerjoin(invite_subquery, User.user_uid == invite_subquery.c.user_uid)
         .outerjoin(roles_subquery, roles_subquery.c.role_uid == func.any(User.roles))
->>>>>>> 96ebae26
         .outerjoin(Survey, Survey.survey_uid == roles_subquery.c.survey_uid)
         .group_by(
             User.user_uid,
@@ -466,16 +384,6 @@
     )
 
     # Apply conditions based on current_user.is_super_admin
-<<<<<<< HEAD
-    if current_user.is_super_admin and survey_id is None:
-        users = user_query.all()
-    else:
-        users = user_query.filter(roles_subquery.c.survey_uid == survey_id).all()
-
-    user_list = []
-
-    for user, invite_is_active,user_role_names,user_survey_names  in users:
-=======
     if current_user.is_super_admin and survey_uid is None:
         users = user_query.all()
     else:
@@ -484,7 +392,6 @@
     user_list = []
 
     for user, invite_is_active, user_role_names, user_survey_names in users:
->>>>>>> 96ebae26
         user_data = {
             "user_id": user.user_uid,
             "email": user.email,
@@ -494,13 +401,9 @@
             "user_survey_names": user_survey_names,
             "user_role_names": user_role_names,
             "is_super_admin": user.is_super_admin,
-<<<<<<< HEAD
-            "status": "Active" if user.active else ("Invite pending" if invite_is_active else "Deactivated"),
-=======
             "status": "Active"
             if user.active
             else ("Invite pending" if invite_is_active else "Deactivated"),
->>>>>>> 96ebae26
         }
 
         user_list.append(user_data)
@@ -508,27 +411,13 @@
     return jsonify(user_list), 200
 
 
-<<<<<<< HEAD
-@user_management_bp.route("/users/<int:user_id>", methods=["DELETE"])
-@logged_in_active_user_required
-def delete_user(user_id):
+@user_management_bp.route("/users/<int:user_uid>", methods=["DELETE"])
+@logged_in_active_user_required
+def delete_user(user_uid):
     """
     Endpoint to delete a user.
     """
-    user = User.query.get(user_id)
-    """
-        Endpoint to delete a user.
-        """
-    user = User.query.get(user_id)
-=======
-@user_management_bp.route("/users/<int:user_uid>", methods=["DELETE"])
-@logged_in_active_user_required
-def delete_user(user_uid):
-    """
-    Endpoint to delete a user.
-    """
     user = User.query.get(user_uid)
->>>>>>> 96ebae26
     if user:
         try:
             # Set user as deleted and update active field
