
from flask_wtf import FlaskForm
from wtforms import StringField, PasswordField, validators, SelectMultipleField, BooleanField, FieldList, IntegerField
from wtforms.validators import DataRequired, Email, Optional


class RegisterValidator(FlaskForm):
    email = StringField("Email", validators=[DataRequired()])
    password = PasswordField("Password", validators=[DataRequired()])


class WelcomeUserValidator(FlaskForm):
    email = StringField("Email", validators=[DataRequired()])


class CheckUserValidator(FlaskForm):
    email = StringField("Email", validators=[DataRequired()])
<<<<<<< HEAD

=======
>>>>>>> ebd15619

class AddUserValidator(FlaskForm):
    email = StringField("Email", validators=[DataRequired()])
    first_name = StringField("First Name", validators=[DataRequired()])
    last_name = StringField("Last Name", validators=[DataRequired()])
    roles = FieldList(IntegerField(default=[], validators=[Optional()]))
    is_super_admin = BooleanField("Is Super Admin", default=False, validators=[Optional()])

class AddUserValidator(FlaskForm):
    email = StringField("Email", validators=[DataRequired()])
    first_name = StringField("First Name", validators=[DataRequired()])
    last_name = StringField("Last Name", validators=[DataRequired()])
    roles = FieldList(IntegerField(default=[], validators=[Optional()]))
    is_super_admin = BooleanField("Is Super Admin", default=False, validators=[Optional()])

<<<<<<< HEAD
=======

>>>>>>> ebd15619
class CompleteRegistrationValidator(FlaskForm):
    invite_code = StringField("Invite Code", validators=[DataRequired()])
    new_password = PasswordField("New Password", [
        validators.DataRequired(),
        validators.Length(min=8)
    ])
    confirm_password = PasswordField("Confirm Password", [
        validators.DataRequired(),
        validators.EqualTo("new_password", message="Passwords must match")
    ])


class EditUserValidator(FlaskForm):
    email = StringField("Email", validators=[Email(), DataRequired()])
    first_name = StringField("First Name", validators=[DataRequired()])
    last_name = StringField("Last Name", validators=[DataRequired()])
    roles = FieldList(IntegerField("Roles",default=[], validators=[Optional()]))

    is_super_admin = BooleanField("Is Super Admin", default=False, validators=[Optional()])
    # Add fields for permissions if needed
    permissions = FieldList(IntegerField("Permissions",default=[], validators=[Optional()]))<|MERGE_RESOLUTION|>--- conflicted
+++ resolved
@@ -15,10 +15,7 @@
 
 class CheckUserValidator(FlaskForm):
     email = StringField("Email", validators=[DataRequired()])
-<<<<<<< HEAD
 
-=======
->>>>>>> ebd15619
 
 class AddUserValidator(FlaskForm):
     email = StringField("Email", validators=[DataRequired()])
@@ -27,17 +24,7 @@
     roles = FieldList(IntegerField(default=[], validators=[Optional()]))
     is_super_admin = BooleanField("Is Super Admin", default=False, validators=[Optional()])
 
-class AddUserValidator(FlaskForm):
-    email = StringField("Email", validators=[DataRequired()])
-    first_name = StringField("First Name", validators=[DataRequired()])
-    last_name = StringField("Last Name", validators=[DataRequired()])
-    roles = FieldList(IntegerField(default=[], validators=[Optional()]))
-    is_super_admin = BooleanField("Is Super Admin", default=False, validators=[Optional()])
 
-<<<<<<< HEAD
-=======
-
->>>>>>> ebd15619
 class CompleteRegistrationValidator(FlaskForm):
     invite_code = StringField("Invite Code", validators=[DataRequired()])
     new_password = PasswordField("New Password", [
