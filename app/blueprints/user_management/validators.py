
from flask_wtf import FlaskForm
<<<<<<< HEAD
from wtforms import StringField, PasswordField, validators, SelectMultipleField, BooleanField, FieldList, IntegerField
=======
from wtforms import StringField, PasswordField, validators, BooleanField, FieldList
>>>>>>> 96ebae26
from wtforms.validators import DataRequired, Email, Optional


class RegisterValidator(FlaskForm):
    email = StringField("Email", validators=[DataRequired()])
    password = PasswordField("Password", validators=[DataRequired()])


class WelcomeUserValidator(FlaskForm):
    email = StringField("Email", validators=[DataRequired()])


class CheckUserValidator(FlaskForm):
    email = StringField("Email", validators=[DataRequired()])


class AddUserValidator(FlaskForm):
    email = StringField("Email", validators=[DataRequired()])
    first_name = StringField("First Name", validators=[DataRequired()])
    last_name = StringField("Last Name", validators=[DataRequired()])
    roles = FieldList(StringField("Roles"), default=[], validators=[Optional()])
<<<<<<< HEAD
    is_super_admin = BooleanField("Is Super Admin", default=False, validators=[Optional()])
=======
    is_super_admin = BooleanField(
        "Is Super Admin", default=False, validators=[Optional()]
    )
>>>>>>> 96ebae26


class CompleteRegistrationValidator(FlaskForm):
    invite_code = StringField("Invite Code", validators=[DataRequired()])
<<<<<<< HEAD
    new_password = PasswordField("New Password", [
        validators.DataRequired(),
        validators.Length(min=8)
    ])
    confirm_password = PasswordField("Confirm Password", [
        validators.DataRequired(),
        validators.EqualTo("new_password", message="Passwords must match")
    ])
=======
    new_password = PasswordField(
        "New Password", [validators.DataRequired(), validators.Length(min=8)]
    )
    confirm_password = PasswordField(
        "Confirm Password",
        [
            validators.DataRequired(),
            validators.EqualTo("new_password", message="Passwords must match"),
        ],
    )
>>>>>>> 96ebae26


class EditUserValidator(FlaskForm):
    email = StringField("Email", validators=[Email(), DataRequired()])
    first_name = StringField("First Name", validators=[DataRequired()])
    last_name = StringField("Last Name", validators=[DataRequired()])
    roles = FieldList(StringField("Roles"), default=[], validators=[Optional()])
<<<<<<< HEAD
    is_super_admin = BooleanField("Is Super Admin", default=False, validators=[Optional()])
=======
    is_super_admin = BooleanField(
        "Is Super Admin", default=False, validators=[Optional()]
    )
>>>>>>> 96ebae26
<|MERGE_RESOLUTION|>--- conflicted
+++ resolved
@@ -1,10 +1,6 @@
 
 from flask_wtf import FlaskForm
-<<<<<<< HEAD
-from wtforms import StringField, PasswordField, validators, SelectMultipleField, BooleanField, FieldList, IntegerField
-=======
 from wtforms import StringField, PasswordField, validators, BooleanField, FieldList
->>>>>>> 96ebae26
 from wtforms.validators import DataRequired, Email, Optional
 
 
@@ -26,27 +22,13 @@
     first_name = StringField("First Name", validators=[DataRequired()])
     last_name = StringField("Last Name", validators=[DataRequired()])
     roles = FieldList(StringField("Roles"), default=[], validators=[Optional()])
-<<<<<<< HEAD
-    is_super_admin = BooleanField("Is Super Admin", default=False, validators=[Optional()])
-=======
     is_super_admin = BooleanField(
         "Is Super Admin", default=False, validators=[Optional()]
     )
->>>>>>> 96ebae26
 
 
 class CompleteRegistrationValidator(FlaskForm):
     invite_code = StringField("Invite Code", validators=[DataRequired()])
-<<<<<<< HEAD
-    new_password = PasswordField("New Password", [
-        validators.DataRequired(),
-        validators.Length(min=8)
-    ])
-    confirm_password = PasswordField("Confirm Password", [
-        validators.DataRequired(),
-        validators.EqualTo("new_password", message="Passwords must match")
-    ])
-=======
     new_password = PasswordField(
         "New Password", [validators.DataRequired(), validators.Length(min=8)]
     )
@@ -57,7 +39,6 @@
             validators.EqualTo("new_password", message="Passwords must match"),
         ],
     )
->>>>>>> 96ebae26
 
 
 class EditUserValidator(FlaskForm):
@@ -65,10 +46,38 @@
     first_name = StringField("First Name", validators=[DataRequired()])
     last_name = StringField("Last Name", validators=[DataRequired()])
     roles = FieldList(StringField("Roles"), default=[], validators=[Optional()])
-<<<<<<< HEAD
-    is_super_admin = BooleanField("Is Super Admin", default=False, validators=[Optional()])
-=======
     is_super_admin = BooleanField(
         "Is Super Admin", default=False, validators=[Optional()]
     )
->>>>>>> 96ebae26
+
+
+class CheckUserValidator(FlaskForm):
+    email = StringField("Email", validators=[DataRequired()])
+
+
+class AddUserValidator(FlaskForm):
+    email = StringField("Email", validators=[DataRequired()])
+    first_name = StringField("First Name", validators=[DataRequired()])
+    last_name = StringField("Last Name", validators=[DataRequired()])
+    roles = FieldList(StringField("Roles"), default=[], validators=[Optional()])
+    is_super_admin = BooleanField("Is Super Admin", default=False, validators=[Optional()])
+
+
+class CompleteRegistrationValidator(FlaskForm):
+    invite_code = StringField("Invite Code", validators=[DataRequired()])
+    new_password = PasswordField("New Password", [
+        validators.DataRequired(),
+        validators.Length(min=8)
+    ])
+    confirm_password = PasswordField("Confirm Password", [
+        validators.DataRequired(),
+        validators.EqualTo("new_password", message="Passwords must match")
+    ])
+
+
+class EditUserValidator(FlaskForm):
+    email = StringField("Email", validators=[Email(), DataRequired()])
+    first_name = StringField("First Name", validators=[DataRequired()])
+    last_name = StringField("Last Name", validators=[DataRequired()])
+    roles = FieldList(StringField("Roles"), default=[], validators=[Optional()])
+    is_super_admin = BooleanField("Is Super Admin", default=False, validators=[Optional()])