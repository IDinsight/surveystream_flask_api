--- conflicted
+++ resolved
@@ -1,20 +1,10 @@
-from flask import jsonify
-from flask_login import current_user
-
 from app.blueprints.module_selection.models import Module, ModuleStatus
 from app.blueprints.roles.models import Permission, Role, RolePermission, SurveyAdmin
 from app.blueprints.surveys.models import Survey
 from app.blueprints.user_management.models import User
-<<<<<<< HEAD
-from app.utils.utils import (
-    custom_permissions_required,
-    logged_in_active_user_required,
-    validate_payload,
-    validate_query_params,
-)
-=======
 from app.utils.utils import logged_in_active_user_required, validate_payload
->>>>>>> 19ec7f13
+from flask import jsonify
+from flask_login import current_user
 
 from .models import (
     NotificationAction,
@@ -26,11 +16,7 @@
 from .routes import notifications_bp
 from .utils import check_notification_conditions
 from .validators import (
-<<<<<<< HEAD
-    GetNotificationsQueryValidator,
     PostActionPayloadValidator,
-=======
->>>>>>> 19ec7f13
     PostNotificationsPayloadValidator,
     PutNotificationsPayloadValidator,
     ResolveNotificationPayloadValidator,
