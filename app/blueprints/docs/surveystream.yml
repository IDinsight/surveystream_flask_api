--- conflicted
+++ resolved
@@ -9904,7 +9904,6 @@
                 required:
                   - success
                   - data
-<<<<<<< HEAD
 
   /emails/report:
     post:
@@ -9962,13 +9961,6 @@
       tags:
         - Emails
       summary: Get email delivery reports for a specific email schedule/trigger
-=======
-  /emails/tablecatalog/schedules:
-    get:
-      tags:
-        - Emails
-      summary: Get table catalog for a specific email config containing only tables which have been used in config templates
->>>>>>> 58c44ad5
       parameters:
         - name: email_config_uid
           in: query
@@ -9976,7 +9968,6 @@
           required: true
           schema:
             type: integer
-<<<<<<< HEAD
         - name: email_schedule_uid
           in: query
           description: Unique identifier for the email schedule
@@ -10050,17 +10041,11 @@
                             type: string
         "404":
           description: Email delivery reports not found
-=======
-      responses:
-        "200":
-          description: Success
->>>>>>> 58c44ad5
-          content:
-            application/json:
-              schema:
-                type: object
-                properties:
-<<<<<<< HEAD
+          content:
+            application/json:
+              schema:
+                type: object
+                properties:
                   error:
                     type: string
                     description: Error message
@@ -10075,31 +10060,49 @@
 
 
                                 
-=======
-                  success:
-                    type: boolean
-                    example: true
-                  data:
+  /emails/tablecatalog/schedules:
+      get:
+        tags:
+          - Emails
+        summary: Get table catalog for a specific email config containing only tables which have been used in config templates
+        parameters:
+          - name: email_config_uid
+            in: query
+            description: Unique identifier for the email config
+            required: true
+        responses:
+        "200":
+        description: Success
+        content:
+          application/json:
+            schema:
+              type: object
+              properties:
+          schema:
+            type: integer
+            success:
+              type: boolean
+              example: true
+            data:
+              type: array
+              items:
+                type: object
+                properties:
+                  survey_uid:
+                    type: integer
+                    description: Unique identifier of the survey
+                    example: 123
+                  table_name:
+                    type: string
+                    description: Name of the table
+                    example: "table_name"
+                  column_list:
                     type: array
                     items:
-                      type: object
-                      properties:
-                        survey_uid:
-                          type: integer
-                          description: Unique identifier of the survey
-                          example: 123
-                        table_name:
-                          type: string
-                          description: Name of the table
-                          example: "table_name"
-                        column_list:
-                          type: array
-                          items:
-                            type: string
-                            description: List of columns in the table
-                            example: ["column1", "column2"]
-                              
->>>>>>> 58c44ad5
+                      type: string
+                      description: List of columns in the table
+                      example: ["column1", "column2"]
+                            
   /media-files:
     post:
       tags:
