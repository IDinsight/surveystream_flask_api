openapi: 3.0.2
info:
  title: SurveyStream API
  description: >
    Internal endpoints for the SurveyStream web application

    ### Context

    SurveyStream is a survey management software application for IDinsight’s
    Data on Demand initiative.  SurveyStream is the centralized hub for managing
    DoD’s survey operations in real time, enabling fast,  cheap, high quality
    data collection.


    The SurveyStream web application enables DoD supervisors to view survey
    targets,  view and manage enumerator information, and make assignments
    between targets and enumerators.
  version: '1.0'
servers:
  - url: 'https://surveystream.idinsight.io/api'
    description: Production server
components:
  securitySchemes:
    cookieAuth:
      description: >
        ### Basic Setup

        - Cookie-based auth is used for protected endpoints

        - Upon successful login a session cookie is saved on the user's device
        and is used to authenticate subsequent requests

        - The user will be automatically logged out after 7 days


        ### CSRF Token

        - To prevent CSRF attacks, a CSRF token must be included in the
        `X-CSRF-TOKEN` header for all POST, PUT, and PATCH requests

        - The token can be obtained from the CSRF-TOKEN cookie set by the `GET
        /get-csrf` action
      type: apiKey
      in: cookie
      name: session
security:
  - ApiKeyAuth: []
tags:
  - name: User Authentication
    description: Endpoints related to authenticating users
  - name: Password Management
    description: Endpoints related to managing users' passwords
  - name: User Registration
    description: Endpoints related to creating new users
  - name: Profile
    description: Endpoints related to the user's profile
  - name: Surveys
    description: Endpoints related to the user's surveys
  - name: Forms
    description: Endpoints related to the user's forms
  - name: Enumerators
    description: Endpoints related to the user's enumerators
  - name: Targets
    description: Endpoints related to the user's targets
  - name: Assignments
    description: Endpoints related to the user's assignments
  - name: Table Configuration
    description: Endpoints related to the configuration of tables on the web flask_app
  - name: Misc
    description: Endpoints related to miscellaneous functionalities
  - name: Module Questionnaire
    description: Endpoints related to module questionnaire
  - name: Roles
    description: Endpoints related to user roles
  - name: Locations
    description: Endpoints related to locations
x-tagGroups:
  - name: User Management
    tags:
      - User Authentication
      - Password Management
      - User Registration
  - name: Profile
    tags:
      - Profile
  - name: Surveys & Forms
    tags:
      - Surveys
      - Forms
  - name: Module Selection
    tags:
      - Module Selection
  - name: Enumerators
    tags:
      - Enumerators
  - name: Targets
    tags:
      - Targets
  - name: Assignments
    tags:
      - Assignments
  - name: Table Configuration
    tags:
      - Table Configuration
  - name: Misc
    tags:
      - Misc
  - name: Module Questionnaire
    tags:
      - Module Questionnaire
  - name: Roles
    tags:
      - Roles
  - name: Locations
    tags:
      - Locations
paths:
  /healthcheck:
    get:
      summary: Test database connection
      security: []
      tags:
        - Misc
      responses:
        '200':
          description: Healthy
        '500':
          description: Failed DB connection
  /get-csrf:
    get:
      summary: Set CSRF-TOKEN cookie
      description: >-
        The value of the CSRF-TOKEN cookie must be included in the X-CSRF-Token
        header for all POST, PUT, and PATCH requests
      security: []
      tags:
        - User Authentication
      responses:
        '200':
          description: Success
  /login:
    post:
      summary: Log a user in
      description: Authenticate a user to access protected endpoints
      security: []
      tags:
        - User Authentication
      parameters:
        - in: header
          name: X-CSRF-TOKEN
          description: The value of the CSRF-TOKEN cookie set by `GET /get-csrf`
          schema:
            type: string
          required: true
      requestBody:
        required: true
        content:
          application/json:
            schema:
              type: object
              properties:
                email:
                  type: string
                password:
                  type: string
              required:
                - email
                - password
      responses:
        '200':
          description: 'Success: logged in'
        '400':
          description: User must not be already logged in
        '401':
          description: Unauthorized
        '403':
          description: X-CSRF-Token required in header
        '422':
          description: Form errors
  /logout:
    get:
      summary: Log a user out
      description: Log a user out so they can no longer access protected endpoints
      tags:
        - User Authentication
      responses:
        '200':
          description: 'Success: logged out'
  /register:
    post:
      summary: Create new user
      description: Allow a logged in admin user to create a new user
      tags:
        - User Registration
      parameters:
        - in: header
          name: X-CSRF-TOKEN
          description: The value of the CSRF-TOKEN cookie set by `GET /get-csrf`
          schema:
            type: string
          required: true
      requestBody:
        required: true
        content:
          application/json:
            schema:
              type: object
              properties:
                email:
                  type: string
                password:
                  type: string
              required:
                - email
                - password
      responses:
        '200':
          description: 'Success: registered'
        '401':
          description: Unauthorized
        '403':
          description: X-CSRF-Token required in header
        '422':
          description: Form errors | User already exists
  /change-password:
    post:
      summary: Update password for logged in user
      description: Allow a logged in user to update their password
      tags:
        - Password Management
      parameters:
        - in: header
          name: X-CSRF-TOKEN
          description: The value of the CSRF-TOKEN cookie set by `GET /get-csrf`
          schema:
            type: string
          required: true
      requestBody:
        required: true
        content:
          application/json:
            schema:
              type: object
              properties:
                cur_password:
                  type: string
                  description: Current password
                new_password:
                  type: string
                  description: New password
                confirm:
                  type: string
                  description: Confirm new password
              required:
                - cur_password
                - new_password
                - confirm
      responses:
        '200':
          description: 'Success: password changed'
        '403':
          description: Wrong password | X-CSRF-Token required in header
        '422':
          description: Form errors
  /forgot-password:
    post:
      summary: Trigger password reset email
      security: []
      tags:
        - Password Management
      parameters:
        - in: header
          name: X-CSRF-TOKEN
          description: The value of the CSRF-TOKEN cookie set by `GET /get-csrf`
          schema:
            type: string
          required: true
      requestBody:
        required: true
        content:
          application/json:
            schema:
              type: object
              properties:
                email:
                  type: string
              required:
                - email
      responses:
        '200':
          description: Request processed
        '400':
          description: Already logged in - use /change-password
        '403':
          description: X-CSRF-Token required in header
        '422':
          description: Form errors
  /welcome-user:
    post:
      summary: Trigger welcome email
      description: >-
        Allows a logged in admin user to trigger a welcome email to a user with
        a reset password link
      tags:
        - User Registration
      parameters:
        - in: header
          name: X-CSRF-TOKEN
          description: The value of the CSRF-TOKEN cookie set by `GET /get-csrf`
          schema:
            type: string
          required: true
      requestBody:
        required: true
        content:
          application/json:
            schema:
              type: object
              properties:
                email:
                  type: string
              required:
                - email
      responses:
        '200':
          description: Request processed
        '400':
          description: Already logged in - use /change-password
        '401':
          description: Unauthorized
        '403':
          description: X-CSRF-Token required in header
        '404':
          description: Record not found
        '422':
          description: Form errors
  /reset-password:
    post:
      summary: Reset password
      description: Reset the user's password using the reset password email link
      security: []
      tags:
        - Password Management
      parameters:
        - in: header
          name: X-CSRF-TOKEN
          description: The value of the CSRF-TOKEN cookie set by `GET /get-csrf`
          schema:
            type: string
          required: true
      requestBody:
        required: true
        content:
          application/json:
            schema:
              type: object
              properties:
                rpt_id:
                  type: string
                  description: Reset password ID from the reset password email link
                rpt_token:
                  type: string
                  description: Reset password token from the reset password email link
                new_password:
                  type: string
                  description: New password
                confirm:
                  type: string
                  description: Confirm new password
              required:
                - rpt_id
                - rpt_token
                - new_password
                - confirm
      responses:
        '200':
          description: 'Success: password reset'
        '400':
          description: Already logged in - use /change-password
        '403':
          description: X-CSRF-Token required in header
        '404':
          description: Invalid link
        '422':
          description: Form errors
  /profile:
    get:
      summary: Get user profile
      description: Return the logged in user's profile information
      tags:
        - Profile
      responses:
        '200':
          description: OK
          content:
            application/json:
              schema:
                type: object
                properties:
                  first_name:
                    type: string
                    description: The first name of the user
                  middle_name:
                    type: string
                    description: The middle name of the user
                  last_name:
                    type: string
                    description: The last name of the user
                  email:
                    type: string
                    description: The email address of the user
                  phone_primary:
                    type: string
                    description: The primary phone number of the user
                  home_state_name:
                    type: string
                    description: The home state of the user
                  home_district_name:
                    type: string
                    description: The home district of the user
  /profile/avatar:
    get:
      summary: Get avatar URL
      description: Return a URL for the profile avatar image of the logged in user
      tags:
        - Profile
      responses:
        '200':
          description: OK
          content:
            application/json:
              schema:
                type: object
                properties:
                  image_url:
                    description: >-
                      A presigned url that will give access to the user's
                      profile avatar image for 60 seconds
                    type: string
    put:
      summary: Update avatar
      description: Update the profile avatar image of the logged in user
      tags:
        - Profile
      parameters:
        - in: header
          name: X-CSRF-TOKEN
          description: The value of the CSRF-TOKEN cookie set by `GET /get-csrf`
          schema:
            type: string
          required: true
      requestBody:
        required: true
        content:
          image/png:
            schema:
              type: string
              format: binary
          image/jpeg:
            schema:
              type: string
              format: binary
      responses:
        '200':
          description: Success
        '403':
          description: X-CSRF-Token required in header
        '422':
          description: Form errors
  /profile/avatar/remove:
    post:
      summary: Delete avatar
      description: Delete the user's profile avatar image
      tags:
        - Profile
      parameters:
        - in: header
          name: X-CSRF-TOKEN
          description: The value of the CSRF-TOKEN cookie set by `GET /get-csrf`
          schema:
            type: string
          required: true
      responses:
        '200':
          description: Success
        '403':
          description: X-CSRF-Token required in header
        '422':
          description: Form errors
  /surveys?user_uid={user_uid}:
    get:
      summary: Get surveys
      description: Returns information about surveys associated with the logged in user.
      tags:
        - Surveys
      parameters:
        - in: query
          name: user_uid
          schema:
            type: integer
          description: >-
            Optional user ID to retrieve surveys for. If not provided, surveys
            for the logged in user will be returned.
      responses:
        '200':
          description: Successful response
          content:
            application/json:
              schema:
                type: object
                properties:
                  data:
                    type: array
                    description: >-
                      An array of surveys belonging to the specified user or all
                      users if no user_uid is provided.
                    items:
                      type: object
                      properties:
                        survey_uid:
                          type: integer
                          description: The unique ID of the survey.
                        survey_id:
                          type: string
                          description: The ID of the survey.
                        survey_name:
                          type: string
                          description: The name of the survey.
                        project_name:
                          type: string
                          description: The name of the project that the survey belongs to.
                        survey_description:
                          type: string
                          description: A description of the survey.
                        surveying_method:
                          type: string
                          description: 'The method of surveying, e.g. in-person, phone.'
                        irb_approval:
                          type: string
                          description: >-
                            The status of the IRB approval, e.g. Yes, No,
                            Pending.
                        planned_start_date:
                          type: string
                          description: >-
                            The planned start date of the survey in ISO 8601
                            format.
                        planned_end_date:
                          type: string
                          description: >-
                            The planned end date of the survey in ISO 8601
                            format.
                        state:
                          type: string
                          description: 'The state of the survey, e.g. Draft, Active, Past.'
                        last_updated_at:
                          type: string
                          description: >-
                            The date and time that the survey was last updated
                            in ISO 8601 format.
                  success:
                    type: boolean
                    description: Indicates whether the request was successful.
        '404':
          description: No surveys found for the specified user or all users.
          content:
            application/json:
              schema:
                type: object
                properties:
                  message:
                    type: string
                    description: A message indicating that no surveys were found.
                  success:
                    type: boolean
                    description: Indicates whether the request was successful.
  /surveys:
    post:
      summary: Create a new survey
      tags:
        - Surveys
      description: Create a new survey with the basic information details. The survey_id must be
        unique.
      requestBody:
        required: true
        content:
          application/json:
            schema:
              type: object
              properties:
                survey_id:
                  type: string
                  example: AgriFieldneet
                  description: The unique identifier for the survey
                survey_name:
                  type: string
                  example: Agrifieldneet Main Survey Form
                  description: The name of the survey
                project_name:
                  type: string
                  example: AgriFieldneet Survey
                  description: The name of the project the survey belongs to
                survey_description:
                  type: string
                  example: 'AgriFieldnet survey starting on 1st Jan, 2023'
                  description: A description of the survey
                surveying_method:
                  type: string
                  example: in-person
                  description: The method used to survey respondents
                  enum:
                    - phone
                    - in-person
                irb_approval:
                  type: string
                  example: Pending
                  description: >-
                    The status of the Institutional Review Board (IRB)
                    approval
                  enum:
                    - 'Yes'
                    - 'No'
                    - Pending
                planned_start_date:
                  type: string
                  example: 2023-01-01T00:00:00.000Z
                  format: date
                  description: The planned start date for the survey
                planned_end_date:
                  type: string
                  example: 2023-06-30T00:00:00.000Z
                  format: date
                  description: The planned end date for the survey
                config_status:
                  type: string
                  example: In Progress - Configuration
                  description: The status of the survey's configuration
                  enum:
                    - In Progress - Configuration
                    - In Progress - Backend Setup
                    - Done
                state:
                  type: string
                  example: Draft
                  description: The current state of the survey
                  enum:
                    - Draft
                    - Active
                    - Past
                created_by_user_uid:
                  type: integer
                  example: 10669
                  description: The user ID of the user who created the survey
              required:
                - survey_id
                - survey_name
                - project_name
                - surveying_method
                - irb_approval
                - planned_start_date
                - planned_end_date
                - config_status
                - state
                - created_by_user_uid
      responses:
        '200':
          description: The survey was created successfully
          content:
            application/json:
              schema:
                type: object
                properties:
                  success:
                    type: boolean
                    example: true
                  data:
                    type: object
                    properties:
                      message:
                        type: string
                        example: success
                      survey:
                        type: object
                        properties:
                          survey_uid:
                            type: integer
                            example: 19
                            description: The database-assigned unique identifier for the survey
                          survey_id:
                            type: string
                            example: AgriFieldnet
                            description: The unique identifier for the survey
                          survey_name:
                            type: string
                            example: Agrifieldnet Main Survey Form
                            description: The name of the survey
                          project_name:
                            type: string
                            example: AgriFieldnet Survey
                            description: The name of the project the survey belongs to
                          survey_description:
                            type: string
                            example: 'AgriFieldnet survey starting on 1st Jan, 2023'
                            description: A description
                          surveying_method:
                            type: string
                            enum:
                              - phone
                              - in-person
                            example: in-person
                          irb_approval:
                            type: string
                            enum:
                              - 'Yes'
                              - 'No'
                              - Pending
                            example: Pending
                          planned_start_date:
                            type: string
                            format: date
                            example: 2023-01-01T00:00:00.000Z
                          planned_end_date:
                            type: string
                            format: date
                            example: 2023-06-30T00:00:00.000Z
                          config_status:
                            type: string
                            enum:
                              - In Progress - Configuration
                              - In Progress - Backend Setup
                              - Done
                            example: In Progress - Configuration
                          state:
                            type: string
                            enum:
                              - Draft
                              - Active
                              - Past
                            example: Draft
                          last_updated_at:
                            type: string
                            format: date-time
                            example: 2023-04-18T00:00:00.000Z
        '400':
          description: A survey with the same survey_id already exists
          content:
            application/json:
              schema:
                type: object
                properties:
                  success:
                    type: boolean
                    example: false
                  error:
                    type: string
                    example: survey_id already exists
  /modules:
    get:
      tags:
        - Module Selection
      summary: Get all modules
      description: Get a list of all modules
      responses:
        '200':
          description: OK
          content:
            application/json:
              schema:
                type: object
                properties:
                  success:
                    type: boolean
                    description: Indicates if the request was successful
                  data:
                    type: array
                    items:
                      type: object
                      properties:
                        module_id:
                          type: integer
                          format: int64
                          description: ID of the module
                        name:
                          type: string
                          description: Name of the module
                        optional:
                          type: boolean
                          description: Indicates if the module is optional
        '404':
          description: Not Found
          content:
            application/json:
              schema:
                type: object
                properties:
                  message:
                    type: string
                    description: Error message
                    example: No modules found.
  /module-status:
    post:
      tags:
        - Module Selection
      summary: Add selected modules for a particular survey
      description: Add selected modules for a particular survey, with a default config_status of `not started`.
      requestBody:
        description: JSON object containing survey ID and list of module IDs
        required: true
        content:
          application/json:
            schema:
              type: object
              properties:
                survey_id:
                  type: integer
                  description: ID of the survey to add module status for
                modules:
                  type: array
                  description: List of module IDs
                  example: [ 1,2,3 ]
      responses:
        '200':
          description: Module added successfully
          content:
            application/json:
              schema:
                type: object
                properties:
                  success:
                    type: boolean
                    description: Indicates if the request was successful
                    example: true
                  message:
                    type: string
                    description: Module status added successfully
                    example: { }
        '400':
          description: Invalid request body or missing required fields
          content:
            application/json:
              schema:
                type: object
                properties:
                  success:
                    type: boolean
                    description: Indicates if the request was successful
                    example: false
                  message:
                    type: string
                    description: Error message
                    example: "Both survey_id and modules are required."
  /modules/{module_id}/status/{survey_uid}:
    put:
      tags:
        - Module Selection
      summary: Update status of a module for a specific survey
      parameters:
        - in: path
          name: module_id
          schema:
            type: integer
          required: true
          description: The ID of the module to update the status for
        - in: path
          name: survey_uid
          schema:
            type: integer
          required: true
          description: The ID of the survey to update the status for
      requestBody:
        required: true
        content:
          application/json:
            schema:
              type: object
              properties:
                config_status:
                  type: string
                  enum: [ Done, In Progress, Not Started, Error ]
      responses:
        '200':
          description: Successfully updated module status for survey
          content:
            application/json:
              schema:
                type: object
                properties:
                  success:
                    type: boolean
                    example: true
                  data:
                    type: object
                    example:
                      survey_uid: 1
                      module_id: 2
                      config_status: Done
        '400':
          description: Bad request. Either module_id or survey_uid or status missing in the request
          content:
            application/json:
              schema:
                type: object
                properties:
                  success:
                    type: boolean
                    example: false
                  message:
                    type: string
                    example: Both module_id and survey_uid and status are required.
        '404':
          description: The requested module or survey was not found
          content:
            application/json:
              schema:
                type: object
                properties:
                  success:
                    type: boolean
                    example: false
                  message:
                    type: string
                    example: The requested module or survey was not found
  /module-status/{survey_uid}:
    get:
      tags:
        - Module Selection
      summary: Get module status for a survey
      description: |
        Returns the completion status of all modules for a given survey.
        - `survey_uid`: ID of the survey for which to retrieve module status.
        **Note**: If the survey ID is not found, a 404 error will be returned.
      parameters:
        - name: survey_uid
          in: path
          description: ID of the survey
          required: true
          schema:
            type: integer

      responses:
        '200':
          description: Returns the completion status of all modules for a given survey.
          content:
            application/json:
              schema:
                type: object
                properties:
                  success:
                    type: boolean
                    description: Indicates whether the request was successful
                  data:
                    type: array
                    description: List of modules and their completion status for the given survey
                    items:
                      type: object
                      properties:
                        module_id:
                          type: integer
                          description: ID of the module
                        survey_uid:
                          type: integer
                          description: ID of the survey
                        config_status:
                          type: string
                          description: Completion status of the module for the given survey
                          enum: [ 'Done', 'In Progress', 'Not Started', 'Error' ]
        '404':
          description: The specified survey ID was not found.
          content:
            application/json:
              schema:
                type: object
                properties:
                  success:
                    type: boolean
                    description: Indicates whether the request was successful
                  message:
                    type: string
                    description: Error message indicating that the specified survey ID was not found.
  /forms:
    post:
      summary: Create a new form
      tags:
        - Forms
      description: Create a new form
      requestBody:
        required: true
        content:
          application/json:
            schema:
              type: object
              properties:
                survey_uid:
                  type: string
                  description: The unique identifier for the survey
                form_name:
                  type: string
                  description: The name of the form to display as a label on the web app
                scto_form_id:
                  type: string
                  description: The form's SurveyCTO form ID
                tz_name:
                  type: string
                  description: The timezone in which data collection will happen for the form
                scto_server_name:
                  type: string
                  description: The SurveyCTO server name for the form
                encryption_key_shared:
                  type: boolean
                  description:
                    Whether the encryption key for the form has been shared with the SurveyStream team
                server_access_role_granted:
                  type: boolean
                  description:
                    Whether the SurveyStream team has been granted access to the SurveyCTO server for the form
                server_access_allowed:
                  type: boolean
                  description:
                    Whether the SurveyStream team has been granted access to the SurveyCTO server for the form
              required:
                - survey_uid
                - scto_form_id
                - form_name
      responses:
        '200':
          description: OK
          content:
            application/json:
              schema:
                type: object
                properties:
                  survey_uid:
                    type: string
                    description: The unique ID of the survey
                  form_uid:
                    type: integer
                    description: The unique ID of the form
                  form_name:
                    type: string
                    description: The name of the form
                  scto_form_id:
                    type: string
                    description: The form's SurveyCTO form ID
                  tz_name:
                    type: string
                    description: The timezone in which data collection will happen for the form
                  scto_server_name:
                    type: string
                    description: The SurveyCTO server name for the form
                  encryption_key_shared:
                    type: boolean
                    description:
                      Whether the encryption key for the form has been shared with the SurveyStream team
                  server_access_role_granted:
                    type: boolean
                    description:
                      Whether the SurveyStream team has been granted access to the SurveyCTO server for the form
                  server_access_allowed:
                    type: boolean
                    description:
                      Whether the SurveyStream team has been granted access to the SurveyCTO server for the form
                  last_ingested_at:
                    type: string
                    description: >-
                      Date when form submissions were last ingested from
                      SurveyCTO in isoformat
        '400':
          description: A form with the same survey_uid and scto_form_id already exists, or a form with the same survey_uid and form_name already exists.
          content:
            application/json:
              schema:
                type: object
                properties:
                  success:
                    type: boolean
                    description: Indicates whether the request was successful
                  error:
                    type: string
                    description: Error message indicating that the form could not be created.
  /forms/{form_uid}:
    get:
      summary: Get forms
      description: Return the information for the requested form. If path parameter is not provided, return all forms for the logged in user.
      tags:
        - Forms
      parameters:
        - in: path
          name: form_uid
          schema:
            type: integer
          required: true
          description: Unique ID of the form
        - in: query
          name: survey_uid
          schema:
            type: integer
          required: false
          description: Unique ID of the survey to return forms for. Cannot be used in conjuction with the `form_uid` path parameter.
      responses:
        '200':
          description: OK
          content:
            application/json:
              schema:
                type: object
                properties:
                  survey_uid:
                    type: string
                    description: The unique ID of the survey
                  form_uid:
                    type: integer
                    description: The unique ID of the form
                  form_name:
                    type: string
                    description: The name of the form
                  scto_form_id:
                    type: string
                    description: The form's SurveyCTO form ID
                  tz_name:
                    type: string
                    description: The timezone in which data collection will happen for the form
                  scto_server_name:
                    type: string
                    description: The SurveyCTO server name for the form
                  encryption_key_shared:
                    type: boolean
                    description:
                      Whether the encryption key for the form has been shared with the SurveyStream team
                  server_access_role_granted:
                    type: boolean
                    description:
                      Whether the SurveyStream team has been granted access to the SurveyCTO server for the form
                  server_access_allowed:
                    type: boolean
                    description:
                      Whether the SurveyStream team has been granted access to the SurveyCTO server for the form
                  last_ingested_at:
                    type: string
                    description: >-
                      Date when form submissions were last ingested from
                      SurveyCTO in isoformat
        '404':
          description: The specified form ID was not found.
          content:
            application/json:
              schema:
                type: object
                properties:
                  success:
                    type: boolean
                    description: Indicates whether the request was successful
                  error:
                    type: string
                    description: Error message indicating that the specified form ID was not found.
    put:
      summary: Update an existing form
      tags:
        - Forms
      parameters:
        - in: path
          name: form_uid
          schema:
            type: integer
          required: true
          description: Unique ID of the form
      description: Update an existing form
      requestBody:
        required: true
        content:
          application/json:
            schema:
              type: object
              properties:
                form_uid:
                  type: integer
                  description: The unique identifier for the form
                survey_uid:
                  type: string
                  description: The unique identifier for the survey
                form_name:
                  type: string
                  description: The name of the form to display as a label on the web app
                scto_form_id:
                  type: string
                  description: The form's SurveyCTO form ID
                tz_name:
                  type: string
                  description: The timezone in which data collection will happen for the form
                scto_server_name:
                  type: string
                  description: The SurveyCTO server name for the form
                encryption_key_shared:
                  type: boolean
                  description:
                    Whether the encryption key for the form has been shared with the SurveyStream team
                server_access_role_granted:
                  type: boolean
                  description:
                    Whether the SurveyStream team has been granted access to the SurveyCTO server for the form
                server_access_allowed:
                  type: boolean
                  description:
                    Whether the SurveyStream team has been granted access to the SurveyCTO server for the form
              required:
                - survey_uid
                - scto_form_id
                - form_name
      responses:
        '200':
          description: OK
          content:
            application/json:
              schema:
                type: object
                properties:
                  survey_uid:
                    type: string
                    description: The unique ID of the survey
                  form_uid:
                    type: integer
                    description: The unique ID of the form
                  form_name:
                    type: string
                    description: The name of the form
                  scto_form_id:
                    type: string
                    description: The form's SurveyCTO form ID
                  tz_name:
                    type: string
                    description: The timezone in which data collection will happen for the form
                  scto_server_name:
                    type: string
                    description: The SurveyCTO server name for the form
                  encryption_key_shared:
                    type: boolean
                    description:
                      Whether the encryption key for the form has been shared with the SurveyStream team
                  server_access_role_granted:
                    type: boolean
                    description:
                      Whether the SurveyStream team has been granted access to the SurveyCTO server for the form
                  server_access_allowed:
                    type: boolean
                    description:
                      Whether the SurveyStream team has been granted access to the SurveyCTO server for the form
                  last_ingested_at:
                    type: string
                    description: >-
                      Date when form submissions were last ingested from
                      SurveyCTO in isoformat
        '404':
          description: The specified form ID was not found.
          content:
            application/json:
              schema:
                type: object
                properties:
                  success:
                    type: boolean
                    description: Indicates whether the request was successful
                  error:
                    type: string
                    description: Error message indicating that the specified form ID was not found.
    delete:
      summary: Delete a form
      tags:
        - Forms
      description: Delete a form
      parameters:
        - in: query
          name: form_uid
          schema:
            type: integer
          required: true
          description: Unique ID of the form
      responses:
        '200':
          description: OK
        '404':
          description: The specified form ID was not found.
          content:
            application/json:
              schema:
                type: object
                properties:
                  success:
                    type: boolean
                    description: Indicates whether the request was successful
                  error:
                    type: string
                    description: Error message indicating that the specified form ID was not found.
  /forms/{form_uid}/scto-question-mapping:
    get:
      summary: Get SurveyCTO question mapping for a form
      description: >-
        Return the SurveyCTO question mapping information for the requested form. 
        The SurveyCTO question mapping information is used to map SurveyStream variables to SurveyCTO questions.
      tags:
        - Forms
      parameters:
        - in: path
          name: form_uid
          schema:
            type: integer
          required: true
          description: Unique ID of the form
      responses:
        '200':
          description: OK
          content:
            application/json:
              schema:
                type: object
                properties:
                  form_uid:
                    type: integer
                    description: The unique ID of the form
                  survey_status:
                    type: string
                    description: The status of the survey
                  revisit_section:
                    type: string
                    description: The form's revisit section
                  enumerator_id:
                    type: string
                    description: The form's enumerator ID
                  target_id:
                    type: string
                    description: The form's target ID
                  locations:
                    type: object
                    description:
                      The mapping of SurveyStream variables to SurveyCTO questions for the form locations
        '404':
          description: The specified form ID was not found.
          content:
            application/json:
              schema:
                type: object
                properties:
                  success:
                    type: boolean
                    description: Indicates whether the request was successful
                  error:
                    type: string
                    description: Error message indicating that the specified form ID was not found.
    post:
      summary: Create a SurveyCTO question mapping
      tags:
        - Forms
      parameters:
        - in: path
          name: form_uid
          schema:
            type: integer
          required: true
          description: Unique ID of the form
      description: Create a SurveyCTO question mapping
      requestBody:
        required: true
        content:
          application/json:
            schema:
              type: object
              properties:
                form_uid:
                  type: integer
                  description: The unique ID of the form
                survey_status:
                  type: string
                  description: The status of the survey
                revisit_section:
                  type: string
                  description: The form's revisit section
                enumerator_id:
                  type: string
                  description: The form's enumerator ID
                target_id:
                  type: string
                  description: The form's target ID
                locations:
                  type: object
                  description:
                    The mapping of SurveyStream variables to SurveyCTO questions for the form locations
              required:
                - form_uid
                - survey_status
                - revisit_section
                - enumerator_id
                - target_id
      responses:
        '200':
          description: OK
          content:
            application/json:
              schema:
                type: object
                properties:
                  "success":
                    type: boolean
                    description: Indicates whether the request was successful
        '404':
          description: The specified form ID was not found.
          content:
            application/json:
              schema:
                type: object
                properties:
                  success:
                    type: boolean
                    description: Indicates whether the request was successful
                  error:
                    type: string
                    description: Error message indicating that the specified form ID was not found.
    put:
      summary: Update an existing SurveyCTO question mapping
      tags:
        - Forms
      parameters:
        - in: path
          name: form_uid
          schema:
            type: integer
          required: true
          description: Unique ID of the form
      description: Update an existing SurveyCTO question mapping
      requestBody:
        required: true
        content:
          application/json:
            schema:
              type: object
              properties:
                form_uid:
                  type: integer
                  description: The unique ID of the form
                survey_status:
                  type: string
                  description: The status of the survey
                revisit_section:
                  type: string
                  description: The form's revisit section
                enumerator_id:
                  type: string
                  description: The form's enumerator ID
                target_id:
                  type: string
                  description: The form's target ID
                locations:
                  type: object
                  description:
                    The mapping of SurveyStream variables to SurveyCTO questions for the form locations
              required:
                - form_uid
                - survey_status
                - revisit_section
                - enumerator_id
                - target_id
      responses:
        '200':
          description: OK
          content:
            application/json:
              schema:
                type: object
                properties:
                  form_uid:
                    type: integer
                    description: The unique ID of the form
                  survey_status:
                    type: string
                    description: The status of the survey
                  revisit_section:
                    type: string
                    description: The form's revisit section
                  enumerator_id:
                    type: string
                    description: The form's enumerator ID
                  target_id:
                    type: string
                    description: The form's target ID
                  locations:
                    type: object
                    description:
                      The mapping of SurveyStream variables to SurveyCTO questions for the form locations
        '404':
          description: The specified form ID was not found.
          content:
            application/json:
              schema:
                type: object
                properties:
                  success:
                    type: boolean
                    description: Indicates whether the request was successful
                  error:
                    type: string
                    description: Error message indicating that the specified form ID was not found.
    delete:
      summary: Delete an existing SurveyCTO question mapping
      tags:
        - Forms
      parameters:
        - in: path
          name: form_uid
          schema:
            type: integer
          required: true
          description: Unique ID of the form
      description: Delete an existing SurveyCTO question mapping
      responses:
        '204':
          description: OK
          content:
            application/json:
              schema:
                type: object
                properties:
                  "success":
                    type: boolean
                    description: Indicates whether the request was successful
        '404':
          description: The specified form ID was not found.
          content:
            application/json:
              schema:
                type: object
                properties:
                  success:
                    type: boolean
                    description: Indicates whether the request was successful
                  error:
                    type: string
                    description: Error message indicating that the specified form ID was not found.
  /forms/{form_uid}/scto-form-definition/refresh:
    post:
      summary: Refresh the SurveyCTO form definition
      tags:
        - Forms
      description: >-
        Refresh the SurveyCTO form definition from the SurveyCTO server and store it in the database. 
        The old form definition will be deleted and a new one created, which will increment the `question_uid` and `list_uid`.
      parameters:
        - in: path
          name: form_uid
          schema:
            type: integer
          required: true
          description: Unique ID of the form
      responses:
        '200':
          description: OK
        '404':
          description: The specified form ID was not found.
          content:
            application/json:
              schema:
                type: object
                properties:
                  success:
                    type: boolean
                    description: Indicates whether the request was successful
                  error:
                    type: string
                    description: Error message indicating that the specified form ID was not found.
  /forms/{form_uid}/scto-form-definition/scto-questions:
    get:
      summary: Get the SurveyCTO questions for a form
      tags:
        - Forms
      description: Get the SurveyCTO questions for a form
      parameters:
        - in: path
          name: form_uid
          schema:
            type: integer
          required: true
          description: Unique ID of the form
      responses:
        '200':
          description: OK
          content:
            application/json:
              schema:
                type: object
                properties:
                  success:
                    type: boolean
                    description: Indicates whether the request was successful
                  data:
                    type: array
                    items:
                      type: object
                      properties:
                        question_uid:
                          type: integer
                          description: ID of the question
                        form_uid:
                          type: integer
                          description: ID of the form
                        question_name:
                          type: string
                          description: Name of the question
                        question_type:
                          type: string
                          description: Type of the question
                        list_uid:
                          type: integer
                          description: ID of the choice list
                        is_repeat_group:
                          type: boolean
                          description: Indicates if the question is a repeat group
        '404':
          description: The specified form ID was not found.
          content:
            application/json:
              schema:
                type: object
                properties:
                  success:
                    type: boolean
                    description: Indicates whether the request was successful
                  error:
                    type: string
                    description: Error message indicating that the specified form ID was not found.
    delete:
      summary: Delete an existing SurveyCTO form definition
      tags:
        - Forms
      parameters:
        - in: path
          name: form_uid
          schema:
            type: integer
          required: true
          description: Unique ID of the form
      description: Delete an existing SurveyCTO form definition
      responses:
        '204':
          description: OK
          content:
            application/json:
              schema:
                type: object
                properties:
                  "success":
                    type: boolean
                    description: Indicates whether the request was successful
        '404':
          description: The specified form ID was not found.
          content:
            application/json:
              schema:
                type: object
                properties:
                  success:
                    type: boolean
                    description: Indicates whether the request was successful
                  error:
                    type: string
                    description: Error message indicating that the specified form ID was not found.
  /enumerators:
    get:
      summary: Get enumerators
      description: Return the logged in user's enumerators for the given form
      tags:
        - Enumerators
      parameters:
        - in: query
          name: form_uid
          schema:
            type: integer
          description: Unique ID of the form
      responses:
        '200':
          description: OK
          content:
            application/json:
              schema:
                type: array
                items:
                  type: object
                  properties:
                    enumerator_id:
                      type: string
                      description: The ID of the enumerator
                    enumerator_uid:
                      type: integer
                      description: The unique ID of the enumerator
                    name:
                      type: string
                      description: The name of the enumerator
                    language:
                      type: string
                      description: The primary language of the enumerator
                    gender:
                      type: string
                      description: The gender of the enumerator
                    home_state:
                      type: string
                      description: The home state of the enumerator
                    home_district:
                      type: string
                      description: The home district of the enumerator
                    home_block:
                      type: string
                      description: The home block of the enumerator
                    home_address:
                      type: string
                      description: The home address of the enumerator
                    phone_primary:
                      type: string
                      description: The primary phone number of the enumerator
                    phone_secondary:
                      type: string
                      description: The secondary phone number of the enumerator
                    status:
                      type: string
                      enum:
                        - Active
                        - Temp. inactive
                        - Dropout
                      description: The working status of the enumerator
                    locations:
                      type: array
                      description: >-
                        An array of locations associated with the enumerator.
                        Each array item is an object of the form {`location`_id:
                        _location_id_, `location`_name: _location_name_} in
                        descending order from highest to lowest level location.
                    supervisors:
                      type: array
                      description: >-
                        An array of supervisors associated with the enumerator.
                        Array items are in descending order from highest to
                        lowest level supervisor working under the logged in
                        user.
                      items:
                        type: object
                        properties:
                          role_name:
                            type: string
                            description: >-
                              The role of the supervisor, .e.g. regional
                              coordinator, cluster coordinator
                          level:
                            type: number
                            description: >-
                              The level of the supervisor. Counting starts at 0
                              with the core team and ascends for each
                              successively lower level of the supervisor
                              hierarchy.
                          supervisor_name:
                            type: string
                            description: The name of the supervisor
                          supervisor_email:
                            type: string
                            description: The email of the supervisor
                    forms:
                      type: array
                      description: >-
                        An array of form names of the forms in the given survey
                        the enumerator is working on
                      items:
                        type: string
                    form_productivity:
                      type: array
                      description: >-
                        An array of productivity details for each form the
                        enumerator is working on in the given survey
                      items:
                        type: object
                        properties:
                          form_name:
                            type: string
                            description: The name of the form
                          total_complete:
                            type: integer
                            description: >-
                              The enumerator's total completed targets for the
                              form
                          total_assigned:
                            type: integer
                            description: >-
                              The enumerator's total assigned targets for the
                              form
  /enumerators/{enumerator_uid}:
    patch:
      summary: Update enumerator status
      description: >
        Set the status of an enumerator to Active, Temp. Inactive, or Dropout 


        The status update is applied to all forms the enumerator is working on
        in the given form's survey 


        If the status is set to "Dropout" all the enumerator's assignments on
        the given form's survey will be released
      tags:
        - Enumerators
      parameters:
        - in: header
          name: X-CSRF-TOKEN
          description: The value of the CSRF-TOKEN cookie set by `GET /get-csrf`
          schema:
            type: string
          required: true
      requestBody:
        required: true
        content:
          application/json:
            schema:
              type: object
              properties:
                form_uid:
                  type: integer
                status:
                  type: string
                  enum:
                    - Active
                    - Temp. inactive
                    - Dropout
              required:
                - form_uid
                - status
      responses:
        '200':
          description: Record updated
        '400':
          description: Record not found
        '403':
          description: X-CSRF-Token required in header
        '422':
          description: Form errors
  /targets:
    get:
      summary: Get targets
      description: Return the logged in user's targets for the given form
      tags:
        - Targets
      parameters:
        - in: query
          name: form_uid
          schema:
            type: integer
          description: Unique ID of the form
      responses:
        '200':
          description: OK
          content:
            application/json:
              schema:
                type: array
                items:
                  type: object
                  properties:
                    target_id:
                      type: string
                      description: The ID of the target
                    respondent_names:
                      type: array
                      description: The names of the respondents
                      items:
                        type: string
                        description: Respondent name
                    respondent_phone_primary:
                      type: string
                      description: The primary phone number of the target
                    respondent_phone_secondary:
                      type: string
                      description: The secondary phone number of the target
                    address:
                      type: string
                      description: The address of the target
                    gps_latitude:
                      type: string
                      description: The latitude of the target
                    gps_longitude:
                      type: string
                      description: The longitude of the target
                    custom_fields:
                      type: object
                      description: >-
                        Any non-standard fields that should be displayed for the
                        target
                    final_status:
                      type: string
                      description: >-
                        Grouping of final_survey_status into pending/done
                        categories. Used to determine if the target is
                        assignable.
                      enum:
                        - Pending
                        - Done
                    final_survey_status:
                      type: integer
                      description: >-
                        The survey status from the target's most recent
                        SurveyCTO submission
                    final_survey_status_label:
                      type: string
                      description: The label corresponding to the final_survey_status code
                    webapp_tag_color:
                      type: string
                      description: >-
                        The color that should be used to color the status tag on
                        the web flask_app
                    revisit_sections:
                      type: array
                      description: The revisit sections for the target
                      items:
                        type: string
                        description: Name of the revisit section for the target
                    locations:
                      type: array
                      description: >-
                        An array of locations associated with the target. Each
                        array item is an object of the form {`location`_id:
                        _location_id_, `location`_name: _location_name_} in
                        descending order from highest to lowest level location.
                    supervisors:
                      type: array
                      description: >-
                        An array of supervisors associated with the target.
                        Array items are in descending order from highest to
                        lowest level supervisor working under the logged in
                        user.
                      items:
                        type: object
                        properties:
                          role_name:
                            type: string
                            description: >-
                              The role of the supervisor, .e.g. regional
                              coordinator, cluster coordinator
                          level:
                            type: number
                            description: >-
                              The level of the supervisor. Counting starts at 0
                              with the core team and ascends for each
                              successively lower level of the supervisor
                              hierarchy.
                          supervisor_name:
                            type: string
                            description: The name of the supervisor
                          supervisor_email:
                            type: string
                            description: The email of the supervisor
  /assignments:
    get:
      summary: Get assignments
      description: Return the logged in user's assignment details for the given form
      tags:
        - Assignments
      parameters:
        - in: query
          name: form_uid
          schema:
            type: integer
          description: Unique ID of the form
      responses:
        '200':
          description: OK
          content:
            application/json:
              schema:
                type: object
                properties:
                  assignments:
                    type: array
                    description: >
                      Targets with their assigned surveyors (if any)

                      Corresponds to the main table on the assignments tab of
                      the web app
                    items:
                      type: object
                      properties:
                        assigned_enumerator_id:
                          type: string
                          description: The ID of the surveyor
                        assigned_enumerator_uid:
                          type: integer
                          description: The unique ID of the surveyor
                        assigned_enumerator_name:
                          type: string
                          description: The name of the surveyor
                        target_id:
                          type: string
                          description: The ID of the target
                        target_uid:
                          type: integer
                          description: The unique ID of the target
                        respondent_names:
                          type: array
                          description: The names of the respondents
                          items:
                            type: string
                            description: Respondent name
                        respondent_phone_primary:
                          type: string
                          description: The primary phone number of the target
                        respondent_phone_secondary:
                          type: string
                          description: The secondary phone number of the target
                        address:
                          type: string
                          description: The address of the target
                        gps_latitude:
                          type: string
                          description: The latitude of the target
                        gps_longitude:
                          type: string
                          description: The longitude of the target
                        custom_fields:
                          type: object
                          description: >-
                            Any non-standard fields that should be displayed for
                            the target
                        final_status:
                          type: string
                          description: >-
                            Grouping of final_survey_status into pending/done
                            categories. Used to determine if the target is
                            assignable.
                          enum:
                            - Pending
                            - Done
                        final_survey_status:
                          type: integer
                          description: >-
                            The survey status from the target's most recent
                            SurveyCTO submission
                        final_survey_status_label:
                          type: string
                          description: >-
                            The label corresponding to the final_survey_status
                            code
                        webapp_tag_color:
                          type: string
                          description: >-
                            The color that should be used to color the status
                            tag on the web flask_app
                        revisit_sections:
                          type: array
                          description: The revisit sections for the target
                          items:
                            type: string
                            description: Name of the revisit section for the target
                        locations:
                          type: array
                          description: >-
                            An array of locations associated with the target.
                            Each array item is an object of the form
                            {`location`_id: _location_id_, `location`_name:
                            _location_name_} in descending order from highest to
                            lowest level location.
                        supervisors:
                          type: array
                          description: >-
                            An array of supervisors associated with the target.
                            Array items are in descending order from highest to
                            lowest level supervisor working under the logged in
                            user.
                          items:
                            type: object
                            properties:
                              role_name:
                                type: string
                                description: >-
                                  The role of the supervisor, .e.g. regional
                                  coordinator, cluster coordinator
                              level:
                                type: number
                                description: >-
                                  The level of the supervisor. Counting starts
                                  at 0 with the core team and ascends for each
                                  successively lower level of the supervisor
                                  hierarchy.
                              supervisor_name:
                                type: string
                                description: The name of the supervisor
                              supervisor_email:
                                type: string
                                description: The email of the supervisor
                  surveyors:
                    type: array
                    description: >-
                      The assignable surveyors (status is not "Dropout").
                      Corresponds to the table on the modal screen on the
                      assignments tab of the web flask_app.
                    items:
                      type: object
                      properties:
                        enumerator_id:
                          type: string
                          description: The ID of the enumerator
                        enumerator_uid:
                          type: integer
                          description: The unique ID of the enumerator
                        enumerator_name:
                          type: string
                          description: The name of the enumerator
                        language:
                          type: string
                          description: The primary language of the enumerator
                        gender:
                          type: string
                          description: The gender of the enumerator
                        home_state:
                          type: string
                          description: The home state of the enumerator
                        home_district:
                          type: string
                          description: The home district of the enumerator
                        home_block:
                          type: string
                          description: The home block of the enumerator
                        phone_primary:
                          type: string
                          description: The primary phone number of the enumerator
                        phone_secondary:
                          type: string
                          description: The secondary phone number of the enumerator
                        surveyor_status:
                          type: string
                          enum:
                            - Active
                            - Temp. inactive
                            - Dropout
                          description: The working status of the enumerator
                        locations:
                          type: array
                          description: >-
                            An array of locations associated with the
                            enumerator. Each array item is an object of the form
                            {`location`_id: _location_id_, `location`_name:
                            _location_name_} in descending order from highest to
                            lowest level location.
                        total_pending_targets:
                          type: integer
                          description: Total pending targets for the given survey
                        total_complete_targets:
                          type: integer
                          description: Total complete targets for the given survey
                        form_productivity:
                          type: array
                          description: >-
                            An array of productivity details for each form the
                            enumerator is working on in the given survey
                          items:
                            type: object
                            properties:
                              form_name:
                                type: string
                                description: The name of the form
                              total_complete:
                                type: integer
                                description: >-
                                  The enumerator's total completed targets for
                                  the form
                              total_pending:
                                type: integer
                                description: >-
                                  The enumerator's total pending targets for the
                                  form
    put:
      summary: Update assignments
      description: >
        Update the mapping of enumerators to targets


        Each target can have 0 or 1 enumerators assigned to it, so assigning an
        enumerator to an already-assigned target will overwrite the previous
        assignment


        To unassign an enumerator from a target, include the target_uid value
        and pass a null value for the enumerator_uid
      tags:
        - Assignments
      parameters:
        - in: header
          name: X-CSRF-TOKEN
          description: The value of the CSRF-TOKEN cookie set by `GET /get-csrf`
          schema:
            type: string
          required: true
      requestBody:
        required: true
        content:
          application/json:
            schema:
              type: array
              description: A list of target/enumerator pairs
              items:
                type: object
                properties:
                  target_uid:
                    type: integer
                  enumerator_uid:
                    type: integer
                required:
                  - target_uid
                  - enumerator_uid
      responses:
        '200':
          description: Success
        '403':
          description: X-CSRF-Token required in header
        '422':
          description: Form errors
  /table-config:
    get:
      summary: Get table configuration
      description: >-
        Return the web flask_app table configuration details for the given
        form
      tags:
        - Table Configuration
      parameters:
        - in: query
          name: form_uid
          schema:
            type: integer
          description: Unique ID of the form
      responses:
        '200':
          description: OK
          content:
            application/json:
              schema:
                type: object
                properties:
                  assignments_main:
                    type: array
                    description: >
                      List of column groups and columns with labels and data
                      access keys

                      Corresponds to the main table on the assignments tab of
                      the web app
                    items:
                      type: object
                      properties:
                        group_label:
                          type: string
                          description: The label for the column group
                        columns:
                          type: array
                          description: An array of columns to display for this column group
                          items:
                            type: object
                            properties:
                              column_label:
                                type: string
                                description: The label for the column
                              column_key:
                                type: string
                                description: >-
                                  The column key that can be used to access the
                                  column records in the data response
                  assignments_surveyors:
                    type: array
                    description: >
                      List of column groups and columns with labels and data
                      access keys

                      Corresponds to the surveyors modal table on the
                      assignments tab of the web app
                    items:
                      type: object
                      properties:
                        group_label:
                          type: string
                          description: The label for the column group
                        columns:
                          type: array
                          description: An array of columns to display for this column group
                          items:
                            type: object
                            properties:
                              column_label:
                                type: string
                                description: The label for the column
                              column_key:
                                type: string
                                description: >-
                                  The column key that can be used to access the
                                  column records in the data response
                  assignments_review:
                    type: array
                    description: >
                      List of column groups and columns with labels and data
                      access keys

                      Corresponds to the assignments review modal table on the
                      assignments tab of the web app
                    items:
                      type: object
                      properties:
                        group_label:
                          type: string
                          description: The label for the column group
                        columns:
                          type: array
                          description: An array of columns to display for this column group
                          items:
                            type: object
                            properties:
                              column_label:
                                type: string
                                description: The label for the column
                              column_key:
                                type: string
                                description: >-
                                  The column key that can be used to access the
                                  column records in the data response
                  surveyors:
                    type: array
                    description: >
                      List of column groups and columns with labels and data
                      access keys

                      Corresponds to the main table on the surveyors tab of the
                      web app
                    items:
                      type: object
                      properties:
                        group_label:
                          type: string
                          description: The label for the column group
                        columns:
                          type: array
                          description: An array of columns to display for this column group
                          items:
                            type: object
                            properties:
                              column_label:
                                type: string
                                description: The label for the column
                              column_key:
                                type: string
                                description: >-
                                  The column key that can be used to access the
                                  column records in the data response
                  targets:
                    type: array
                    description: >
                      List of column groups and columns with labels and data
                      access keys

                      Corresponds to the main table on the targets tab of the
                      web app
                    items:
                      type: object
                      properties:
                        group_label:
                          type: string
                          description: The label for the column group
                        columns:
                          type: array
                          description: An array of columns to display for this column group
                          items:
                            type: object
                            properties:
                              column_label:
                                type: string
                                description: The label for the column
                              column_key:
                                type: string
                                description: >-
                                  The column key that can be used to access the
                                  column records in the data response
  '/module-questionnaire/{survey_uid}':
    get:
      tags:
        - Module Questionnaire
      summary: Get module questionnaire responses for a survey
      description: |
        Returns the module questionnaire responses for a given survey.
      parameters:
        - name: survey_uid
          in: path
          description: The unique ID of the survey.
          required: true
          schema:
            type: integer

      responses:
        '200':
          description: Returns the saved responses for module questionnaire section for a given survey.
          content:
            application/json:
              schema:
                type: object
                properties:
                  success:
                    type: boolean
                    description: Indicates whether the request was successful
                  data:
                    type: array
                    description: List of modules and their completion status for the given survey
                    items:
                      type: object
                      properties:
                        survey_uid:
                          type: integer
                          description: The unique ID of the survey.
                        target_assignment_criteria:
                          type: array
                          description: Array of selected criteria for target to enumerator assignments
                          example: ['Location', 'Gender']
                        supervisor_assignment_criteria:
                          type: array
                          description: Array of selected criteria for supervisor to enumerator assignments
                          example: ['Location', 'Gender']
                        supervisor_hierarchy_exists:
                          type: boolean
                          description: Whether there is a hierarchy of supervisors
                        reassignment_required:
                          type: boolean
                          description: Whether there will be reassignments during the survey
                        assignment_process:
                          type: string
                          description: 'Process used to perform the assignments of targets to enumerators e.g. Random or Manual'
                        supervisor_enumerator_relation:
                          type: string
                          description: 'Mapping of supervisors to enumerators e.g. 1:many, 1:1 etc.'
                        language_lacation_mapping:
                          type: boolean
                          description: Whether languages can be mapped via locations

        '404':
          description: The specified survey ID was not found.
          content:
            application/json:
              schema:
                type: object
                properties:
                  success:
                    type: boolean
                    description: Indicates whether the request was successful
                  message:
                    type: string
                    description: Error message indicating that the specified survey ID was not found.
    put:
      tags:
        - Module Questionnaire
      summary: Save module questionnaire responses for a survey
      description: |
        Saves the module questionnaire responses for a given survey to the database.
        - `survey_uid`: ID of the survey
      requestBody:
        description: JSON object containing survey ID and list of module IDs
        required: true
        content:
          application/json:
            schema:
              type: object
              properties:
                survey_uid:
                  type: integer
                  description: The unique ID of the survey.
                target_assignment_criteria:
                  type: array
                  description: Array of selected criteria for target to enumerator assignments
                  example: ['Location', 'Gender']
                supervisor_assignment_criteria:
                  type: array
                  description: Array of selected criteria for supervisor to enumerator assignments
                  example: ['Location', 'Gender']
                supervisor_hierarchy_exists:
                  type: boolean
                  description: Whether there is a hierarchy of supervisors
                reassignment_required:
                  type: boolean
                  description: Whether there will be reassignments during the survey
                assignment_process:
                  type: string
                  description: 'Process used to perform the assignments of targets to enumerators e.g. Random or Manual'
                supervisor_enumerator_relation:
                  type: string
                  description: 'Mapping of supervisors to enumerators e.g. 1:many, 1:1 etc.'
                language_lacation_mapping:
                  type: boolean
                  description: Whether languages can be mapped via locations
      responses:
        '200':
          description: Success
        '403':
          description: X-CSRF-Token required in header
        '422':
          description: Form errors
  '/roles':
    get:
      tags:
        - Roles
      summary: Get user roles for a survey
      description: |
        Returns the user roles for a given survey.
      parameters:
        - name: survey_uid
          in: query
          description: The unique ID of the survey.
          required: true
          schema:
            type: integer

      responses:
        '200':
          description: Returns the user roles for a given survey.
          content:
            application/json:
              schema:
                type: object
                properties:
                  success:
                    type: boolean
                    description: Indicates whether the request was successful
                  data:
                    type: array
                    description: List of roles for the given survey
                    items:
                      type: object
                      properties:
                        role_uid:
                          type: integer
                          description: The unique ID of the role.
                        role_name:
                          type: string
                          description: The name of the role.
                        reporting_role_uid:
                          type: integer
                          description: The unique role ID of role that supervises the given role.
                        survey_uid:
                          type: integer
                          description: The unique ID of the given survey.
    put:
      tags:
        - Roles
      summary: Save the user roles for a survey
      description: |
        Saves the user roles for a given survey to the database. If a role_uid is provided, the role will be updated. If role_uid is `None`, a new role will be created. Existing roles in the database that are not in the payload (by `role_uid`) will be deleted.
      parameters:
        - name: survey_uid
          in: query
          description: The unique ID of the survey.
          required: true
          schema:
            type: integer
      requestBody:
        description: JSON object containing the desired roles for the survey.
        required: true
        content:
          application/json:
            schema:
              type: object
              properties:
                role_uid:
                  type: integer
                  description: The unique ID of the role. If equal to None, a new role will be created. 
                role_name:
                  type: string
                  description: The name of the role. 
                reporting_role_uid:
                  type: integer
                  description: The unique role ID of role that supervises the given role.
      responses:
        '200':
          description: Success
        '403':
          description: X-CSRF-Token required in header
        '422':
          description: Form errors
<<<<<<< HEAD
  '/locations/geo-levels':
    get:
      tags:
        - Locations
      summary: Get geo levels for a survey
      description: |
        Returns the geo levels for a given survey.
      parameters:
        - name: survey_uid
          in: query
          description: The unique ID of the survey.
          required: true
          schema:
            type: integer

      responses:
        '200':
          description: Returns the geo levels for a given survey.
=======
  /timezones:
    get:
      summary: Get the list of postgres timezones
      tags:
        - Misc
      responses:
        '200':
          description: OK
>>>>>>> 9e8b99b1
          content:
            application/json:
              schema:
                type: object
                properties:
<<<<<<< HEAD
                  success:
                    type: boolean
                    description: Indicates whether the request was successful
                  data:
                    type: array
                    description: List of geo levels for the given survey
                    items:
                      type: object
                      properties:
                        geo_level_uid:
                          type: integer
                          description: The unique ID of the geo level.
                        geo_level_name:
                          type: string
                          description: The name of the geo level.
                        parent_geo_level_uid:
                          type: integer
                          description: The unique ID of geo level that is the parent of the given geo level.
                        survey_uid:
                          type: integer
                          description: The unique ID of the given survey.
    put:
      tags:
        - Locations
      summary: Save the geo levels for a survey
      description: |
        Saves the geo levels for a given survey to the database. If a geo_level_uid is provided, the geo level will be updated. If geo_level_uid is `None`, a new geo level will be created. Existing geo levels in the database that are not in the payload (by `geo_level_uid`) will be deleted.
      parameters:
        - name: survey_uid
          in: query
          description: The unique ID of the survey.
          required: true
          schema:
            type: integer
      requestBody:
        description: JSON object containing the desired geo levels for the survey.
        required: true
        content:
          application/json:
            schema:
              type: object
              properties:
                geo_level_uid:
                  type: integer
                  description: The unique ID of the geo level. If equal to None, a new geo level will be created.
                geo_level_name:
                  type: string
                  description: The name of the geo level.
                parent_geo_level_uid:
                  type: integer
                  description: The unique ID of geo level that is the parent of the given geo level.
      responses:
        '200':
          description: Success
        '403':
          description: X-CSRF-Token required in header
        '422':
          description: Form errors
=======
                  data:
                    type: array
                    description: List of postgres timezones
                    items:
                      type: object
                      description: Postgres timezone object
                      properties:
                        name:
                          type: string
                          description: Postgres timezone name
                        abbrev:
                          type: string
                          description: Postgres timezone abbreviation
                        utc_offset:
                          type: string
                          description: Postgres timezone UTC offset
>>>>>>> 9e8b99b1
<|MERGE_RESOLUTION|>--- conflicted
+++ resolved
@@ -2574,7 +2574,35 @@
           description: X-CSRF-Token required in header
         '422':
           description: Form errors
-<<<<<<< HEAD
+  /timezones:
+    get:
+      summary: Get the list of postgres timezones
+      tags:
+        - Misc
+      responses:
+        '200':
+          description: OK
+          content:
+            application/json:
+              schema:
+                type: object
+                properties:
+                  data:
+                    type: array
+                    description: List of postgres timezones
+                    items:
+                      type: object
+                      description: Postgres timezone object
+                      properties:
+                        name:
+                          type: string
+                          description: Postgres timezone name
+                        abbrev:
+                          type: string
+                          description: Postgres timezone abbreviation
+                        utc_offset:
+                          type: string
+                          description: Postgres timezone UTC offset
   '/locations/geo-levels':
     get:
       tags:
@@ -2593,22 +2621,11 @@
       responses:
         '200':
           description: Returns the geo levels for a given survey.
-=======
-  /timezones:
-    get:
-      summary: Get the list of postgres timezones
-      tags:
-        - Misc
-      responses:
-        '200':
-          description: OK
->>>>>>> 9e8b99b1
-          content:
-            application/json:
-              schema:
-                type: object
-                properties:
-<<<<<<< HEAD
+          content:
+            application/json:
+              schema:
+                type: object
+                properties:
                   success:
                     type: boolean
                     description: Indicates whether the request was successful
@@ -2666,22 +2683,4 @@
         '403':
           description: X-CSRF-Token required in header
         '422':
-          description: Form errors
-=======
-                  data:
-                    type: array
-                    description: List of postgres timezones
-                    items:
-                      type: object
-                      description: Postgres timezone object
-                      properties:
-                        name:
-                          type: string
-                          description: Postgres timezone name
-                        abbrev:
-                          type: string
-                          description: Postgres timezone abbreviation
-                        utc_offset:
-                          type: string
-                          description: Postgres timezone UTC offset
->>>>>>> 9e8b99b1
+          description: Form errors