openapi: 3.0.2
info:
  title: SurveyStream API
  description: >
    Internal endpoints for the SurveyStream web application

    ### Context

    SurveyStream is a survey management software application developed under
    IDinsight’s DataDelta initiative.  SurveyStream is the centralized hub for
    managing DataDelta’s survey operations in real time enabling fast,  cheap,
    high quality data collection.


    The SurveyStream web application enables survey supervisors to view survey
    targets, view and manage enumerator information, and make assignments
    between targets and enumerators.
  version: "1.0"
servers:
  - url: "https://surveystream.idinsight.io/api"
    description: Production server
  - url: "https://stg.surveystream.idinsight.io/api"
    description: Staging server
components:
  securitySchemes:
    cookieAuth:
      description: >
        ### Basic Setup

        - Cookie-based auth is used for protected endpoints

        - Upon successful login a session cookie is saved on the user's device
        and is used to authenticate subsequent requests

        - The user will be automatically logged out after 7 days


        ### CSRF Token

        - To prevent CSRF attacks, a CSRF token must be included in the
        `X-CSRF-TOKEN` header for all POST, PUT, and PATCH requests

        - The token can be obtained from the CSRF-TOKEN cookie set by the `GET
        /get-csrf` action
      type: apiKey
      in: cookie
      name: session
security:
  - ApiKeyAuth: []
tags:
  - name: User Authentication
    description: Endpoints related to authenticating users
  - name: Password Management
    description: Endpoints related to managing users' passwords
  - name: User Registration
    description: Endpoints related to creating new users
  - name: Profile
    description: Endpoints related to the user's profile
  - name: Surveys
    description: Endpoints related to the user's surveys
  - name: Forms
    description: Endpoints related to the user's forms
  - name: Enumerators
    description: Endpoints related to the user's enumerators
  - name: Targets
    description: Endpoints related to the user's targets
  - name: Assignments
    description: Endpoints related to the user's assignments
  - name: Table Configuration
    description: Endpoints related to the configuration of tables on the web flask_app
  - name: Misc
    description: Endpoints related to miscellaneous functionalities
  - name: Module Questionnaire
    description: Endpoints related to module questionnaire
  - name: Roles
    description: Endpoints related to user roles
  - name: Locations
    description: Endpoints related to locations
  - name: Permissions
    description: Endpoints related to permissions
  - name: User Hierarchy
    description: Endpoints related to user hierarchy
x-tagGroups:
  - name: User Management
    tags:
      - User Authentication
      - Password Management
      - User Registration
      - User Invite
      - User Management
  - name: Profile
    tags:
      - Profile
  - name: Surveys & Forms
    tags:
      - Surveys
      - Forms
  - name: Module Selection
    tags:
      - Module Selection
  - name: Enumerators
    tags:
      - Enumerators
  - name: Targets
    tags:
      - Targets
  - name: Assignments
    tags:
      - Assignments
  - name: Table Configuration
    tags:
      - Table Configuration
  - name: Misc
    tags:
      - Misc
  - name: Module Questionnaire
    tags:
      - Module Questionnaire
  - name: Roles
    tags:
      - Roles
      - Permissions
      - User Hierarchy
  - name: Locations
    tags:
      - Locations
paths:
  /healthcheck:
    get:
      summary: Test database connection
      description: Check if api is running and connected
      security: []
      tags:
        - Misc
      responses:
        "200":
          description: Healthy
        "500":
          description: Failed DB connection
  /get-csrf:
    get:
      summary: Set CSRF-TOKEN cookie
      description: >-
        The value of the CSRF-TOKEN cookie must be included in the X-CSRF-Token
        header for all POST, PUT, and PATCH requests
      security: []
      tags:
        - User Authentication
      responses:
        "200":
          description: Success
  /login:
    post:
      summary: Log a user in
      description: Authenticate a user to access protected endpoints
      security: []
      tags:
        - User Authentication
      parameters:
        - in: header
          name: X-CSRF-TOKEN
          description: The value of the CSRF-TOKEN cookie set by `GET /get-csrf`
          schema:
            type: string
          required: true
      requestBody:
        required: true
        content:
          application/json:
            schema:
              type: object
              properties:
                email:
                  type: string
                password:
                  type: string
              required:
                - email
                - password
      responses:
        "200":
          description: "Success: logged in"
        "400":
          description: User must not be already logged in
        "401":
          description: Unauthorized
        "403":
          description: X-CSRF-Token required in header
        "422":
          description: Form errors
  /logout:
    get:
      summary: Log a user out
      description: Log a user out so they can no longer access protected endpoints
      tags:
        - User Authentication
      responses:
        "200":
          description: "Success: logged out"
  /register:
    post:
      summary: Create new user
      description: Allow a logged in admin user to create a new user
      tags:
        - User Registration
      parameters:
        - in: header
          name: X-CSRF-TOKEN
          description: The value of the CSRF-TOKEN cookie set by `GET /get-csrf`
          schema:
            type: string
          required: true
      requestBody:
        required: true
        content:
          application/json:
            schema:
              type: object
              properties:
                email:
                  type: string
                password:
                  type: string
              required:
                - email
                - password
      responses:
        "200":
          description: "Success: registered"
        "401":
          description: Unauthorized
        "403":
          description: X-CSRF-Token required in header
        "422":
          description: Form errors | User already exists
  /change-password:
    post:
      summary: Update password for logged in user
      description: Allow a logged in user to update their password
      tags:
        - Password Management
      parameters:
        - in: header
          name: X-CSRF-TOKEN
          description: The value of the CSRF-TOKEN cookie set by `GET /get-csrf`
          schema:
            type: string
          required: true
      requestBody:
        required: true
        content:
          application/json:
            schema:
              type: object
              properties:
                cur_password:
                  type: string
                  description: Current password
                new_password:
                  type: string
                  description: New password
                confirm:
                  type: string
                  description: Confirm new password
              required:
                - cur_password
                - new_password
                - confirm
      responses:
        "200":
          description: "Success: password changed"
        "403":
          description: Wrong password | X-CSRF-Token required in header
        "422":
          description: Form errors
  /forgot-password:
    post:
      summary: Trigger password reset email
      description: send a password reset email to a user
      security: []
      tags:
        - Password Management
      parameters:
        - in: header
          name: X-CSRF-TOKEN
          description: The value of the CSRF-TOKEN cookie set by `GET /get-csrf`
          schema:
            type: string
          required: true
      requestBody:
        required: true
        content:
          application/json:
            schema:
              type: object
              properties:
                email:
                  type: string
              required:
                - email
      responses:
        "200":
          description: Request processed
        "400":
          description: Already logged in - use /change-password
        "403":
          description: X-CSRF-Token required in header
        "422":
          description: Form errors
  /welcome-user:
    post:
      summary: Trigger welcome email
      description: >-
        Allows a logged in admin user to trigger a welcome email to a user with
        a reset password link
      tags:
        - User Registration
      parameters:
        - in: header
          name: X-CSRF-TOKEN
          description: The value of the CSRF-TOKEN cookie set by `GET /get-csrf`
          schema:
            type: string
          required: true
      requestBody:
        required: true
        content:
          application/json:
            schema:
              type: object
              properties:
                email:
                  type: string
              required:
                - email
      responses:
        "200":
          description: Request processed
        "400":
          description: Already logged in - use /change-password
        "401":
          description: Unauthorized
        "403":
          description: X-CSRF-Token required in header
        "404":
          description: Record not found
        "422":
          description: Form errors
  /reset-password:
    post:
      summary: Reset password
      description: Reset the user's password using the reset password email link
      security: []
      tags:
        - Password Management
      parameters:
        - in: header
          name: X-CSRF-TOKEN
          description: The value of the CSRF-TOKEN cookie set by `GET /get-csrf`
          schema:
            type: string
          required: true
      requestBody:
        required: true
        content:
          application/json:
            schema:
              type: object
              properties:
                rpt_id:
                  type: string
                  description: Reset password ID from the reset password email link
                rpt_token:
                  type: string
                  description: Reset password token from the reset password email link
                new_password:
                  type: string
                  description: New password
                confirm:
                  type: string
                  description: Confirm new password
              required:
                - rpt_id
                - rpt_token
                - new_password
                - confirm
      responses:
        "200":
          description: "Success: password reset"
        "400":
          description: Already logged in - use /change-password
        "403":
          description: X-CSRF-Token required in header
        "404":
          description: Invalid link
        "422":
          description: Form errors
  /profile:
    get:
      summary: Get user profile
      description: Return the logged in user's profile information
      tags:
        - Profile
      responses:
        "200":
          description: OK
          content:
            application/json:
              schema:
                type: object
                properties:
                  user_uid:
                    type: integer
                    description: The unique ID of the user
                  first_name:
                    type: string
                    description: The first name of the user
                  middle_name:
                    type: string
                    description: The middle name of the user
                  last_name:
                    type: string
                    description: The last name of the user
                  email:
                    type: string
                    description: The email address of the user
                  phone_primary:
                    type: string
                    description: The primary phone number of the user
                  home_state_name:
                    type: string
                    description: The home state of the user
                  home_district_name:
                    type: string
                    description: The home district of the user
                  is_super_admin:
                    type: boolean
                    description: Super admin status for the user
  /profile/avatar:
    get:
      summary: Get avatar URL
      description: Return a URL for the profile avatar image of the logged in user
      tags:
        - Profile
      responses:
        "200":
          description: OK
          content:
            application/json:
              schema:
                type: object
                properties:
                  image_url:
                    description: >-
                      A presigned url that will give access to the user's
                      profile avatar image for 60 seconds
                    type: string
    put:
      summary: Update avatar
      description: Update the profile avatar image of the logged in user
      tags:
        - Profile
      parameters:
        - in: header
          name: X-CSRF-TOKEN
          description: The value of the CSRF-TOKEN cookie set by `GET /get-csrf`
          schema:
            type: string
          required: true
      requestBody:
        required: true
        content:
          image/png:
            schema:
              type: string
              format: binary
          image/jpeg:
            schema:
              type: string
              format: binary
      responses:
        "200":
          description: Success
        "403":
          description: X-CSRF-Token required in header
        "422":
          description: Form errors
  /profile/avatar/remove:
    post:
      summary: Delete avatar
      description: Delete the user's profile avatar image
      tags:
        - Profile
      parameters:
        - in: header
          name: X-CSRF-TOKEN
          description: The value of the CSRF-TOKEN cookie set by `GET /get-csrf`
          schema:
            type: string
          required: true
      responses:
        "200":
          description: Success
        "403":
          description: X-CSRF-Token required in header
        "422":
          description: Form errors
  /users/check-email-availability:
    post:
      tags:
        - User Management
      summary: Endpoint to check a user by email
      description: Requires JSON body with email.
      requestBody:
        required: true
        content:
          application/json:
            schema:
              type: object
              properties:
                email:
                  type: string
              required:
                - email
      responses:
        "200":
          description: User already exists
          content:
            application/json:
              schema:
                type: object
                properties:
                  message:
                    type: string
                  user:
                    type: object
        "403":
          description: X-CSRF-Token required in header
          content:
            application/json:
              schema:
                type: object
                properties:
                  message:
                    type: string
        "404":
          description: User not found
          content:
            application/json:
              schema:
                type: object
                properties:
                  message:
                    type: string
  "/users":
    post:
      tags:
        - User Management
      summary: Endpoint to invite a user by email
      description: >-
        Requires JSON body with email, first name, last name, role, and
        is_super_admin.
      requestBody:
        required: true
        content:
          application/json:
            schema:
              type: object
              properties:
                email:
                  type: string
                first_name:
                  type: string
                last_name:
                  type: string
                role:
                  type: string
                is_super_admin:
                  type: boolean
              required:
                - email
                - first_name
                - last_name
                - role
                - is_super_admin
      responses:
        "200":
          description: user invited
          content:
            application/json:
              schema:
                type: object
                properties:
                  message:
                    type: string
                  user:
                    type: object
                  invite:
                    type: object
        "403":
          description: X-CSRF-Token required in header
          content:
            application/json:
              schema:
                type: object
                properties:
                  message:
                    type: string
        "422":
          description: User already exists with email
          content:
            application/json:
              schema:
                type: object
                properties:
                  message:
                    type: string
    get:
      tags:
        - User Management
      summary: Endpoint to get information for all users
      description: Get all users for a super admin, use survey_uid for non admins to get users per survey
      parameters:
        - in: query
          name: survey_uid
          schema:
             type: integer
          required: false
          description: survey_uid to filter users 
      responses:
        "200":
          description: User information for all users retrieved
          content:
            application/json:
              schema:
                type: array
                items:
                  type: object
                  properties:
                    user_id:
                      type: integer
                    email:
                      type: string
                    first_name:
                      type: string
                    last_name:
                      type: string
                    roles:
                      type: string
                    user_survey_names:
                      type: string
                    user_role_names:
                      type: string
                    is_super_admin:
                      type: boolean
                    status:
                      type: string
        "400":
          description: Survey ID is required for non-super-admin users
          content:
            application/json:
              schema:
                type: object
                properties:
                  message:
                    type: string
  "/users/complete-registration":
    post:
      tags:
        - User Management
      summary: Endpoint to complete user registration using an invite code
      description: "Requires JSON body with invite_code, new_password, and confirm_password."
      requestBody:
        required: true
        content:
          application/json:
            schema:
              type: object
              properties:
                invite_code:
                  type: string
                new_password:
                  type: string
                confirm_password:
                  type: string
              required:
                - invite_code
                - new_password
                - confirm_password
      responses:
        "200":
          description: registration completed
          content:
            application/json:
              schema:
                type: object
                properties:
                  message:
                    type: string
        "403":
          description: X-CSRF-Token required in header
          content:
            application/json:
              schema:
                type: object
                properties:
                  message:
                    type: string
        "404":
          description: Invalid or expired invite code
          content:
            application/json:
              schema:
                type: object
                properties:
                  message:
                    type: string
        "422":
          description: Validation error
          content:
            application/json:
              schema:
                type: object
                properties:
                  message:
                    type: string

  "/users/{user_uid}":
    get:
      tags:
        - User Management
      summary: Endpoint to get information for a single user
      description: get user details for a single user
      parameters:
        - in: path
          name: user_uid
          schema:
            type: integer
          required: true
          description: Unique ID of the user
      responses:
        "200":
          description: User information retrieved
          content:
            application/json:
              schema:
                type: object
                properties:
                  user_uid:
                    type: integer
                  email:
                    type: string
                  first_name:
                    type: string
                  last_name:
                    type: string
                  roles:
                    type: array
                  is_super_admin:
                    type: boolean
        "404":
          description: User not found
          content:
            application/json:
              schema:
                type: object
                properties:
                  message:
                    type: string
    
    put:
      tags:
        - User Management
      summary: Endpoint to edit a user's information
      description: >-
        Requires JSON body with email, first name, last name, roles, and
        is_super_admin.
      parameters:
        - in: path
          name: user_uid
          schema:
            type: integer
          required: true
      requestBody:
        required: true
        content:
          application/json:
            schema:
              type: object
              properties:
                email:
                  type: string
                first_name:
                  type: string
                last_name:
                  type: string
                roles:
                  type: array
                is_super_admin:
                  type: boolean
              required:
                - email
                - first_name
                - last_name
                - roles
                - is_super_admin
      responses:
        "200":
          description: User updated
          content:
            application/json:
              schema:
                type: object
                properties:
                  message:
                    type: string
                  user_data:
                    type: object
        "403":
          description: X-CSRF-Token required in header
          content:
            application/json:
              schema:
                type: object
                properties:
                  message:
                    type: string
        "404":
          description: User not found
          content:
            application/json:
              schema:
                type: object
                properties:
                  message:
                    type: string
        "422":
          description: Validation error
          content:
            application/json:
              schema:
                type: object
                properties:
                  message:
                    type: string
    delete:
      tags:
        - User Management
      summary: Endpoint to delete a user
      description: delete a single user
      parameters:
        - in: path
          name: user_uid
          schema:
            type: integer
          required: true
          description: Unique ID of the user

      responses:
        "200":
          description: User deleted successfully
          content:
              application/json:
                schema:
                  type: object
                  properties:
                    message:
                      type: string
        "404":
          description: User not found
          content:
              application/json:
                schema:
                  type: object
                  properties:
                    message:
                      type: string
  /surveys:
    get:
      summary: Get surveys
      description: Returns information about surveys associated with the logged in user.
      tags:
        - Surveys
      responses:
        "200":
          description: Successful response
          content:
            application/json:
              schema:
                type: object
                properties:
                  data:
                    type: array
                    description: An array of surveys associated with the logged in user.
                    items:
                      type: object
                      properties:
                        survey_uid:
                          type: integer
                          description: The unique ID of the survey.
                        survey_id:
                          type: string
                          description: The ID of the survey.
                        survey_name:
                          type: string
                          description: The name of the survey.
                        project_name:
                          type: string
                          description: The name of the project that the survey belongs to.
                        survey_description:
                          type: string
                          description: A description of the survey.
                        surveying_method:
                          type: string
                          description: >-
                            The method of surveying, e.g. in-person, phone,
                            mixed-mode.
                        irb_approval:
                          type: string
                          description: >-
                            The status of the IRB approval, e.g. Yes, No,
                            Pending.
                        planned_start_date:
                          type: string
                          description: >-
                            The planned start date of the survey in ISO 8601
                            format.
                        planned_end_date:
                          type: string
                          description: >-
                            The planned end date of the survey in ISO 8601
                            format.
                        state:
                          type: string
                          description: "The state of the survey, e.g. Draft, Active, Past."
                        last_updated_at:
                          type: string
                          description: >-
                            The date and time that the survey was last updated
                            in ISO 8601 format.
                  success:
                    type: boolean
                    description: Indicates whether the request was successful.
        "404":
          description: No surveys found for the specified user or all users.
          content:
            application/json:
              schema:
                type: object
                properties:
                  message:
                    type: string
                    description: A message indicating that no surveys were found.
                  success:
                    type: boolean
                    description: Indicates whether the request was successful.
    post:
      summary: Create a new survey
      tags:
        - Surveys
      description: >-
        Create a new survey with the basic information details. The survey_id
        must be unique.
      requestBody:
        required: true
        content:
          application/json:
            schema:
              type: object
              properties:
                survey_id:
                  type: string
                  example: AgriFieldneet
                  description: The unique identifier for the survey
                survey_name:
                  type: string
                  example: Agrifieldneet Main Survey Form
                  description: The name of the survey
                project_name:
                  type: string
                  example: AgriFieldneet Survey
                  description: The name of the project the survey belongs to
                survey_description:
                  type: string
                  example: "AgriFieldnet survey starting on 1st Jan, 2023"
                  description: A description of the survey
                surveying_method:
                  type: string
                  example: in-person
                  description: The method used to survey respondents
                  enum:
                    - phone
                    - in-person
                    - mixed-mode
                irb_approval:
                  type: string
                  example: Pending
                  description: The status of the Institutional Review Board (IRB) approval
                  enum:
                    - "Yes"
                    - "No"
                    - Pending
                planned_start_date:
                  type: string
                  example: 2023-01-01T00:00:00.000Z
                  format: date
                  description: The planned start date for the survey
                planned_end_date:
                  type: string
                  example: 2023-06-30T00:00:00.000Z
                  format: date
                  description: The planned end date for the survey
                config_status:
                  type: string
                  example: In Progress - Configuration
                  description: The status of the survey's configuration
                  enum:
                    - In Progress - Configuration
                    - In Progress - Backend Setup
                    - Done
                state:
                  type: string
                  example: Draft
                  description: The current state of the survey
                  enum:
                    - Draft
                    - Active
                    - Past
              required:
                - survey_id
                - survey_name
                - project_name
                - surveying_method
                - irb_approval
                - planned_start_date
                - planned_end_date
                - config_status
                - state
      responses:
        "201":
          description: The survey was created successfully
          content:
            application/json:
              schema:
                type: object
                properties:
                  success:
                    type: boolean
                    example: true
                  data:
                    type: object
                    properties:
                      message:
                        type: string
                        example: success
                      survey:
                        type: object
                        properties:
                          survey_uid:
                            type: integer
                            example: 19
                            description: >-
                              The database-assigned unique identifier for the
                              survey
                          survey_id:
                            type: string
                            example: AgriFieldnet
                            description: The unique identifier for the survey
                          survey_name:
                            type: string
                            example: Agrifieldnet Main Survey Form
                            description: The name of the survey
                          project_name:
                            type: string
                            example: AgriFieldnet Survey
                            description: The name of the project the survey belongs to
                          survey_description:
                            type: string
                            example: "AgriFieldnet survey starting on 1st Jan, 2023"
                            description: A description
                          surveying_method:
                            type: string
                            enum:
                              - phone
                              - in-person
                              - mixed-mode
                            example: in-person
                          irb_approval:
                            type: string
                            enum:
                              - "Yes"
                              - "No"
                              - Pending
                            example: Pending
                          planned_start_date:
                            type: string
                            format: date
                            example: 2023-01-01T00:00:00.000Z
                          planned_end_date:
                            type: string
                            format: date
                            example: 2023-06-30T00:00:00.000Z
                          config_status:
                            type: string
                            enum:
                              - In Progress - Configuration
                              - In Progress - Backend Setup
                              - Done
                            example: In Progress - Configuration
                          state:
                            type: string
                            enum:
                              - Draft
                              - Active
                              - Past
                            example: Draft
                          last_updated_at:
                            type: string
                            format: date-time
                            example: 2023-04-18T00:00:00.000Z
        "400":
          description: A survey with the same survey_id already exists
          content:
            application/json:
              schema:
                type: object
                properties:
                  success:
                    type: boolean
                    example: false
                  error:
                    type: string
                    example: survey_id already exists
        "403":
          description: X-CSRF-Token required in header
        "422":
          description: Form errors
  /surveys/<survey_uid>/basic-information:
    get:
      summary: Get basic information for a specific survey
      description: Returns basic information about a specific survey
      tags:
        - Surveys
      responses:
        "200":
          description: Successful response
          content:
            application/json:
              schema:
                type: object
                properties:
                  data:
                    type: object
                    description: Basic information related to a specific survey
                    items:
                      type: object
                      properties:
                        survey_uid:
                          type: integer
                          description: The unique ID of the survey.
                        survey_id:
                          type: string
                          description: The ID of the survey.
                        survey_name:
                          type: string
                          description: The name of the survey.
                        project_name:
                          type: string
                          description: The name of the project that the survey belongs to.
                        survey_description:
                          type: string
                          description: A description of the survey.
                        surveying_method:
                          type: string
                          description: >-
                            The method of surveying, e.g. in-person, phone,
                            mixed-mode.
                        irb_approval:
                          type: string
                          description: >-
                            The status of the IRB approval, e.g. Yes, No,
                            Pending.
                        planned_start_date:
                          type: string
                          description: >-
                            The planned start date of the survey in ISO 8601
                            format.
                        planned_end_date:
                          type: string
                          description: >-
                            The planned end date of the survey in ISO 8601
                            format.
                        state:
                          type: string
                          description: "The state of the survey, e.g. Draft, Active, Past."
                        last_updated_at:
                          type: string
                          description: >-
                            The date and time that the survey was last updated
                            in ISO 8601 format.
                  success:
                    type: boolean
                    description: Indicates whether the request was successful.
        "404":
          description: No surveys found for the specified user or all users.
          content:
            application/json:
              schema:
                type: object
                properties:
                  message:
                    type: string
                    description: A message indicating that no surveys were found.
                  success:
                    type: boolean
                    description: Indicates whether the request was successful.
  /surveys/<survey_uid>/config-status:
    get:
      summary: Get configuration status for each module for a specific survey
      description: Returns module configuration status for a specific survey
      tags:
        - Surveys
      responses:
        "200":
          description: Successful response
          content:
            application/json:
              schema:
                type: object
                properties:
                  data:
                    type: object
                    description: Configuration status for a specific survey
                    items:
                      type: object
                      properties:
                        Basic information:
                          type: object
                          description: Status of basic information module of the survey
                          items:
                            type: object
                            properties:
                              status:
                                type: string
                                description: >-
                                  Configration Status (Not started/ In progress/
                                  Done)
                        Survey information:
                          type: array
                          description: >-
                            Status of modules in the survey information section
                            of the survey
                          items:
                            type: object
                            properties:
                              name:
                                type: string
                                description: >-
                                  Name of the module like SurveyCTO information,
                                  Field supervisor roles etc.
                              status:
                                type: string
                                description: >-
                                  Configration Status (Not started/ In progress/
                                  Done)
                        Module selection:
                          type: object
                          description: Status of module selection for the survey
                          items:
                            type: object
                            properties:
                              status:
                                type: string
                                description: >-
                                  Configration Status (Not started/ In progress/
                                  Done)
                        overall_status:
                          type: string
                          description: >-
                            Overall Status (In progress - Configuration/ In
                            Progress - Backend Setup/ Done)
                  success:
                    type: boolean
                    description: Indicates whether the request was successful.
        "404":
          description: No surveys found for the specified user or all users.
          content:
            application/json:
              schema:
                type: object
                properties:
                  message:
                    type: string
                    description: A message indicating that no surveys were found.
                  success:
                    type: boolean
                    description: Indicates whether the request was successful.
  /modules:
    get:
      tags:
        - Module Selection
      summary: Get all modules
      description: Get a list of all modules
      responses:
        "200":
          description: OK
          content:
            application/json:
              schema:
                type: object
                properties:
                  success:
                    type: boolean
                    description: Indicates if the request was successful
                  data:
                    type: array
                    items:
                      type: object
                      properties:
                        module_id:
                          type: integer
                          format: int64
                          description: ID of the module
                        name:
                          type: string
                          description: Name of the module
                        optional:
                          type: boolean
                          description: Indicates if the module is optional
        "404":
          description: Not Found
          content:
            application/json:
              schema:
                type: object
                properties:
                  message:
                    type: string
                    description: Error message
                    example: No modules found.
  /module-status:
    post:
      tags:
        - Module Selection
      summary: Add selected modules for a particular survey
      description: >-
        Add selected modules for a particular survey, with a default
        config_status of `not started`.
      requestBody:
        description: JSON object containing survey ID and list of module IDs
        required: true
        content:
          application/json:
            schema:
              type: object
              properties:
                survey_id:
                  type: integer
                  description: ID of the survey to add module status for
                modules:
                  type: array
                  description: List of module IDs
                  example:
                    - 1
                    - 2
                    - 3
      responses:
        "200":
          description: Module added successfully
          content:
            application/json:
              schema:
                type: object
                properties:
                  success:
                    type: boolean
                    description: Indicates if the request was successful
                    example: true
                  message:
                    type: string
                    description: Module status added successfully
                    example: {}
        "400":
          description: Invalid request body or missing required fields
          content:
            application/json:
              schema:
                type: object
                properties:
                  success:
                    type: boolean
                    description: Indicates if the request was successful
                    example: false
                  message:
                    type: string
                    description: Error message
                    example: Both survey_id and modules are required.
        "403":
          description: X-CSRF-Token required in header
        "422":
          description: Form errors
  "/modules/{module_id}/status/{survey_uid}":
    put:
      tags:
        - Module Selection
      summary: Update status of a module for a specific survey
      description: Update status of a module for a specific survey
      parameters:
        - in: path
          name: module_id
          schema:
            type: integer
          required: true
          description: The ID of the module to update the status for
        - in: path
          name: survey_uid
          schema:
            type: integer
          required: true
          description: The ID of the survey to update the status for
      requestBody:
        required: true
        content:
          application/json:
            schema:
              type: object
              properties:
                config_status:
                  type: string
                  enum:
                    - Done
                    - In Progress
                    - Not Started
                    - Error
      responses:
        "200":
          description: Successfully updated module status for survey
          content:
            application/json:
              schema:
                type: object
                properties:
                  success:
                    type: boolean
                    example: true
                  data:
                    type: object
                    example:
                      survey_uid: 1
                      module_id: 2
                      config_status: Done
        "400":
          description: >-
            Bad request. Either module_id or survey_uid or status missing in the
            request
          content:
            application/json:
              schema:
                type: object
                properties:
                  success:
                    type: boolean
                    example: false
                  message:
                    type: string
                    example: Both module_id and survey_uid and status are required.
        "404":
          description: The requested module or survey was not found
          content:
            application/json:
              schema:
                type: object
                properties:
                  success:
                    type: boolean
                    example: false
                  message:
                    type: string
                    example: The requested module or survey was not found
  "/module-status/{survey_uid}":
    get:
      tags:
        - Module Selection
      summary: Get module status for a survey
      description: |
        Returns the completion status of all modules for a given survey.
        - `survey_uid`: ID of the survey for which to retrieve module status.
        **Note**: If the survey ID is not found, a 404 error will be returned.
      parameters:
        - name: survey_uid
          in: path
          description: ID of the survey
          required: true
          schema:
            type: integer
      responses:
        "200":
          description: Returns the completion status of all modules for a given survey.
          content:
            application/json:
              schema:
                type: object
                properties:
                  success:
                    type: boolean
                    description: Indicates whether the request was successful
                  data:
                    type: array
                    description: >-
                      List of modules and their completion status for the given
                      survey
                    items:
                      type: object
                      properties:
                        module_id:
                          type: integer
                          description: ID of the module
                        survey_uid:
                          type: integer
                          description: ID of the survey
                        config_status:
                          type: string
                          description: Completion status of the module for the given survey
                          enum:
                            - Done
                            - In Progress
                            - Not Started
                            - Error
        "404":
          description: The specified survey ID was not found.
          content:
            application/json:
              schema:
                type: object
                properties:
                  success:
                    type: boolean
                    description: Indicates whether the request was successful
                  message:
                    type: string
                    description: >-
                      Error message indicating that the specified survey ID was
                      not found.
  /forms:
    post:
      summary: Create a new form
      tags:
        - Forms
      description: Create a new form
      requestBody:
        required: true
        content:
          application/json:
            schema:
              type: object
              properties:
                survey_uid:
                  type: string
                  description: The unique identifier for the survey
                form_name:
                  type: string
                  description: The name of the form to display as a label on the web app
                scto_form_id:
                  type: string
                  description: The form's SurveyCTO form ID
                tz_name:
                  type: string
                  description: >-
                    The timezone in which data collection will happen for the
                    form
                scto_server_name:
                  type: string
                  description: The SurveyCTO server name for the form
                encryption_key_shared:
                  type: boolean
                  description: >-
                    Whether the encryption key for the form has been shared with
                    the SurveyStream team
                server_access_role_granted:
                  type: boolean
                  description: >-
                    Whether the SurveyStream team has been granted access to the
                    SurveyCTO server for the form
                server_access_allowed:
                  type: boolean
                  description: >-
                    Whether the SurveyStream team has been granted access to the
                    SurveyCTO server for the form
              required:
                - survey_uid
                - scto_form_id
                - form_name
      responses:
        "201":
          description: OK
          content:
            application/json:
              schema:
                type: object
                properties:
                  survey_uid:
                    type: string
                    description: The unique ID of the survey
                  form_uid:
                    type: integer
                    description: The unique ID of the form
                  form_name:
                    type: string
                    description: The name of the form
                  scto_form_id:
                    type: string
                    description: The form's SurveyCTO form ID
                  tz_name:
                    type: string
                    description: >-
                      The timezone in which data collection will happen for the
                      form
                  scto_server_name:
                    type: string
                    description: The SurveyCTO server name for the form
                  encryption_key_shared:
                    type: boolean
                    description: >-
                      Whether the encryption key for the form has been shared
                      with the SurveyStream team
                  server_access_role_granted:
                    type: boolean
                    description: >-
                      Whether the SurveyStream team has been granted access to
                      the SurveyCTO server for the form
                  server_access_allowed:
                    type: boolean
                    description: >-
                      Whether the SurveyStream team has been granted access to
                      the SurveyCTO server for the form
                  last_ingested_at:
                    type: string
                    description: >-
                      Date when form submissions were last ingested from
                      SurveyCTO in isoformat
        "400":
          description: >-
            A form with the same survey_uid and scto_form_id already exists, or
            a form with the same survey_uid and form_name already exists.
          content:
            application/json:
              schema:
                type: object
                properties:
                  success:
                    type: boolean
                    description: Indicates whether the request was successful
                  error:
                    type: string
                    description: >-
                      Error message indicating that the form could not be
                      created.
        "403":
          description: X-CSRF-Token required in header
        "422":
          description: Form errors
    get:
      summary: Get forms for a user
      description: >-
        Get the forms for the logged in user. Optionally, a
        `?survey_uid=<survey_uid>` query parameter can be provided to return
        forms for a specific survey.
      tags:
        - Forms
      parameters:
        - in: query
          name: survey_uid
          schema:
            type: integer
          required: false
          description: Unique ID of the survey to return forms for.
      responses:
        "200":
          description: OK
          content:
            application/json:
              schema:
                type: array
                items:
                  type: object
                  properties:
                    survey_uid:
                      type: string
                      description: The unique ID of the survey
                    form_uid:
                      type: integer
                      description: The unique ID of the form
                    form_name:
                      type: string
                      description: The name of the form
                    scto_form_id:
                      type: string
                      description: The form's SurveyCTO form ID
                    tz_name:
                      type: string
                      description: >-
                        The timezone in which data collection will happen for
                        the form
                    scto_server_name:
                      type: string
                      description: The SurveyCTO server name for the form
                    encryption_key_shared:
                      type: boolean
                      description: >-
                        Whether the encryption key for the form has been shared
                        with the SurveyStream team
                    server_access_role_granted:
                      type: boolean
                      description: >-
                        Whether the SurveyStream team has been granted access to
                        the SurveyCTO server for the form
                    server_access_allowed:
                      type: boolean
                      description: >-
                        Whether the SurveyStream team has been granted access to
                        the SurveyCTO server for the form
                    last_ingested_at:
                      type: string
                      description: >-
                        Date when form submissions were last ingested from
                        SurveyCTO in isoformat
  "/forms/{form_uid}":
    get:
      summary: Get forms
      description: >-
        Return the information for the requested form. If path parameter is not
        provided, return all forms for the logged in user.
      tags:
        - Forms
      parameters:
        - in: path
          name: form_uid
          schema:
            type: integer
          required: true
          description: Unique ID of the form
        - in: query
          name: survey_uid
          schema:
            type: integer
          required: false
          description: >-
            Unique ID of the survey to return forms for. Cannot be used in
            conjuction with the `form_uid` path parameter.
      responses:
        "200":
          description: OK
          content:
            application/json:
              schema:
                type: object
                properties:
                  survey_uid:
                    type: string
                    description: The unique ID of the survey
                  form_uid:
                    type: integer
                    description: The unique ID of the form
                  form_name:
                    type: string
                    description: The name of the form
                  scto_form_id:
                    type: string
                    description: The form's SurveyCTO form ID
                  tz_name:
                    type: string
                    description: >-
                      The timezone in which data collection will happen for the
                      form
                  scto_server_name:
                    type: string
                    description: The SurveyCTO server name for the form
                  encryption_key_shared:
                    type: boolean
                    description: >-
                      Whether the encryption key for the form has been shared
                      with the SurveyStream team
                  server_access_role_granted:
                    type: boolean
                    description: >-
                      Whether the SurveyStream team has been granted access to
                      the SurveyCTO server for the form
                  server_access_allowed:
                    type: boolean
                    description: >-
                      Whether the SurveyStream team has been granted access to
                      the SurveyCTO server for the form
                  last_ingested_at:
                    type: string
                    description: >-
                      Date when form submissions were last ingested from
                      SurveyCTO in isoformat
        "404":
          description: The specified form ID was not found.
          content:
            application/json:
              schema:
                type: object
                properties:
                  success:
                    type: boolean
                    description: Indicates whether the request was successful
                  error:
                    type: string
                    description: >-
                      Error message indicating that the specified form ID was
                      not found.
    put:
      summary: Update an existing form
      tags:
        - Forms
      parameters:
        - in: path
          name: form_uid
          schema:
            type: integer
          required: true
          description: Unique ID of the form
      description: Update an existing form
      requestBody:
        required: true
        content:
          application/json:
            schema:
              type: object
              properties:
                form_uid:
                  type: integer
                  description: The unique identifier for the form
                survey_uid:
                  type: string
                  description: The unique identifier for the survey
                form_name:
                  type: string
                  description: The name of the form to display as a label on the web app
                scto_form_id:
                  type: string
                  description: The form's SurveyCTO form ID
                tz_name:
                  type: string
                  description: >-
                    The timezone in which data collection will happen for the
                    form
                scto_server_name:
                  type: string
                  description: The SurveyCTO server name for the form
                encryption_key_shared:
                  type: boolean
                  description: >-
                    Whether the encryption key for the form has been shared with
                    the SurveyStream team
                server_access_role_granted:
                  type: boolean
                  description: >-
                    Whether the SurveyStream team has been granted access to the
                    SurveyCTO server for the form
                server_access_allowed:
                  type: boolean
                  description: >-
                    Whether the SurveyStream team has been granted access to the
                    SurveyCTO server for the form
              required:
                - survey_uid
                - scto_form_id
                - form_name
      responses:
        "200":
          description: OK
          content:
            application/json:
              schema:
                type: object
                properties:
                  survey_uid:
                    type: string
                    description: The unique ID of the survey
                  form_uid:
                    type: integer
                    description: The unique ID of the form
                  form_name:
                    type: string
                    description: The name of the form
                  scto_form_id:
                    type: string
                    description: The form's SurveyCTO form ID
                  tz_name:
                    type: string
                    description: >-
                      The timezone in which data collection will happen for the
                      form
                  scto_server_name:
                    type: string
                    description: The SurveyCTO server name for the form
                  encryption_key_shared:
                    type: boolean
                    description: >-
                      Whether the encryption key for the form has been shared
                      with the SurveyStream team
                  server_access_role_granted:
                    type: boolean
                    description: >-
                      Whether the SurveyStream team has been granted access to
                      the SurveyCTO server for the form
                  server_access_allowed:
                    type: boolean
                    description: >-
                      Whether the SurveyStream team has been granted access to
                      the SurveyCTO server for the form
                  last_ingested_at:
                    type: string
                    description: >-
                      Date when form submissions were last ingested from
                      SurveyCTO in isoformat
        "403":
          description: X-CSRF-Token required in header
        "404":
          description: The specified form ID was not found.
          content:
            application/json:
              schema:
                type: object
                properties:
                  success:
                    type: boolean
                    description: Indicates whether the request was successful
                  error:
                    type: string
                    description: >-
                      Error message indicating that the specified form ID was
                      not found.
        "422":
          description: Form errors
    delete:
      summary: Delete a form
      description: Delete a form
      tags:
        - Forms
      parameters:
        - in: path
          name: form_uid
          schema:
            type: integer
          required: true
          description: Unique ID of the form
      responses:
        "200":
          description: OK
        "404":
          description: The specified form ID was not found.
          content:
            application/json:
              schema:
                type: object
                properties:
                  success:
                    type: boolean
                    description: Indicates whether the request was successful
                  error:
                    type: string
                    description: Error message indicating that the specified form ID was not found.
  
  "/forms/{form_uid}/scto-question-mapping":
    get:
      summary: Get SurveyCTO question mapping for a form
      description: >-
        Return the SurveyCTO question mapping information for the requested
        form.  The SurveyCTO question mapping information is used to map
        SurveyStream variables to SurveyCTO questions.
      tags:
        - Forms
      parameters:
        - in: path
          name: form_uid
          schema:
            type: integer
          required: true
          description: Unique ID of the form
      responses:
        "200":
          description: OK
          content:
            application/json:
              schema:
                type: object
                properties:
                  form_uid:
                    type: integer
                    description: The unique ID of the form
                  survey_status:
                    type: string
                    description: The status of the survey
                  revisit_section:
                    type: string
                    description: The form's revisit section
                  enumerator_id:
                    type: string
                    description: The form's enumerator ID
                  target_id:
                    type: string
                    description: The form's target ID
                  locations:
                    type: object
                    description: >-
                      The mapping of SurveyStream variables to SurveyCTO
                      questions for the form locations
        "404":
          description: The specified form ID was not found.
          content:
            application/json:
              schema:
                type: object
                properties:
                  success:
                    type: boolean
                    description: Indicates whether the request was successful
                  error:
                    type: string
                    description: >-
                      Error message indicating that the specified form ID was
                      not found.
    post:
      summary: Create a SurveyCTO question mapping
      tags:
        - Forms
      parameters:
        - in: path
          name: form_uid
          schema:
            type: integer
          required: true
          description: Unique ID of the form
      description: Create a SurveyCTO question mapping
      requestBody:
        required: true
        content:
          application/json:
            schema:
              type: object
              properties:
                form_uid:
                  type: integer
                  description: The unique ID of the form
                survey_status:
                  type: string
                  description: The status of the survey
                revisit_section:
                  type: string
                  description: The form's revisit section
                enumerator_id:
                  type: string
                  description: The form's enumerator ID
                target_id:
                  type: string
                  description: The form's target ID
                locations:
                  type: object
                  description: >-
                    The mapping of SurveyStream variables to SurveyCTO questions
                    for the form locations
              required:
                - form_uid
                - survey_status
                - revisit_section
                - enumerator_id
                - target_id
      responses:
        "200":
          description: OK
          content:
            application/json:
              schema:
                type: object
                properties:
                  success:
                    type: boolean
                    description: Indicates whether the request was successful
        "404":
          description: The specified form ID was not found.
          content:
            application/json:
              schema:
                type: object
                properties:
                  success:
                    type: boolean
                    description: Indicates whether the request was successful
                  error:
                    type: string
                    description: >-
                      Error message indicating that the specified form ID was
                      not found.
    put:
      summary: Update an existing SurveyCTO question mapping
      tags:
        - Forms
      parameters:
        - in: path
          name: form_uid
          schema:
            type: integer
          required: true
          description: Unique ID of the form
      description: Update an existing SurveyCTO question mapping
      requestBody:
        required: true
        content:
          application/json:
            schema:
              type: object
              properties:
                form_uid:
                  type: integer
                  description: The unique ID of the form
                survey_status:
                  type: string
                  description: The status of the survey
                revisit_section:
                  type: string
                  description: The form's revisit section
                enumerator_id:
                  type: string
                  description: The form's enumerator ID
                target_id:
                  type: string
                  description: The form's target ID
                locations:
                  type: object
                  description: >-
                    The mapping of SurveyStream variables to SurveyCTO questions
                    for the form locations
              required:
                - form_uid
                - survey_status
                - revisit_section
                - enumerator_id
                - target_id
      responses:
        "200":
          description: OK
          content:
            application/json:
              schema:
                type: object
                properties:
                  form_uid:
                    type: integer
                    description: The unique ID of the form
                  survey_status:
                    type: string
                    description: The status of the survey
                  revisit_section:
                    type: string
                    description: The form's revisit section
                  enumerator_id:
                    type: string
                    description: The form's enumerator ID
                  target_id:
                    type: string
                    description: The form's target ID
                  locations:
                    type: object
                    description: >-
                      The mapping of SurveyStream variables to SurveyCTO
                      questions for the form locations
        "404":
          description: The specified form ID was not found.
          content:
            application/json:
              schema:
                type: object
                properties:
                  success:
                    type: boolean
                    description: Indicates whether the request was successful
                  error:
                    type: string
                    description: >-
                      Error message indicating that the specified form ID was
                      not found.
    delete:
      summary: Delete an existing SurveyCTO question mapping
      tags:
        - Forms
      parameters:
        - in: path
          name: form_uid
          schema:
            type: integer
          required: true
          description: Unique ID of the form
      description: Delete an existing SurveyCTO question mapping
      responses:
        "204":
          description: OK
          content:
            application/json:
              schema:
                type: object
                properties:
                  success:
                    type: boolean
                    description: Indicates whether the request was successful
        "404":
          description: The specified form ID was not found.
          content:
            application/json:
              schema:
                type: object
                properties:
                  success:
                    type: boolean
                    description: Indicates whether the request was successful
                  error:
                    type: string
                    description: >-
                      Error message indicating that the specified form ID was
                      not found.
  "/forms/{form_uid}/scto-form-definition/refresh":
    post:
      summary: Refresh the SurveyCTO form definition
      tags:
        - Forms
      description: >-
        Refresh the SurveyCTO form definition from the SurveyCTO server and
        store it in the database.  The old form definition will be deleted and a
        new one created, which will increment the `question_uid` and `list_uid`.
      parameters:
        - in: path
          name: form_uid
          schema:
            type: integer
          required: true
          description: Unique ID of the form
      responses:
        "200":
          description: OK
        "404":
          description: The specified form ID was not found.
          content:
            application/json:
              schema:
                type: object
                properties:
                  success:
                    type: boolean
                    description: Indicates whether the request was successful
                  error:
                    type: string
                    description: >-
                      Error message indicating that the specified form ID was
                      not found.
  "/forms/{form_uid}/scto-form-definition":
    get:
      summary: Get the SurveyCTO form definition for a form
      tags:
        - Forms
      description: Get the SurveyCTO form definition for a form
      parameters:
        - in: path
          name: form_uid
          schema:
            type: integer
          required: true
          description: Unique ID of the form
      responses:
        "200":
          description: OK
          content:
            application/json:
              schema:
                type: object
                properties:
                  success:
                    type: boolean
                    description: Indicates whether the request was successful
                  data:
                    type: object
                    description: The SurveyCTO form definition for the form
                    properties:
                      questions:
                        description: The SurveyCTO form questions from the `Survey` tab
                        type: array
                        items:
                          type: object
                          properties:
                            question_uid:
                              type: integer
                              description: ID of the question
                            form_uid:
                              type: integer
                              description: ID of the form
                            question_name:
                              type: string
                              description: Name of the question
                            question_type:
                              type: string
                              description: Type of the question
                            list_uid:
                              type: integer
                              description: ID of the choice list
                            is_repeat_group:
                              type: boolean
                              description: Indicates if the question is a repeat group
                      settings:
                        type: object
                        description: The SurveyCTO form settings from the `Settings` tab
                        properties:
                          form_uid:
                            type: integer
                            description: ID of the form
                          form_title:
                            type: string
                            description: Name of the form
                          version:
                            type: string
                            description: Version of the form
                          submission_url:
                            type: string
                            description: URL to submit the form to
                          public_key:
                            type: string
                            description: The form's public key
                          default_language:
                            type: string
                            description: The form's default language
        "404":
          description: The specified form ID was not found.
          content:
            application/json:
              schema:
                type: object
                properties:
                  success:
                    type: boolean
                    description: Indicates whether the request was successful
                  error:
                    type: string
                    description: >-
                      Error message indicating that the specified form ID was
                      not found.
    delete:
      summary: Delete an existing SurveyCTO form definition
      tags:
        - Forms
      parameters:
        - in: path
          name: form_uid
          schema:
            type: integer
          required: true
          description: Unique ID of the form
      description: Delete an existing SurveyCTO form definition
      responses:
        "204":
          description: OK
          content:
            application/json:
              schema:
                type: object
                properties:
                  success:
                    type: boolean
                    description: Indicates whether the request was successful
        "404":
          description: The specified form ID was not found.
          content:
            application/json:
              schema:
                type: object
                properties:
                  success:
                    type: boolean
                    description: Indicates whether the request was successful
                  error:
                    type: string
                    description: >-
                      Error message indicating that the specified form ID was
                      not found.
  /enumerators:
    get:
      summary: Get enumerators
      description: Return the logged in user's enumerators for the given form
      tags:
        - Enumerators
      parameters:
        - in: query
          name: form_uid
          schema:
            type: integer
          description: Unique ID of the form
          required: true
        - in: query
          name: enumerator_type
          schema:
            type: string
            enum:
              - monitor
              - supervisor
          description: Type of enumerators to return
          required: false
      responses:
        "200":
          description: OK
          content:
            application/json:
              schema:
                type: object
                properties:
<<<<<<< HEAD
=======
                  success:
                    type: boolean
                    description: Indicates whether the request was successful
>>>>>>> 00aa181e
                  data:
                    type: array
                    items:
                      type: object
                      properties:
<<<<<<< HEAD
                        form_uid:
                          type: integer
                          description: The unique ID of the form
                        assigned_enumerator_id:
=======
                        enumerator_id:
>>>>>>> 00aa181e
                          type: string
                          description: The ID of the enumerator
                        enumerator_uid:
                          type: integer
                          description: The unique ID of the enumerator
                        name:
                          type: string
<<<<<<< HEAD
                          description: The name of the surveyor
                        assigned_enumerator_email:
                          type: string
                          description: The email of the surveyor
                        assigned_enumerator_mobile_primary:
                          type: string
                          description: The primary mobile number of the surveyor
                        assigned_enumerator_language:
                          type: string
                          description: The primary language of the surveyor
                        assigned_enumerator_gender:
                          type: string
                          description: The gender of the surveyor
                        assigned_enumerator_home_address:
                          type: string
                          description: The home address of the surveyor
                        assigned_enumerator_custom_fields:
                          type: object
                          description: >-
                            Any non-standard fields that should be displayed for
                            the surveyor
                        target_id:
                          type: string
                          description: The ID of the target
                        target_uid:
                          type: integer
                          description: The unique ID of the target
                        gender:
                          type: string
                          description: The gender of the target
                        language:
                          type: string
                          description: The primary language of the target
                        custom_fields:
                          type: object
                          description: >-
                            Any non-standard fields that should be displayed for
                            the target
                        target_assignable:
                          type: boolean
                          description: >-
                            Grouping of last_attempt_survey_status into assignable/not assignable
                            categories. Used to determine if the target is
                            assignable.
                        last_attempt_survey_status:
                          type: integer
                          description: >-
                            The survey status from the target's most recent
                            SurveyCTO submission
                        last_attempt_survey_status_label:
                          type: string
                          description: >-
                            The label corresponding to the last_attempt_survey_status
                            code
                        num_attempts:
                          type: integer
                          description: >-
                            The number of times the target has been attempted
                        refusal_flag:
                          type: boolean
                          description: >-
                            Whether the target has been flagged as a refusal
                        webapp_tag_color:
=======
                          description: The name of the enumerator
                        language:
                          type: string
                          description: The primary language of the enumerator
                        gender:
                          type: string
                          description: The gender of the enumerator
                        home_address:
                          type: string
                          description: The home address of the enumerator
                        mobile_primary:
                          type: string
                          description: The primary mobile number of the enumerator
                        custom_fields:
                          type: object
                          description: >-
                            The custom fields of the enumerator. Each key is the
                            user-defined label of the custom field and each
                            value is the value of the custom field.
                        form_uid:
                          type: integer
                          description: >-
                            The unique ID of the form that the enumerator was
                            uploaded to
                        surveyor_status:
>>>>>>> 00aa181e
                          type: string
                          enum:
                            - Active
                            - Temp. inactive
                            - Dropout
                          description: >-
<<<<<<< HEAD
                            The color that should be used to color the status
                            tag on the web flask_app
                        revisit_sections:
                          type: array
                          description: The revisit sections for the target
                          items:
                            type: string
                            description: Name of the revisit section for the target
                        target_locations:
                          type: array
                          description: >-
                            An array of locations associated with the target.
                            Each array item is an object of the form
                            {`location`_id: _location_id_, `location`_name:
                            _location_name_} in descending order from highest to
                            lowest level location.
  /assignments/enumerators:
    get:
      summary: Get enumerators eligible for assignment
      description: Return the logged in user's assignment-eligible enumerator details for the given form
      tags:
        - Assignments
      parameters:
        - in: query
          name: form_uid
          schema:
            type: integer
          description: Unique ID of the form
      responses:
        '200':
          description: OK
          content:
            application/json:
              schema:
                type: object
                properties:             
                  data:
                    type: array
                    description: >-
                      The assignable surveyors (status is not "Dropout").
                      Corresponds to the table on the assignments workflow screen on the
                      assignments tab of the web app.
                    items:
                      type: object
                      properties:
                        enumerator_id:
                          type: string
                          description: The ID of the enumerator
                        enumerator_uid:
                          type: integer
                          description: The unique ID of the enumerator
                        enumerator_name:
                          type: string
                          description: The name of the enumerator
                        language:
                          type: string
                          description: The primary language of the enumerator
                        gender:
                          type: string
                          description: The gender of the enumerator
                        home_address:
                          type: string
                          description: The home address of the enumerator
                        mobile_primary:
                          type: string
                          description: The primary mobile number of the enumerator
                        surveyor_status:
=======
                            The working status of the enumerator if they are a
                            surveyor on the form
                        surveyor_locations:
                          type: array
                          description: >-
                            The working geography of the enumerator if they are
                            a surveyor on the form.  Each array item is an
                            object of the form {`location_id`: _location_id_,
                            `location_name`:  _location_name_, `location_uid`:
                            __location_uid__, `geo_level_name`:
                            __geo_level_name__, `geo_level_uid`:
                            __geo_level_uid__} in descending order from highest 
                            to lowest level location down to the level of the
                            prime geo level the surveyor is mapped to. Will be
                            null if the surveyor is not mapped to a prime geo
                            level.
                          items:
                            type: object
                            properties:
                              location_id:
                                type: integer
                                description: The user-defined unique ID of the location
                              location_name:
                                type: string
                                description: The name of the location
                              geo_level_name:
                                type: string
                                description: The name of the geo level
                        monitor_status:
>>>>>>> 00aa181e
                          type: string
                          enum:
                            - Active
                            - Temp. inactive
                            - Dropout
<<<<<<< HEAD
                          description: The working status of the enumerator
                        custom_fields:
                          type: object
                          description: >-
                            The custom fields of the enumerator. Each key is the
                            user-defined label of the custom field and each value is the
                            value of the custom field.
                        enumerator_locations:
                          type: array
                          description: >-
                            An array of locations associated with the
                            enumerator (their working geography). Each array item is an object of the form
                            {`location`_id: _location_id_, `location`_name:
                            _location_name_} in descending order from highest to
                            lowest level location.
                        total_assigned_targets:
                          type: integer
                          description: Total assigned targets for the given survey
                        total_pending_targets:
                          type: integer
                          description: Total pending targets for the given survey
                        total_completed_targets:
                          type: integer
                          description: Total complete targets for the given survey
    put:
      summary: Update assignments
      description: >
        Update the mapping of enumerators to targets


        Each target can have 0 or 1 enumerators assigned to it, so assigning an
        enumerator to an already-assigned target will reassign (overwrite) the previous
        assignment


        To unassign an enumerator from a target, include the target_uid value
        and pass a null value for the enumerator_uid
=======
                          description: >-
                            The working status of the enumerator if they are a
                            monitor on the form
                        monitor_locations:
                          type: array
                          description: >-
                            The working geography of the enumerator if they are
                            a monitor on the form.  Each array item is an object
                            of the form {`location_id`: _location_id_,
                            `location_name`:  _location_name_, `location_uid`:
                            __location_uid__, `geo_level_name`:
                            __geo_level_name__, `geo_level_uid`:
                            __geo_level_uid__} in descending order from highest 
                            to lowest level location down to the level of the
                            prime geo level the monitor is mapped to. Will be
                            null if the monitor is not mapped to a prime geo
                            level.
                          items:
                            type: object
                            properties:
                              location_id:
                                type: integer
                                description: The user-defined unique ID of the location
                              location_name:
                                type: string
                                description: The name of the location
                              geo_level_name:
                                type: string
                                description: The name of the geo level
        "400":
          description: Form ID is required
    post:
      summary: Upload a csv of new enumerators
      description: |
        Upload a csv of new enumerators to be added to the given form
>>>>>>> 00aa181e
      tags:
        - Enumerators
      parameters:
        - in: header
          name: X-CSRF-TOKEN
          description: The value of the CSRF-TOKEN cookie set by `GET /get-csrf`
          schema:
            type: string
          required: true
<<<<<<< HEAD
      requestBody:
        required: true
        content:
          application/json:
            schema:
              type: array
              description: A list of target/enumerator pairs
              items:
                type: object
                properties:
                  form_uid:
                    type: integer
                    description: The unique ID of the form
                  target_uid:
                    type: integer
                  enumerator_uid:
                    type: integer
                required:
                  - form_uid
                  - target_uid
                  - enumerator_uid
      responses:
        '200':
          description: Success
        '403':
          description: X-CSRF-Token required in header
        '404':
          description: Enumerator or target not found
        '422':
          description: Form errors. Specific errors messages will be returned if ineligible/unassignable enumerators or targets are included in the request body.
  /table-config:
    get:
      summary: Get table configuration
      description: >-
        Return the web flask_app table configuration details for the given
        form
      tags:
        - Table Configuration
      parameters:
=======
>>>>>>> 00aa181e
        - in: query
          name: form_uid
          schema:
            type: integer
          description: Unique ID of the form
          required: true
      requestBody:
        required: true
        content:
          application/json:
            schema:
              type: object
              properties:
                column_mapping:
                  type: object
                  description: >-
                    An object mapping the column names in the csv to the
                    corresponding enumerator properties
                  properties:
                    enumerator_id:
                      type: string
                      description: The column name of the enumerator ID
                    enumerator_type:
                      type: string
                      description: The column name of the enumerator type
                    name:
                      type: string
                      description: The column name of the enumerator's name
                    email:
                      type: string
                      description: The column name of the enumerator's email
                    mobile_primary:
                      type: string
                      description: >-
                        The column name of the enumerator's primary mobile
                        number
                    language:
                      type: string
                      description: The column name of the enumerator's primary language
                    home_address:
                      type: string
                      description: The column nmae of the enumerator's home address
                    gender:
                      type: string
                      description: The column name of the enumerator's gender
                    location_id_column:
                      type: string
                      description: >-
                        The column name of the enumerator's location ID. This is
                        the prime geo level location that the enumerator is
                        mapped to.
                    custom_fields:
                      type: array
                      description: >-
                        An array of custom fields to be added to the enumerator
                        object
                      items:
                        type: object
                        properties:
                          field_label:
                            type: string
                            description: The user-defined label of the custom field
                          column_name:
                            type: string
                            description: The column name of the custom field
                        required:
                          - field_label
                          - column_name
                  required:
                    - enumerator_id
                    - name
                    - email
                    - mobile_primary
                    - gender
                file:
                  type: string
                  format: Base64
                  description: >-
                    The csv file to be uploaded in base64 encoding

                    The csv must have a header row with the column names
                    specified in the `column_mapping` object.

                    **Notes**:  - The `enumerator_type` field can take values of
                      `monitor` or `supervisor`. If the enumerator is to be
                      assigned to multiple types, separate the values with a
                      semi-colon, e.g. `monitor;supervisor`.
                    - If enumerators are to be mapped by location, the 
                      `location_id_column` field contains the location ID of the
                      prime geo level location that the enumerator is mapped to.
                      The `prime_geo_level_uid` for the survey needs to be defined 
                      in the survey config at `POST /surveys`.
                mode:
                  type: string
                  enum:
                    - overwrite
                    - merge
                  description: >-
                    The mode of the upload. In 'overwrite' mode, all enumerators
                    with the provided form_uid from  the query parameter will be
                    removed and replaced with the new enumerators from  the CSV
                    file. In 'merge' mode, the new enumerators from the CSV will
                    be added to the existing ones.  Any existing records
                    included in the upload will also be updated.
              required:
                - column_mapping
                - file
                - mode
      responses:
        "200":
          description: Records added successfully
        "400":
          description: Query parameter errors
        "403":
          description: X-CSRF-Token required in header
        "404":
          description: Form not found
        "422":
          description: Form errors
          content:
            application/json:
              schema:
                type: object
                properties:
                  errors:
                    type: object
                    description: >-
                      An object with information on errors related to the csv
                      file upload. Each key will only be present if there are
                      errors of that type.

                      In addition to the errors listed below, the `errors`
                      object may also contain errors related to an incorrectly
                      specified payload.
                    properties:
                      file_structure_errors:
                        type: array
                        description: >-
                          An array of errors in the file structure. Each array
                          item is a string containing the error message related
                          to an individual error.
                      column_mapping:
                        type: array
                        description: >-
                          An array of errors in the column. Each array item is a
                          string containing the error message related to an
                          individual error.
                      geo_level_hierarchy:
                        type: array
                        description: >-
                          An array of errors in the geo level hierarchy. Each
                          array item is a string containing the error message
                          related to an individual error.
                      record_errors:
                        type: object
                        description: >-
                          An object with information on validation errors in the
                          csv records.
                        properties:
                          summary:
                            type: object
                            description: >-
                              A summary of the validation errors in the csv
                              records
                            properties:
                              error_count:
                                type: integer
                                description: The total number of errors in the csv records
                              total_correct_rows:
                                type: integer
                                description: >-
                                  The total number of correct rows in the csv
                                  records
                              total_rows:
                                type: integer
                                description: The total number of rows in the csv records
                              total_rows_with_errors:
                                type: integer
                                description: >-
                                  The total number of rows with errors in the
                                  csv records
                          summary_by_error_type:
                            type: array
                            description: >-
                              An array of objects with information on validation
                              errors by error type in the csv records.
                            items:
                              type: object
                              properties:
                                error_count:
                                  type: integer
                                  description: >-
                                    The total number of errors of this type in
                                    the csv records
                                error_message:
                                  type: string
                                  description: The error message for this error type
                                error_type:
                                  type: string
                                  description: The error type
                                row_numbers_with_errors:
                                  type: array
                                  description: >-
                                    An array of row numbers with errors of this
                                    type in the csv records
                                  items:
                                    type: integer
                                    description: >-
                                      The row number with an error of this type
                                      in the csv records
                          invalid_records:
                            type: object
                            description: >-
                              An object with information on validation errors by
                              record in the csv records. This can be used to
                              identify the specific errors in each record and to
                              let users download a csv with the errors.
                            properties:
                              records:
                                type: array
                                description: >-
                                  An array of objects that represent the
                                  original records in the csv with the
                                  validation errors. A new `errors` field is
                                  added to each record that contains a
                                  semicolon-separated list of the validation
                                  errors for that record. A new `row_number`
                                  field is also added to each record that
                                  contains the row number of the record in the
                                  original csv.
                              ordered_columns:
                                type: array
                                description: >-
                                  An array of strings that represent the column
                                  names in the `records` array of objects in the
                                  order that they should  appear in a table or
                                  downloadable csv file.
                                items:
                                  type: string
                                  description: The column name in the csv
                  success:
                    type: boolean
                    description: Whether the upload was successful
    patch:
      summary: Bulk update enumerators for a provided set of fields
      description: >
        Bulk update enumerators for a provided set of fields. The enumerators to
        be updated are specified by their enumerator IDs. Only the fields
        specified in the request body will be updated. If a field is not
        specified, it will not be updated. Only personal details and custom
        fields can be updated can be updated through this endpoint. To bulk
        update enumerators' locations, use the `PUT
        /enumerators/roles/locations` endpoint.

        **Note:** Only fields that are defined in the enumerators column config
        table and set as `bulk_editable` can be updated via this endpoint. See
        the `PUT /enumerators/column-config` endpoint for more details.
      tags:
        - Enumerators
      parameters:
        - in: header
          name: X-CSRF-TOKEN
          description: The value of the CSRF-TOKEN cookie set by `GET /get-csrf`
          schema:
            type: string
          required: true
      requestBody:
        required: true
        content:
          application/json:
            schema:
              type: object
              properties:
                enumerator_uids:
                  type: array
                  description: An array of enumerator UIDs of the enumerators to be updated
                  items:
                    type: integer
                    description: The enumerator UID of the enumerator to be updated
                form_uid:
                  type: integer
                  description: The form UID of the enumerators to be updated.
                patch_key_example:
                  description: >-
                    An example of the field name and value to be updated for the
                    enumerators. Multiple fields to be updated can be specified
                    in the same object. The field name must be the same as the
                    field name in the enumerator column config for the form and
                    set as `bulk_editable.` See the `PUT
                    /enumerators/column-config` for more details on defining the
                    column config for a form.
              required:
                - enumerator_uids
                - form_uid
      responses:
        "200":
          description: Enumerators updated successfully
        "400":
          description: Request errors
        "403":
          description: X-CSRF-Token required in header
        "404":
          description: Form not found
        "422":
          description: Form errors
  /enumerators/column-config:
    put:
      summary: Update the enumerators column config for a form
      description: >
        Update the column config for enumerators for a form. The column config
        defines the fields that are available for bulk editing via the `PATCH
        /enumerators` and `PUT /enumerators/roles/locations`` endpoints.
      tags:
        - Enumerators
      parameters:
        - in: header
          name: X-CSRF-TOKEN
          description: The value of the CSRF-TOKEN cookie set by `GET /get-csrf`
          schema:
            type: string
          required: true
      requestBody:
        required: true
        content:
          application/json:
            schema:
              type: object
              properties:
                form_uid:
                  type: integer
                  description: The form UID of the enumerators to be updated.
                column_config:
                  type: array
                  description: >-
                    An array of column config objects for the enumerators data.
                    Each object defines the column name, its type, and whether
                    it is bulk editable or not.

                    The location mapping column must be named
                    `prime_geo_level_location` and its enumerator_type must be
                    `location`.

                    The personal details columns must be named `enumerator_id`,
                    `name`, `email`, `mobile_primary`, `home_address`,
                    `language` and `gender` and their enumerator_types must be
                    `personal_details`.

                    The custom fields columns must match their corresponding
                    json keys in the `custom_fields` column of the `enumerators`
                    table and their enumerator_types must be `custom_field`.
                  items:
                    type: object
                    properties:
                      column_name:
                        type: string
                        description: The field name of the column
                      column_type:
                        type: string
                        description: >-
                          The field type of the column. Can be one of
                          `personal_details`, `custom_field`, or `location`.
                      bulk_editable:
                        type: boolean
                        description: Whether the field is bulk editable or not
                    required:
                      - column_name
                      - column_type
                      - bulk_editable
              required:
                - form_uid
                - column_config
      responses:
        "200":
          description: Column config updated successfully
        "400":
          description: Request errors
        "403":
          description: X-CSRF-Token required in header
        "404":
          description: Form not found
        "422":
          description: Form errors
    get:
      summary: Get the enumerators column config for a form
      description: >
        Get the enumerators column config for a form. The column config defines
        the fields that are available for bulk editing via the `PATCH
        /enumerators` and `PUT /enumerators/roles/locations`` endpoints.
      tags:
        - Enumerators
      parameters:
        - in: query
          name: form_uid
          schema:
            type: integer
          description: The form UID of the enumerator column config to be updated.
          required: true
      responses:
        "200":
          description: Column config retrieved successfully
          content:
            application/json:
              schema:
                type: array
                description: >-
                  An array of column config objects for the enumerators data.
                  Each object defines the column name, its type, and whether it
                  is bulk editable or not.
                items:
                  type: object
                  properties:
                    column_name:
                      type: string
                      description: The field name of the column
                    column_type:
                      type: string
                      description: >-
                        The field type of the column. Can be one of
                        `personal_details`, `custom_field`, or `location`.
                    bulk_editable:
                      type: boolean
                      description: Whether the field is bulk editable or not
        "400":
          description: Request errors
        "404":
          description: Form not found
  /enumerators/roles/locations:
    put:
      summary: Bulk update the location mapping for enumerators for a form
      description: >
        Bulk update the location mapping for enumerators of a specific
        enumerator_type for a form. The location mapping defines the
        prime_geo_level location(s) that the enumerator is mapped to for a form.

        This method will replace the existing location mapping for the
        enumerators with the new location mapping provided in the request body.
        The existing location mapping for the enumerators can be dropped by
        providing `None` or an empty array as the `location_uids` value in the
        request body.

        In order for the location mapping to be bulk editable, the enumerators
        column configuration must have a `column_name` entry
        `prime_geo_level_location` with `column_type` of `location` and its
        `bulk_editable` value set to `True`. See the `PUT
        /enumerators/column-config` endpiont for more details on defining the
        enumerators column config for a form.
      tags:
        - Enumerators
      parameters:
        - in: header
          name: X-CSRF-TOKEN
          description: The value of the CSRF-TOKEN cookie set by `GET /get-csrf`
          schema:
            type: string
          required: true
      requestBody:
        required: true
        content:
          application/json:
            schema:
              type: object
              properties:
                form_uid:
                  type: integer
                  description: The form UID of the enumerators to be updated.
                enumerator_type:
                  type: string
                  description: >-
                    The enumerator_type of the enumerators to be updated. Can be
                    one of `monitor` or `surveyor`.
                enumerator_uids:
                  type: array
                  description: An array of enumerator UIDs of the enumerators to be updated
                  items:
                    type: integer
                    description: The enumerator UID of the enumerator to be updated
                location_uids:
                  type: array
                  description: >-
                    An array of location UIDs of the locations to be mapped to
                    the enumerators. Enumerators can be mapped to 0, 1, or many
                    locations.
                  items:
                    type: integer
                    description: The location UID of the location to be mapped
              required:
                - enumerator_uids
                - form_uid
                - enumerator_type
                - location_uids
      responses:
        "200":
          description: Location mapping updated successfully
        "400":
          description: Request errors
        "403":
          description: X-CSRF-Token required in header
        "404":
          description: Form not found
        "422":
          description: Form errors
  "/enumerators/{enumerator_uid}":
    get:
      summary: Get details of an enumerator
      description: >
        Get details of an enumerator by their unique ID.

        **Note**: This endpoint does not return information related to the
        enumerator's role (like surveyor, monitor, etc.) on different forms or
        the enumerator's mapping information for different forms. To get this
        information, use the `GET /enumerators` endpoint or the `GET
        /enumerators/{enumerator_uid}/roles` endpoint.
      tags:
        - Enumerators
      parameters:
        - in: path
          name: enumerator_uid
          schema:
            type: integer
          description: Unique ID of the enumerator
          required: true
      responses:
        "200":
          description: OK
          content:
            application/json:
              schema:
                type: object
                properties:
                  success:
                    type: boolean
                    description: Indicates whether the request was successful
                  data:
                    type: object
                    properties:
                      enumerator_id:
                        type: string
                        description: The user-assigned unique ID of the enumerator
                      enumerator_uid:
                        type: integer
                        description: The system-assigned unique ID of the enumerator
                      name:
                        type: string
                        description: The name of the enumerator
                      email:
                        type: string
                        description: The email of the enumerator
                      mobile_primary:
                        type: string
                        description: The primary mobile number of the enumerator
                      language:
                        type: string
                        description: The primary language of the enumerator
                      gender:
                        type: string
                        description: The gender of the enumerator
                      home_address:
                        type: string
                        description: The home address of the enumerator
                      custom_fields:
                        type: object
                        description: >-
                          Any non-standard fields that should be displayed for
                          the enumerator. The keys are the user-defined labels
                          of the custom fields.
    put:
      summary: Update an enumerator
      description: >
        Update an enumerator's details by their unique ID.

        **Note**: This endpoint does not update information related to the
        enumerator's role (like surveyor, monitor, etc.) on different forms or
        the enumerator's mapping information for different forms. To update this
        information, use the `/enumerators/{enumerator_uid}/roles` and
        `/enumerators/{enumerator_uid}/roles/locations` endpoints.
      tags:
        - Enumerators
      parameters:
        - in: path
          name: enumerator_uid
          schema:
            type: integer
          description: Unique ID of the enumerator
          required: true
      requestBody:
        description: >-
          The updated record as it should be saved in the database. Note that
          values should be provided even if they are not being updated,
          otherwise they will be set to null.
        required: true
        content:
          application/json:
            schema:
              type: object
              properties:
                enumerator_id:
                  type: string
                  description: The user-assigned unique ID of the enumerator
                name:
                  type: string
                  description: The name of the enumerator
                email:
                  type: string
                  description: The email of the enumerator
                mobile_primary:
                  type: string
                  description: The primary mobile number of the enumerator
                language:
                  type: string
                  description: The language of the enumerator
                gender:
                  type: string
                  description: The gender of the enumerator
                home_address:
                  type: string
                  description: The home address of the enumerator
                custom_fields:
                  type: object
                  description: >-
                    Any non-standard fields that should be displayed for the
                    enumerator. The keys are the user-defined labels of the
                    custom fields.
              required:
                - enumerator_id
                - name
                - email
                - mobile_primary
                - gender
      responses:
        "200":
          description: Successfully updated
        "403":
          description: X-CSRF-Token required in header
        "404":
          description: Enumerator not found
        "422":
          description: Enumerator errors
  /assignments:
    get:
      summary: Get assignments
      description: Return the logged in user's assignment details for the given form
      tags:
        - Assignments
      parameters:
        - in: query
          name: form_uid
          schema:
            type: integer
          description: Unique ID of the form
      responses:
        "200":
          description: OK
          content:
            application/json:
              schema:
                type: object
                properties:
                  assignments:
                    type: array
                    description: >
                      Targets with their assigned surveyors (if any)

                      Corresponds to the main table on the assignments tab of
                      the web app
                    items:
                      type: object
                      properties:
                        assigned_enumerator_id:
                          type: string
                          description: The ID of the surveyor
                        assigned_enumerator_uid:
                          type: integer
                          description: The unique ID of the surveyor
                        assigned_enumerator_name:
                          type: string
                          description: The name of the surveyor
                        target_id:
                          type: string
                          description: The ID of the target
                        target_uid:
                          type: integer
                          description: The unique ID of the target
                        respondent_names:
                          type: array
                          description: The names of the respondents
                          items:
                            type: string
                            description: Respondent name
                        respondent_phone_primary:
                          type: string
                          description: The primary phone number of the target
                        respondent_phone_secondary:
                          type: string
                          description: The secondary phone number of the target
                        address:
                          type: string
                          description: The address of the target
                        gps_latitude:
                          type: string
                          description: The latitude of the target
                        gps_longitude:
                          type: string
                          description: The longitude of the target
                        custom_fields:
                          type: object
                          description: >-
                            Any non-standard fields that should be displayed for
                            the target
                        final_status:
                          type: string
                          description: >-
                            Grouping of final_survey_status into pending/done
                            categories. Used to determine if the target is
                            assignable.
                          enum:
                            - Pending
                            - Done
                        final_survey_status:
                          type: integer
                          description: >-
                            The survey status from the target's most recent
                            SurveyCTO submission
                        final_survey_status_label:
                          type: string
                          description: >-
                            The label corresponding to the final_survey_status
                            code
                        webapp_tag_color:
                          type: string
                          description: >-
                            The color that should be used to color the status
                            tag on the web flask_app
                        revisit_sections:
                          type: array
                          description: The revisit sections for the target
                          items:
                            type: string
                            description: Name of the revisit section for the target
                        locations:
                          type: array
                          description: >-
                            An array of locations associated with the target.
                            Each array item is an object of the form
                            {`location`_id: _location_id_, `location`_name:
                            _location_name_} in descending order from highest to
                            lowest level location.
                        supervisors:
                          type: array
                          description: >-
                            An array of supervisors associated with the target.
                            Array items are in descending order from highest to
                            lowest level supervisor working under the logged in
                            user.
                          items:
                            type: object
                            properties:
                              role_name:
                                type: string
                                description: >-
                                  The role of the supervisor, .e.g. regional
                                  coordinator, cluster coordinator
                              level:
                                type: number
                                description: >-
                                  The level of the supervisor. Counting starts
                                  at 0 with the core team and ascends for each
                                  successively lower level of the supervisor
                                  hierarchy.
                              supervisor_name:
                                type: string
                                description: The name of the supervisor
                              supervisor_email:
                                type: string
                                description: The email of the supervisor
                  surveyors:
                    type: array
                    description: >-
                      The assignable surveyors (status is not "Dropout").
                      Corresponds to the table on the modal screen on the
                      assignments tab of the web flask_app.
                    items:
                      type: object
                      properties:
                        enumerator_id:
                          type: string
                          description: The ID of the enumerator
                        enumerator_uid:
                          type: integer
                          description: The unique ID of the enumerator
                        enumerator_name:
                          type: string
                          description: The name of the enumerator
                        language:
                          type: string
                          description: The primary language of the enumerator
                        gender:
                          type: string
                          description: The gender of the enumerator
                        home_state:
                          type: string
                          description: The home state of the enumerator
                        home_district:
                          type: string
                          description: The home district of the enumerator
                        home_block:
                          type: string
                          description: The home block of the enumerator
                        phone_primary:
                          type: string
                          description: The primary phone number of the enumerator
                        phone_secondary:
                          type: string
                          description: The secondary phone number of the enumerator
                        surveyor_status:
                          type: string
                          enum:
                            - Active
                            - Temp. inactive
                            - Dropout
                          description: The working status of the enumerator
                        locations:
                          type: array
                          description: >-
                            An array of locations associated with the
                            enumerator. Each array item is an object of the form
                            {`location`_id: _location_id_, `location`_name:
                            _location_name_} in descending order from highest to
                            lowest level location.
                        total_pending_targets:
                          type: integer
                          description: Total pending targets for the given survey
                        total_complete_targets:
                          type: integer
                          description: Total complete targets for the given survey
                        form_productivity:
                          type: array
                          description: >-
                            An array of productivity details for each form the
                            enumerator is working on in the given survey
                          items:
                            type: object
                            properties:
                              form_name:
                                type: string
                                description: The name of the form
                              total_complete:
                                type: integer
                                description: >-
                                  The enumerator's total completed targets for
                                  the form
                              total_pending:
                                type: integer
                                description: >-
                                  The enumerator's total pending targets for the
                                  form
    put:
      summary: Update assignments
      description: >
        Update the mapping of enumerators to targets


        Each target can have 0 or 1 enumerators assigned to it, so assigning an
        enumerator to an already-assigned target will overwrite the previous
        assignment


        To unassign an enumerator from a target, include the target_uid value
        and pass a null value for the enumerator_uid
      tags:
        - Assignments
      parameters:
        - in: header
          name: X-CSRF-TOKEN
          description: The value of the CSRF-TOKEN cookie set by `GET /get-csrf`
          schema:
            type: string
          required: true
      requestBody:
        required: true
        content:
          application/json:
            schema:
              type: array
              description: A list of target/enumerator pairs
              items:
                type: object
                properties:
                  target_uid:
                    type: integer
                  enumerator_uid:
                    type: integer
                required:
                  - target_uid
                  - enumerator_uid
      responses:
        "200":
          description: Success
        "403":
          description: X-CSRF-Token required in header
        "422":
          description: Form errors
  /table-config:
    get:
      summary: Get table configuration
      description: Return the web flask_app table configuration details for the given form
      tags:
        - Table Configuration
      parameters:
        - in: query
          name: form_uid
          schema:
            type: integer
          description: Unique ID of the form
      responses:
        "200":
          description: OK
          content:
            application/json:
              schema:
                type: object
                properties:
                  assignments_main:
                    type: array
                    description: >
                      List of column groups and columns with labels and data
                      access keys

                      Corresponds to the main table on the assignments tab of
                      the web app
                    items:
                      type: object
                      properties:
                        group_label:
                          type: string
                          description: The label for the column group
                        columns:
                          type: array
                          description: An array of columns to display for this column group
                          items:
                            type: object
                            properties:
                              column_label:
                                type: string
                                description: The label for the column
                              column_key:
                                type: string
                                description: >-
                                  The column key that can be used to access the
                                  column records in the data response
                  assignments_surveyors:
                    type: array
                    description: >
                      List of column groups and columns with labels and data
                      access keys

                      Corresponds to the surveyors modal table on the
                      assignments tab of the web app
                    items:
                      type: object
                      properties:
                        group_label:
                          type: string
                          description: The label for the column group
                        columns:
                          type: array
                          description: An array of columns to display for this column group
                          items:
                            type: object
                            properties:
                              column_label:
                                type: string
                                description: The label for the column
                              column_key:
                                type: string
                                description: >-
                                  The column key that can be used to access the
                                  column records in the data response
                  assignments_review:
                    type: array
                    description: >
                      List of column groups and columns with labels and data
                      access keys

                      Corresponds to the assignments review modal table on the
                      assignments tab of the web app
                    items:
                      type: object
                      properties:
                        group_label:
                          type: string
                          description: The label for the column group
                        columns:
                          type: array
                          description: An array of columns to display for this column group
                          items:
                            type: object
                            properties:
                              column_label:
                                type: string
                                description: The label for the column
                              column_key:
                                type: string
                                description: >-
                                  The column key that can be used to access the
                                  column records in the data response
                  surveyors:
                    type: array
                    description: >
                      List of column groups and columns with labels and data
                      access keys

                      Corresponds to the main table on the surveyors tab of the
                      web app
                    items:
                      type: object
                      properties:
                        group_label:
                          type: string
                          description: The label for the column group
                        columns:
                          type: array
                          description: An array of columns to display for this column group
                          items:
                            type: object
                            properties:
                              column_label:
                                type: string
                                description: The label for the column
                              column_key:
                                type: string
                                description: >-
                                  The column key that can be used to access the
                                  column records in the data response
                  targets:
                    type: array
                    description: >
                      List of column groups and columns with labels and data
                      access keys

                      Corresponds to the main table on the targets tab of the
                      web app
                    items:
                      type: object
                      properties:
                        group_label:
                          type: string
                          description: The label for the column group
                        columns:
                          type: array
                          description: An array of columns to display for this column group
                          items:
                            type: object
                            properties:
                              column_label:
                                type: string
                                description: The label for the column
                              column_key:
                                type: string
                                description: >-
                                  The column key that can be used to access the
                                  column records in the data response
  "/module-questionnaire/{survey_uid}":
    get:
      tags:
        - Module Questionnaire
      summary: Get module questionnaire responses for a survey
      description: |
        Returns the module questionnaire responses for a given survey.
      parameters:
        - name: survey_uid
          in: path
          description: The unique ID of the survey.
          required: true
          schema:
            type: integer
      responses:
        "200":
          description: >-
            Returns the saved responses for module questionnaire section for a
            given survey.
          content:
            application/json:
              schema:
                type: object
                properties:
                  success:
                    type: boolean
                    description: Indicates whether the request was successful
                  data:
                    type: array
                    description: >-
                      List of modules and their completion status for the given
                      survey
                    items:
                      type: object
                      properties:
                        survey_uid:
                          type: integer
                          description: The unique ID of the survey.
                        target_assignment_criteria:
                          type: array
                          description: >-
                            Array of selected criteria for target to enumerator
                            assignments
                          example:
                            - Location
                            - Gender
                        supervisor_assignment_criteria:
                          type: array
                          description: >-
                            Array of selected criteria for supervisor to
                            enumerator assignments
                          example:
                            - Location
                            - Gender
                        supervisor_hierarchy_exists:
                          type: boolean
                          description: Whether there is a hierarchy of supervisors
                        reassignment_required:
                          type: boolean
                          description: >-
                            Whether there will be reassignments during the
                            survey
                        assignment_process:
                          type: string
                          description: >-
                            Process used to perform the assignments of targets
                            to enumerators e.g. Random or Manual
                        supervisor_enumerator_relation:
                          type: string
                          description: >-
                            Mapping of supervisors to enumerators e.g. 1:many,
                            1:1 etc.
                        language_lacation_mapping:
                          type: boolean
                          description: Whether languages can be mapped via locations
        "404":
          description: The specified survey ID was not found.
          content:
            application/json:
              schema:
                type: object
                properties:
                  success:
                    type: boolean
                    description: Indicates whether the request was successful
                  message:
                    type: string
                    description: >-
                      Error message indicating that the specified survey ID was
                      not found.
    put:
      tags:
        - Module Questionnaire
      summary: Save module questionnaire responses for a survey
      description: >
        Saves the module questionnaire responses for a given survey to the
        database.
      parameters:
      - name: survey_uid
        in: path
        description: The unique ID of the survey.
        required: true
        schema:
          type: integer
      requestBody:
        description: JSON object containing survey ID and list of module IDs
        required: true
        content:
          application/json:
            schema:
              type: object
              properties:
                survey_uid:
                  type: integer
                  description: The unique ID of the survey.
                target_assignment_criteria:
                  type: array
                  description: >-
                    Array of selected criteria for target to enumerator
                    assignments
                  example:
                    - Location
                    - Gender
                supervisor_assignment_criteria:
                  type: array
                  description: >-
                    Array of selected criteria for supervisor to enumerator
                    assignments
                  example:
                    - Location
                    - Gender
                supervisor_hierarchy_exists:
                  type: boolean
                  description: Whether there is a hierarchy of supervisors
                reassignment_required:
                  type: boolean
                  description: Whether there will be reassignments during the survey
                assignment_process:
                  type: string
                  description: >-
                    Process used to perform the assignments of targets to
                    enumerators e.g. Random or Manual
                supervisor_enumerator_relation:
                  type: string
                  description: "Mapping of supervisors to enumerators e.g. 1:many, 1:1 etc."
                language_lacation_mapping:
                  type: boolean
                  description: Whether languages can be mapped via locations
      responses:
        "200":
          description: Success
        "403":
          description: X-CSRF-Token required in header
        "422":
          description: Form errors
  /roles:
    get:
      tags:
        - Roles
      summary: Get user roles for a survey
      description: |
        Returns the user roles for a given survey.
      parameters:
        - name: survey_uid
          in: query
          description: The unique ID of the survey.
          required: true
          schema:
            type: integer
      responses:
        "200":
          description: Returns the user roles for a given survey.
          content:
            application/json:
              schema:
                type: object
                properties:
                  success:
                    type: boolean
                    description: Indicates whether the request was successful
                  data:
                    type: array
                    description: List of roles for the given survey
                    items:
                      type: object
                      properties:
                        role_uid:
                          type: integer
                          description: The unique ID of the role.
                        role_name:
                          type: string
                          description: The name of the role.
                        permissions:
                          type: array
                          description: An array of permissions for a role.
                        reporting_role_uid:
                          type: integer
                          description: >-
                            The unique role ID of role that supervises the given
                            role.
                        survey_uid:
                          type: integer
                          description: The unique ID of the given survey.
    put:
      tags:
        - Roles
      summary: Save the user roles for a survey
      description: >
        Saves the user roles for a given survey to the database. If a role_uid
        is provided, the role will be updated. If role_uid is `None`, a new role
        will be created. Existing roles in the database that are not in the
        payload (by `role_uid`) will be deleted.
      parameters:
        - name: survey_uid
          in: query
          description: The unique ID of the survey.
          required: true
          schema:
            type: integer
      requestBody:
        description: JSON object containing the desired roles for the survey.
        required: true
        content:
          application/json:
            schema:
              type: object
              required:
                - roles
              properties:
                roles:
                  type: array
                  description: Full list of roles for the given survey
                  items:
                    type: object
                    required:
                      - role_uid
                      - role_name
                      - reporting_role_uid
                      - permissions
                    properties:
                      role_uid:
                        type: integer
                        nullable: true
                        description: >-
                          The unique ID of the role. If equal to None, a new
                          role will be created.
                      role_name:
                        type: string
                        nullable: false
                        description: The name of the role.
                      reporting_role_uid:
                        type: integer
                        nullable: true
                        description: >-
                          The unique role ID of role that supervises the given
                          role.
                      permissions:
                        type: array
                        nullable: true
                        description: List of permission_uid's for the role.
                validate_hierarchy:
                  type: boolean
                  description: >
                    Whether to validate the hierarchy of the roles. Set this as
                    true when updating the reporting_role_uid fields of the
                    roles.

                    This will check that the role hierarchy is a valid tree
                    structure.
      responses:
        "200":
          description: Success
        "403":
          description: X-CSRF-Token required in header
        "422":
          description: >-
            Form errors Form errors When `validate_hierarchy` is set to true,
            any validation errors will be returned as an array under the
            `errors` key in the response.
  "/permissions":
    get:
      tags:
        - Permissions
      description: Get all permissions
      responses:
        "200":
          description: Permissions retrieved successfully
          content:
              application/json:
                schema:
                  type: array
                  items:
                    type: object
                    properties:
                      permission_uid:
                        type: integer
                      name:
                        type: string
                      description:
                        type: string
    post:
      tags:
        - Permissions
      summary: Create permission
      description: Create a new permission
      requestBody:
        required: true
        content:
          application/json:
            schema:
              type: object
              properties:
                name:
                  type: string
                description:
                  type: string
              required:
                - name
                - description
      responses:
        "201":
          description: Permission created successfully
          content:
            application/json:
              schema:
                type: object
                properties:
                  message:
                    type: string
                  permission_uid:
                    type: integer
                  name:
                    type: string
                  description:
                    type: string
        "400":
          description: >-
            Name and description are required fields or Permission with this
            name already exists
          content:
            application/json:
              schema:
                type: object
                properties:
                  error:
                    type: string
        "500":
          description: An unexpected error occurred
          content:
            application/json:
              schema:
                type: object
                properties:
                  error:
                    type: string
  
  "/permissions/{permission_uid}":
      get:
        tags:
          - Permissions
        summary: Get permission details
        description: Get details of a specific permission
        parameters:
          - in: path
            name: permission_uid
            schema:
              type: integer
            required: true
            description: "Unique id for the permission"
        responses:
          "200":
            description: Permission details retrieved successfully
            content:
              application/json:
                schema:
                  type: object
                  properties:
                    permission_uid:
                      type: integer
                    name:
                      type: string
                    description:
                      type: string
          "404":
            description: Permission not found
            content:
              application/json:
                schema:
                  type: object
                  properties:
                    message:
                      type: string
      put:
        tags:
          - Permissions
        summary: Update permission
        description: Update a specific permission using a specific permission unique id
        parameters:
          - in: path
            name: permission_uid
            schema:
              type: integer
            required: true
            description: Unique id for the permission
        requestBody:
          required: true
          content:
            application/json:
              schema:
                type: object
                properties:
                  name:
                    type: string
                  description:
                    type: string
                required:
                  - name
                  - description
        responses:
          "200":
            description: Permission updated successfully
            content:
              application/json:
                schema:
                  type: object
                  properties:
                    message:
                      type: string
                    permission_uid:
                      type: integer
                    name:
                      type: string
                    description:
                      type: string
          "400":
            description: >-
              Name and description are required fields or Updating to this name
              would violate uniqueness constraint
            content:
              application/json:
                schema:
                  type: object
                  properties:
                    error:
                      type: string
          "404":
            description: Permission not found
            content:
              application/json:
                schema:
                  type: object
                  properties:
                    message:
                      type: string
          "500":
            description: An unexpected error occurred
            content:
              application/json:
                schema:
                  type: object
                  properties:
                    error:
                      type: string
      delete:
        tags:
          - Permissions
        summary: Delete permission
        description: Delete a specific permission using a specific permission unique id
        parameters:
          - in: path
            name: permission_uid
            schema:
              type: integer
            required: true
            description: "Unique id for ther permission"
        responses:
          "200":
            description: Permission deleted successfully
            content:
              application/json:
                schema:
                  type: object
                  properties:
                    message:
                      type: string
          "404":
            description: Permission not found
            content:
              application/json:
                schema:
                  type: object
                  properties:
                    message:
                      type: string
  "/user-hierarchy":
    get:
      tags:
        - User Hierarchy
      summary: Get user hierarchy details
      description: Get user hierarchy details for a survey and user
      parameters:
        - in: query
          name: survey_uid
          schema:
            type: string
          required: true
        - in: query
          name: user_uid
          schema:
            type: string
          required: true
      responses:
        "200":
          description: User hierarchy details retrieved successfully
          content:
            application/json:
              schema:
                type: object
                properties:
                  success:
                    type: boolean
                  data:
                    type: object
                  message:
                    type: string
        "404":
          description: User hierarchy not found
          content:
            application/json:
              schema:
                type: object
                properties:
                  message:
                    type: string
    put:
      tags:
        - User Hierarchy
      summary: Update user hierarchy
      description: Update user hierarchy for a survey and user
      requestBody:
        required: true
        content:
          application/json:
            schema:
              type: object
              properties:
                survey_uid:
                  type: string
                user_uid:
                  type: string
                role_uid:
                  type: string
                parent_user_uid:
                  type: string
                X-CSRF-Token:
                  type: string
              required:
                - survey_uid
                - user_uid
                - role_uid
                - parent_user_uid
                - X-CSRF-Token
      responses:
        "200":
          description: User hierarchy updated successfully
          content:
            application/json:
              schema:
                type: object
                properties:
                  message:
                    type: string
                  user_hierarchy:
                    type: object
        "403":
          description: X-CSRF-Token required in header
          content:
            application/json:
              schema:
                type: object
                properties:
                  message:
                    type: string
        "422":
          description: Validation error
          content:
            application/json:
              schema:
                type: object
                properties:
                  success:
                    type: boolean
                  errors:
                    type: object
    delete:
      tags:
        - User Hierarchy
      summary: Delete user hierarchy
      description: Delete user hierarchy for a survey and user
      parameters:
        - in: query
          name: survey_uid
          schema:
            type: string
          required: true
          description: unique id for the survey
        - in: query
          name: user_uid
          schema:
            type: string
          required: true
          description: unique id for the user
      responses:
        "200":
          description: User hierarchy deleted successfully
          content:
            application/json:
              schema:
                type: object
                properties:
                  message:
                    type: string
        "404":
          description: User hierarchy not found
          content:
            application/json:
              schema:
                type: object
                properties:
                  message:
                    type: string
  /timezones:
    get:
      summary: Get the list of postgres timezones
      description: Get the list of postgres timezones
      tags:
        - Misc
      responses:
        "200":
          description: OK
          content:
            application/json:
              schema:
                type: object
                properties:
                  data:
                    type: array
                    description: List of postgres timezones
                    items:
                      type: object
                      description: Postgres timezone object
                      properties:
                        name:
                          type: string
                          description: Postgres timezone name
                        abbrev:
                          type: string
                          description: Postgres timezone abbreviation
                        utc_offset:
                          type: string
                          description: Postgres timezone UTC offset
  /locations/geo-levels:
    get:
      tags:
        - Locations
      summary: Get geo levels for a survey
      description: |
        Returns the geo levels for a given survey.
      parameters:
        - name: survey_uid
          in: query
          description: The unique ID of the survey.
          required: true
          schema:
            type: integer
      responses:
        "200":
          description: Returns the geo levels for a given survey.
          content:
            application/json:
              schema:
                type: object
                properties:
                  success:
                    type: boolean
                    description: Indicates whether the request was successful
                  data:
                    type: array
                    description: List of geo levels for the given survey
                    items:
                      type: object
                      properties:
                        geo_level_uid:
                          type: integer
                          description: The unique ID of the geo level.
                        geo_level_name:
                          type: string
                          description: The name of the geo level.
                        parent_geo_level_uid:
                          type: integer
                          description: >-
                            The unique ID of geo level that is the parent of the
                            given geo level.
                        survey_uid:
                          type: integer
                          description: The unique ID of the given survey.
    put:
      tags:
        - Locations
      summary: Save the geo levels for a survey
      description: >
        Saves the geo levels for a given survey to the database. If a
        geo_level_uid is provided, the geo level will be updated. If
        geo_level_uid is `None`, a new geo level will be created. Existing geo
        levels in the database that are not in the payload (by `geo_level_uid`)
        will be deleted.
      parameters:
        - name: survey_uid
          in: query
          description: The unique ID of the survey.
          required: true
          schema:
            type: integer
      requestBody:
        description: JSON object containing the desired geo levels for the survey.
        required: true
        content:
          application/json:
            schema:
              type: object
              required:
                - geo_levels
              properties:
                geo_levels:
                  type: array
                  description: Full list of geo levels for the given survey
                  items:
                    type: object
                    properties:
                      geo_level_uid:
                        type: integer
                        nullable: true
                        description: >-
                          The unique ID of the geo level. If equal to None, a
                          new geo level will be created.
                      geo_level_name:
                        type: string
                        nullable: false
                        description: The name of the geo level.
                      parent_geo_level_uid:
                        type: integer
                        nullable: true
                        description: >-
                          The unique ID of geo level that is the parent of the
                          given geo level.
                validate_hierarchy:
                  type: boolean
                  description: >
                    Whether to validate the hierarchy of the geo levels. Set
                    this as true when updating the parent_geo_level_uid fields
                    of the geo levels.

                    This will check that the location type hierarchy is a valid
                    tree structure.
      responses:
        "200":
          description: Success
        "403":
          description: X-CSRF-Token required in header
        "422":
          description: >
            Form errors

            When `validate_hierarchy` is set to true, any validation errors will
            be returned as an array under the `errors` key in the response.
  /locations:
    get:
      tags:
        - Locations
      summary: Get locations for a survey
      description: |
        Returns the locations for a given survey.
      parameters:
        - name: survey_uid
          in: query
          description: The unique ID of the survey.
          required: true
          schema:
            type: integer
      responses:
        "200":
          description: Returns the locations for a given survey.
          content:
            application/json:
              schema:
                type: object
                properties:
                  success:
                    type: boolean
                    description: Indicates whether the request was successful
                  data:
                    type: object
                    properties:
                      ordered_columns:
                        type: array
                        description: >
                          List of columns to display in the table in the correct
                          order. 

                          These will be of the form [<geo level 1 name> ID, <geo
                          level 1 name> Name, <geo level 2 name> ID, <geo level
                          2 name> Name, ...]. 

                          For example, ["State ID", "State Name", "District ID",
                          "District Name", "Block ID", "Block Name"].

                          The order of geo levels will be descending from the
                          top level geo level to the lowest level geo level.

                          Will be empty if no geo levels have been configured
                          for the given survey.
                      records:
                        type: array
                        description: >
                          List of location objects for the given survey. Each
                          location object contains keys corresponding to the
                          columns in the `ordered_columns` array.

                          The columns are determined by the geo levels for the
                          given survey, so columns will vary from survey to
                          survey.

                          Will be empty of no geo levels or no locations have
                          been configured for the given survey.
        "500":
          description: >
            Error message indicating that the locations could not be retrieved.

            If the location type hierarchy is invalid, the `errors` key will
            contain a `geo_level_hierarchy` key with an error message string.
    post:
      tags:
        - Locations
      summary: Upload a locations CSV file for a survey
      description: >
        Upload a locations CSV file for a given survey to the database. A column
        mapping is required in the payload to map the columns in the CSV file to
        the geo levels for the given survey.
      parameters:
        - name: survey_uid
          in: query
          description: The unique ID of the survey.
          required: true
          schema:
            type: integer
      requestBody:
        description: >-
          JSON object containing locations file content and geo level column
          mapping.
        required: true
        content:
          application/json:
            schema:
              type: object
              properties:
                geo_level_mapping:
                  type: array
                  description: >-
                    An array of objects mapping the columns in the CSV file to
                    the geo levels for the given survey.
                  items:
                    type: object
                    properties:
                      geo_level_uid:
                        type: integer
                        nullable: false
                        description: The unique ID of the geo level.
                      location_id_column:
                        type: string
                        nullable: false
                        description: >-
                          The name of the column in the CSV file that contains
                          the location id for the given geo level.
                      location_name_column:
                        type: integer
                        nullable: false
                        description: >-
                          The name of the column in the CSV file that contains
                          the location name for the given geo level.
                    required:
                      - geo_level_uid
                      - location_id_column
                      - location_name_column
                file:
                  type: string
                  description: Base64 encoded CSV file content
              required:
                - geo_level_mapping
                - file
      responses:
        "200":
          description: Success
        "403":
          description: X-CSRF-Token required in header
        "422":
          description: >
            Form errors

            Validation errors for the geo level mapping will be returned as an
            array under the `geo_level_mapping` key in the `errors` key of the
            response.

            Validation errors for the file will be returned as an array under
            the `file` key in the `errors` key of the response.

            Validation errors for the location type hierarchy will be returned
            as an array under the `geo_level_hierarchy` key in the `errors` key
            of the response.

            Note that the file validation will only be run if the geo level
            mapping is valid.
  /targets:
    get:
      summary: Get targets
      description: Return the logged in user's targets for the given form
      tags:
        - Targets
      parameters:
        - in: query
          name: form_uid
          schema:
            type: integer
          description: Unique ID of the form
          required: true
        - in: query
          name: page
          schema:
            type: integer
          description: >-
            The page number of the results to return. Results will be paginated
            only if `page` and `per_page` are both specified.\
          required: false
        - in: query
          name: per_page
          schema:
            type: integer
          description: >-
            The number of results to return per page. Results will be paginated
            only if `page` and `per_page` are both specified.
          required: false
      responses:
        "200":
          description: OK
          content:
            application/json:
              schema:
                type: object
                properties:
                  success:
                    type: boolean
                    description: Indicates whether the request was successful
                  data:
                    type: array
                    items:
                      type: object
                      properties:
                        target_id:
                          type: string
                          description: The ID of the target
                        target_uid:
                          type: integer
                          description: The unique ID of the target
                        language:
                          type: string
                          description: The primary language of the target
                        gender:
                          type: string
                          description: The gender of the target
                        custom_fields:
                          type: object
                          description: >-
                            Any non-standard fields that should be displayed for
                            the target
                        location_uid:
                          type: integer
                          description: The unique ID of the target's location
                        target_locations:
                          type: array
                          description: >-
                            The geography of the target.  Each array item is an
                            object of the form {`location_id`: _location_id_,
                            `location_name`:  _location_name_, `location_uid`:
                            __location_uid__, `geo_level_name`:
                            __geo_level_name__, `geo_level_uid`:
                            __geo_level_uid__} in descending order from highest 
                            to lowest level location the target is location in.
                            Can be null if a location has not been specified for
                            the target.
                          items:
                            type: object
                            properties:
                              location_id:
                                type: integer
                                description: The user-defined unique ID of the location
                              location_name:
                                type: string
                                description: The name of the location
                              geo_level_name:
                                type: string
                                description: The name of the geo level
                  paginate:
                    type: object
                    description: >-
                      Pagination details. Will only be included if `page` and
                      `per_page` are both specified in the query parameters.
                    properties:
                      page:
                        type: integer
                        description: The page number of the results
                      per_page:
                        type: integer
                        description: The number of results per page
                      count:
                        type: integer
                        description: The total number of results
                      pages:
                        type: integer
                        description: The total number of pages
        "400":
          description: Form ID is required
        "404":
          description: Invalid values for `page` or `per_page` query parameters
    post:
      summary: Upload a csv of targets
      description: |
        Upload a csv of new targets to be added to the given form
      tags:
        - Targets
      parameters:
        - in: header
          name: X-CSRF-TOKEN
          description: The value of the CSRF-TOKEN cookie set by `GET /get-csrf`
          schema:
            type: string
          required: true
        - in: query
          name: form_uid
          schema:
            type: integer
          description: Unique ID of the form
          required: true
      requestBody:
        required: true
        content:
          application/json:
            schema:
              type: object
              properties:
                column_mapping:
                  type: object
                  description: >-
                    An object mapping the column names in the csv to the
                    corresponding target properties
                  properties:
                    target_id:
                      type: string
                      description: The column name of the target ID
                    language:
                      type: string
                      description: The column name of the target's primary language
                    gender:
                      type: string
                      description: The column name of the target's gender
                    location_id_column:
                      type: string
                      description: >-
                        The column name of the target's location ID. This is the
                        bottom geo level location that the target is mapped to.
                    custom_fields:
                      type: array
                      description: >-
                        An array of custom fields to be added to the target
                        object
                      items:
                        type: object
                        properties:
                          field_label:
                            type: string
                            description: The user-defined label of the custom field
                          column_name:
                            type: string
                            description: The column name of the custom field
                        required:
                          - field_label
                          - column_name
                  required:
                    - target_id
                file:
                  type: string
                  format: Base64
                  description: >-
                    The csv file to be uploaded in base64 encoding

                    The csv must have a header row with the column names
                    specified in the `column_mapping` object.
                mode:
                  type: string
                  enum:
                    - overwrite
                    - merge
                  description: >-
                    The mode of the upload. In 'overwrite' mode, all targets
                    with the provided form_uid from  the query parameter will be
                    removed and replaced with the new targets from  the CSV
                    file. In 'merge' mode, the new targets from the CSV will
                    be added to the existing ones.  Any existing records
                    included in the upload will also be updated.
              required:
                - column_mapping
                - file
                - mode
      responses:
        "200":
          description: Records added successfully
        "400":
          description: Query parameter errors
        "403":
          description: X-CSRF-Token required in header
        "404":
          description: Form not found
        "422":
          description: Form errors
          content:
            application/json:
              schema:
                type: object
                properties:
                  errors:
                    type: object
                    description: >-
                      An object with information on errors related to the csv
                      file upload. Each key will only be present if there are
                      errors of that type.

                      In addition to the errors listed below, the `errors`
                      object may also contain errors related to an incorrectly
                      specified payload.
                    properties:
                      file_structure_errors:
                        type: array
                        description: >-
                          An array of errors in the file structure. Each array
                          item is a string containing the error message related
                          to an individual error.
                      column_mapping:
                        type: array
                        description: >-
                          An array of errors in the column. Each array item is a
                          string containing the error message related to an
                          individual error.
                      geo_level_hierarchy:
                        type: array
                        description: >-
                          An array of errors in the geo level hierarchy. Each
                          array item is a string containing the error message
                          related to an individual error.
                      record_errors:
                        type: object
                        description: >-
                          An object with information on validation errors in the
                          csv records.
                        properties:
                          summary:
                            type: object
                            description: >-
                              A summary of the validation errors in the csv
                              records
                            properties:
                              error_count:
                                type: integer
                                description: The total number of errors in the csv records
                              total_correct_rows:
                                type: integer
                                description: >-
                                  The total number of correct rows in the csv
                                  records
                              total_rows:
                                type: integer
                                description: The total number of rows in the csv records
                              total_rows_with_errors:
                                type: integer
                                description: >-
                                  The total number of rows with errors in the
                                  csv records
                          summary_by_error_type:
                            type: array
                            description: >-
                              An array of objects with information on validation
                              errors by error type in the csv records.
                            items:
                              type: object
                              properties:
                                error_count:
                                  type: integer
                                  description: >-
                                    The total number of errors of this type in
                                    the csv records
                                error_message:
                                  type: string
                                  description: The error message for this error type
                                error_type:
                                  type: string
                                  description: The error type
                                row_numbers_with_errors:
                                  type: array
                                  description: >-
                                    An array of row numbers with errors of this
                                    type in the csv records
                                  items:
                                    type: integer
                                    description: >-
                                      The row number with an error of this type
                                      in the csv records
                          invalid_records:
                            type: object
                            description: >-
                              An object with information on validation errors by
                              record in the csv records. This can be used to
                              identify the specific errors in each record and to
                              let users download a csv with the errors.
                            properties:
                              records:
                                type: array
                                description: >-
                                  An array of objects that represent the
                                  original records in the csv with the
                                  validation errors. A new `errors` field is
                                  added to each record that contains a
                                  semicolon-separated list of the validation
                                  errors for that record. A new `row_number`
                                  field is also added to each record that
                                  contains the row number of the record in the
                                  original csv.
                              ordered_columns:
                                type: array
                                description: >-
                                  An array of strings that represent the column
                                  names in the `records` array of objects in the
                                  order that they should  appear in a table or
                                  downloadable csv file.
                                items:
                                  type: string
                                  description: The column name in the csv
                  success:
                    type: boolean
                    description: Whether the upload was successful
    patch:
      summary: Bulk update targets for a provided set of fields
      description: >
        Bulk update targets for a provided set of fields. The targets to be
        updated are specified by their target IDs. Only the fields specified in
        the request body will be updated. If a field is not specified, it will
        not be updated. Only personal details and custom fields can be updated
        can be updated through this endpoint. To bulk update targets' locations,
        use the `PUT /targets/roles/locations` endpoint.

        **Note:** Only fields that are defined in the targets column config
        table and set as `bulk_editable` can be updated via this endpoint. See
        the `PUT /targets/column-config` endpoint for more details.
      tags:
        - Targets
      parameters:
        - in: header
          name: X-CSRF-TOKEN
          description: The value of the CSRF-TOKEN cookie set by `GET /get-csrf`
          schema:
            type: string
          required: true
      requestBody:
        required: true
        content:
          application/json:
            schema:
              type: object
              properties:
                target_uids:
                  type: array
                  description: An array of target UIDs of the targets to be updated
                  items:
                    type: integer
                    description: The target UID of the target to be updated
                form_uid:
                  type: integer
                  description: The form UID of the targets to be updated.
                patch_key_example:
                  description: >-
                    An example of the field name and value to be updated for the
                    targets. Multiple fields to be updated can be specified in
                    the same object. The field name must be the same as the
                    field name in the target column config for the form and set
                    as `bulk_editable.` See the `PUT /targets/column-config` for
                    more details on defining the column config for a form.
              required:
                - target_uids
                - form_uid
      responses:
        "200":
          description: Targets updated successfully
        "400":
          description: Request errors
        "403":
          description: X-CSRF-Token required in header
        "404":
          description: Form not found
        "422":
          description: Form errors
  /targets/column-config:
    put:
      summary: Update the targets column config for a form
      description: >
        Update the column config for targets for a form. The column config
        defines the fields that are available for bulk editing via the `PATCH
        /targets` endpoint  and specifies whether fields contain PII.
      tags:
        - Targets
      parameters:
        - in: header
          name: X-CSRF-TOKEN
          description: The value of the CSRF-TOKEN cookie set by `GET /get-csrf`
          schema:
            type: string
          required: true
      requestBody:
        required: true
        content:
          application/json:
            schema:
              type: object
              properties:
                form_uid:
                  type: integer
                  description: The form UID of the targets to be updated.
                column_config:
                  type: array
                  description: >-
                    An array of column config objects for the targets data. Each
                    object defines the column name, its type, and whether it is
                    bulk editable or not.

                    The location mapping column must be named
                    `bottom_geo_level_location` and its column_types must be
                    `location`.

                    The basic details columns must be named `target_id`,
                    `language` and `gender` and their column_types must be
                    `basic_details`.

                    The custom fields columns must match their corresponding
                    json keys in the `custom_fields` column of the `targets`
                    table and their column_types must be `custom_field`.
                  items:
                    type: object
                    properties:
                      column_name:
                        type: string
                        description: The field name of the column
                      column_type:
                        type: string
                        description: >-
                          The field type of the column. Can be one of
                          `basic_details`, `custom_field`, or `location`.
                      bulk_editable:
                        type: boolean
                        description: Whether the field is bulk editable or not
                    required:
                      - column_name
                      - column_type
                      - bulk_editable
              required:
                - form_uid
                - column_config
      responses:
        "200":
          description: Column config updated successfully
        "400":
          description: Request errors
        "403":
          description: X-CSRF-Token required in header
        "404":
          description: Form not found
        "422":
          description: Form errors
    get:
      summary: Get the targets column config for a form
      description: >
        Get the targets column config for a form. The column config defines the
        fields that are available for bulk editing via the `PATCH /targets`
        endpoint.
      tags:
        - Targets
      parameters:
        - in: query
          name: form_uid
          schema:
            type: integer
          description: The form UID of the target column config to be updated.
          required: true
      responses:
        "200":
          description: Column config retrieved successfully
          content:
            application/json:
              schema:
                type: array
                description: >-
                  An array of column config objects for the targets data. Each
                  object defines the column name, its type, whether it is bulk
                  editable or not, and whether it contains PII.
                items:
                  type: object
                  properties:
                    column_name:
                      type: string
                      description: The field name of the column
                    column_type:
                      type: string
                      description: >-
                        The field type of the column. Can be one of
                        `basic_details`, `custom_field`, or `location`.
                    bulk_editable:
                      type: boolean
                      description: Whether the field is bulk editable or not
                    contains_pii:
                      type: boolean
                      description: Whether the field contains PII or not
        "400":
          description: Request errors
        "404":
          description: Form not found
  "/targets/{target_uid}":
    get:
      summary: Get details of an target
      description: |
        Get details of an target by their unique ID.
      tags:
        - Targets
      parameters:
        - in: path
          name: target_uid
          schema:
            type: integer
          description: Unique ID of the target
          required: true
      responses:
        "200":
          description: OK
          content:
            application/json:
              schema:
                type: object
                properties:
                  success:
                    type: boolean
                    description: Indicates whether the request was successful
                  data:
                    type: object
                    properties:
                      target_id:
                        type: string
                        description: The user-assigned unique ID of the target
                      target_uid:
                        type: integer
                        description: The system-assigned unique ID of the target
                      language:
                        type: string
                        description: The primary language of the target
                      gender:
                        type: string
                        description: The gender of the target
                      location_uid:
                        type: integer
                        description: The unique ID of the target's location
                      target_locations:
                        type: array
                        description: >-
                          The geography of the target.  Each array item is an
                          object of the form {`location_id`: _location_id_,
                          `location_name`:  _location_name_, `location_uid`:
                          __location_uid__, `geo_level_name`:
                          __geo_level_name__, `geo_level_uid`:
                          __geo_level_uid__} in descending order from highest 
                          to lowest level location the target is located in.

                          Can be null if a location has not been specified for
                          the target.
                        items:
                          type: object
                          properties:
                            location_id:
                              type: integer
                              description: The user-defined unique ID of the location
                            location_name:
                              type: string
                              description: The name of the location
                            geo_level_name:
                              type: string
                              description: The name of the geo level
                      custom_fields:
                        type: object
                        description: >-
                          Any non-standard fields that should be displayed for
                          the target. The keys are the user-defined labels of
                          the custom fields.
    put:
      summary: Update an target
      description: |
        Update a target's details by their unique ID.
      tags:
        - Targets
      parameters:
        - in: path
          name: target_uid
          schema:
            type: integer
          description: Unique ID of the target
          required: true
      requestBody:
        description: >-
          The updated record as it should be saved in the database. Note that
          values should be provided even if they are not being updated,
          otherwise they will be set to null.
        required: true
        content:
          application/json:
            schema:
              type: object
              properties:
                target_id:
                  type: string
                  description: The user-assigned unique ID of the target
                language:
                  type: string
                  description: The language of the target
                gender:
                  type: string
                  description: The gender of the target
                location_uid:
                  type: integer
                  description: The unique ID of the target's location
                custom_fields:
                  type: object
                  description: >-
                    Any non-standard fields that should be displayed for the
                    target. The keys are the user-defined labels of the custom
                    fields.
              required:
                - target_id
                - language
                - gender
                - location_uid
                - custom_fields
      responses:
        "200":
          description: Successfully updated
        "403":
          description: X-CSRF-Token required in header
        "404":
          description: Target not found
        "422":
          description: Target errors<|MERGE_RESOLUTION|>--- conflicted
+++ resolved
@@ -2411,25 +2411,15 @@
               schema:
                 type: object
                 properties:
-<<<<<<< HEAD
-=======
                   success:
                     type: boolean
                     description: Indicates whether the request was successful
->>>>>>> 00aa181e
                   data:
                     type: array
                     items:
                       type: object
                       properties:
-<<<<<<< HEAD
-                        form_uid:
-                          type: integer
-                          description: The unique ID of the form
-                        assigned_enumerator_id:
-=======
                         enumerator_id:
->>>>>>> 00aa181e
                           type: string
                           description: The ID of the enumerator
                         enumerator_uid:
@@ -2437,71 +2427,6 @@
                           description: The unique ID of the enumerator
                         name:
                           type: string
-<<<<<<< HEAD
-                          description: The name of the surveyor
-                        assigned_enumerator_email:
-                          type: string
-                          description: The email of the surveyor
-                        assigned_enumerator_mobile_primary:
-                          type: string
-                          description: The primary mobile number of the surveyor
-                        assigned_enumerator_language:
-                          type: string
-                          description: The primary language of the surveyor
-                        assigned_enumerator_gender:
-                          type: string
-                          description: The gender of the surveyor
-                        assigned_enumerator_home_address:
-                          type: string
-                          description: The home address of the surveyor
-                        assigned_enumerator_custom_fields:
-                          type: object
-                          description: >-
-                            Any non-standard fields that should be displayed for
-                            the surveyor
-                        target_id:
-                          type: string
-                          description: The ID of the target
-                        target_uid:
-                          type: integer
-                          description: The unique ID of the target
-                        gender:
-                          type: string
-                          description: The gender of the target
-                        language:
-                          type: string
-                          description: The primary language of the target
-                        custom_fields:
-                          type: object
-                          description: >-
-                            Any non-standard fields that should be displayed for
-                            the target
-                        target_assignable:
-                          type: boolean
-                          description: >-
-                            Grouping of last_attempt_survey_status into assignable/not assignable
-                            categories. Used to determine if the target is
-                            assignable.
-                        last_attempt_survey_status:
-                          type: integer
-                          description: >-
-                            The survey status from the target's most recent
-                            SurveyCTO submission
-                        last_attempt_survey_status_label:
-                          type: string
-                          description: >-
-                            The label corresponding to the last_attempt_survey_status
-                            code
-                        num_attempts:
-                          type: integer
-                          description: >-
-                            The number of times the target has been attempted
-                        refusal_flag:
-                          type: boolean
-                          description: >-
-                            Whether the target has been flagged as a refusal
-                        webapp_tag_color:
-=======
                           description: The name of the enumerator
                         language:
                           type: string
@@ -2527,82 +2452,12 @@
                             The unique ID of the form that the enumerator was
                             uploaded to
                         surveyor_status:
->>>>>>> 00aa181e
                           type: string
                           enum:
                             - Active
                             - Temp. inactive
                             - Dropout
                           description: >-
-<<<<<<< HEAD
-                            The color that should be used to color the status
-                            tag on the web flask_app
-                        revisit_sections:
-                          type: array
-                          description: The revisit sections for the target
-                          items:
-                            type: string
-                            description: Name of the revisit section for the target
-                        target_locations:
-                          type: array
-                          description: >-
-                            An array of locations associated with the target.
-                            Each array item is an object of the form
-                            {`location`_id: _location_id_, `location`_name:
-                            _location_name_} in descending order from highest to
-                            lowest level location.
-  /assignments/enumerators:
-    get:
-      summary: Get enumerators eligible for assignment
-      description: Return the logged in user's assignment-eligible enumerator details for the given form
-      tags:
-        - Assignments
-      parameters:
-        - in: query
-          name: form_uid
-          schema:
-            type: integer
-          description: Unique ID of the form
-      responses:
-        '200':
-          description: OK
-          content:
-            application/json:
-              schema:
-                type: object
-                properties:             
-                  data:
-                    type: array
-                    description: >-
-                      The assignable surveyors (status is not "Dropout").
-                      Corresponds to the table on the assignments workflow screen on the
-                      assignments tab of the web app.
-                    items:
-                      type: object
-                      properties:
-                        enumerator_id:
-                          type: string
-                          description: The ID of the enumerator
-                        enumerator_uid:
-                          type: integer
-                          description: The unique ID of the enumerator
-                        enumerator_name:
-                          type: string
-                          description: The name of the enumerator
-                        language:
-                          type: string
-                          description: The primary language of the enumerator
-                        gender:
-                          type: string
-                          description: The gender of the enumerator
-                        home_address:
-                          type: string
-                          description: The home address of the enumerator
-                        mobile_primary:
-                          type: string
-                          description: The primary mobile number of the enumerator
-                        surveyor_status:
-=======
                             The working status of the enumerator if they are a
                             surveyor on the form
                         surveyor_locations:
@@ -2632,51 +2487,11 @@
                                 type: string
                                 description: The name of the geo level
                         monitor_status:
->>>>>>> 00aa181e
                           type: string
                           enum:
                             - Active
                             - Temp. inactive
                             - Dropout
-<<<<<<< HEAD
-                          description: The working status of the enumerator
-                        custom_fields:
-                          type: object
-                          description: >-
-                            The custom fields of the enumerator. Each key is the
-                            user-defined label of the custom field and each value is the
-                            value of the custom field.
-                        enumerator_locations:
-                          type: array
-                          description: >-
-                            An array of locations associated with the
-                            enumerator (their working geography). Each array item is an object of the form
-                            {`location`_id: _location_id_, `location`_name:
-                            _location_name_} in descending order from highest to
-                            lowest level location.
-                        total_assigned_targets:
-                          type: integer
-                          description: Total assigned targets for the given survey
-                        total_pending_targets:
-                          type: integer
-                          description: Total pending targets for the given survey
-                        total_completed_targets:
-                          type: integer
-                          description: Total complete targets for the given survey
-    put:
-      summary: Update assignments
-      description: >
-        Update the mapping of enumerators to targets
-
-
-        Each target can have 0 or 1 enumerators assigned to it, so assigning an
-        enumerator to an already-assigned target will reassign (overwrite) the previous
-        assignment
-
-
-        To unassign an enumerator from a target, include the target_uid value
-        and pass a null value for the enumerator_uid
-=======
                           description: >-
                             The working status of the enumerator if they are a
                             monitor on the form
@@ -2712,7 +2527,6 @@
       summary: Upload a csv of new enumerators
       description: |
         Upload a csv of new enumerators to be added to the given form
->>>>>>> 00aa181e
       tags:
         - Enumerators
       parameters:
@@ -2722,48 +2536,6 @@
           schema:
             type: string
           required: true
-<<<<<<< HEAD
-      requestBody:
-        required: true
-        content:
-          application/json:
-            schema:
-              type: array
-              description: A list of target/enumerator pairs
-              items:
-                type: object
-                properties:
-                  form_uid:
-                    type: integer
-                    description: The unique ID of the form
-                  target_uid:
-                    type: integer
-                  enumerator_uid:
-                    type: integer
-                required:
-                  - form_uid
-                  - target_uid
-                  - enumerator_uid
-      responses:
-        '200':
-          description: Success
-        '403':
-          description: X-CSRF-Token required in header
-        '404':
-          description: Enumerator or target not found
-        '422':
-          description: Form errors. Specific errors messages will be returned if ineligible/unassignable enumerators or targets are included in the request body.
-  /table-config:
-    get:
-      summary: Get table configuration
-      description: >-
-        Return the web flask_app table configuration details for the given
-        form
-      tags:
-        - Table Configuration
-      parameters:
-=======
->>>>>>> 00aa181e
         - in: query
           name: form_uid
           schema:
@@ -3421,7 +3193,7 @@
               schema:
                 type: object
                 properties:
-                  assignments:
+                  data:
                     type: array
                     description: >
                       Targets with their assigned surveyors (if any)
@@ -3431,6 +3203,9 @@
                     items:
                       type: object
                       properties:
+                        form_uid:
+                          type: integer
+                          description: The unique ID of the form
                         assigned_enumerator_id:
                           type: string
                           description: The ID of the surveyor
@@ -3440,57 +3215,67 @@
                         assigned_enumerator_name:
                           type: string
                           description: The name of the surveyor
+                        assigned_enumerator_email:
+                          type: string
+                          description: The email of the surveyor
+                        assigned_enumerator_mobile_primary:
+                          type: string
+                          description: The primary mobile number of the surveyor
+                        assigned_enumerator_language:
+                          type: string
+                          description: The primary language of the surveyor
+                        assigned_enumerator_gender:
+                          type: string
+                          description: The gender of the surveyor
+                        assigned_enumerator_home_address:
+                          type: string
+                          description: The home address of the surveyor
+                        assigned_enumerator_custom_fields:
+                          type: object
+                          description: >-
+                            Any non-standard fields that should be displayed for
+                            the surveyor
                         target_id:
                           type: string
                           description: The ID of the target
                         target_uid:
                           type: integer
                           description: The unique ID of the target
-                        respondent_names:
-                          type: array
-                          description: The names of the respondents
-                          items:
-                            type: string
-                            description: Respondent name
-                        respondent_phone_primary:
-                          type: string
-                          description: The primary phone number of the target
-                        respondent_phone_secondary:
-                          type: string
-                          description: The secondary phone number of the target
-                        address:
-                          type: string
-                          description: The address of the target
-                        gps_latitude:
-                          type: string
-                          description: The latitude of the target
-                        gps_longitude:
-                          type: string
-                          description: The longitude of the target
+                        gender:
+                          type: string
+                          description: The gender of the target
+                        language:
+                          type: string
+                          description: The primary language of the target
                         custom_fields:
                           type: object
                           description: >-
                             Any non-standard fields that should be displayed for
                             the target
-                        final_status:
-                          type: string
+                        target_assignable:
+                          type: boolean
                           description: >-
-                            Grouping of final_survey_status into pending/done
+                            Grouping of last_attempt_survey_status into assignable/not assignable
                             categories. Used to determine if the target is
                             assignable.
-                          enum:
-                            - Pending
-                            - Done
-                        final_survey_status:
+                        last_attempt_survey_status:
                           type: integer
                           description: >-
                             The survey status from the target's most recent
                             SurveyCTO submission
-                        final_survey_status_label:
+                        last_attempt_survey_status_label:
                           type: string
                           description: >-
-                            The label corresponding to the final_survey_status
+                            The label corresponding to the last_attempt_survey_status
                             code
+                        num_attempts:
+                          type: integer
+                          description: >-
+                            The number of times the target has been attempted
+                        refusal_flag:
+                          type: boolean
+                          description: >-
+                            Whether the target has been flagged as a refusal
                         webapp_tag_color:
                           type: string
                           description: >-
@@ -3502,7 +3287,7 @@
                           items:
                             type: string
                             description: Name of the revisit section for the target
-                        locations:
+                        target_locations:
                           type: array
                           description: >-
                             An array of locations associated with the target.
@@ -3510,40 +3295,32 @@
                             {`location`_id: _location_id_, `location`_name:
                             _location_name_} in descending order from highest to
                             lowest level location.
-                        supervisors:
-                          type: array
-                          description: >-
-                            An array of supervisors associated with the target.
-                            Array items are in descending order from highest to
-                            lowest level supervisor working under the logged in
-                            user.
-                          items:
-                            type: object
-                            properties:
-                              role_name:
-                                type: string
-                                description: >-
-                                  The role of the supervisor, .e.g. regional
-                                  coordinator, cluster coordinator
-                              level:
-                                type: number
-                                description: >-
-                                  The level of the supervisor. Counting starts
-                                  at 0 with the core team and ascends for each
-                                  successively lower level of the supervisor
-                                  hierarchy.
-                              supervisor_name:
-                                type: string
-                                description: The name of the supervisor
-                              supervisor_email:
-                                type: string
-                                description: The email of the supervisor
-                  surveyors:
+  /assignments/enumerators:
+    get:
+      summary: Get enumerators eligible for assignment
+      description: Return the logged in user's assignment-eligible enumerator details for the given form
+      tags:
+        - Assignments
+      parameters:
+        - in: query
+          name: form_uid
+          schema:
+            type: integer
+          description: Unique ID of the form
+      responses:
+        '200':
+          description: OK
+          content:
+            application/json:
+              schema:
+                type: object
+                properties:             
+                  data:
                     type: array
                     description: >-
                       The assignable surveyors (status is not "Dropout").
-                      Corresponds to the table on the modal screen on the
-                      assignments tab of the web flask_app.
+                      Corresponds to the table on the assignments workflow screen on the
+                      assignments tab of the web app.
                     items:
                       type: object
                       properties:
@@ -3562,21 +3339,12 @@
                         gender:
                           type: string
                           description: The gender of the enumerator
-                        home_state:
-                          type: string
-                          description: The home state of the enumerator
-                        home_district:
-                          type: string
-                          description: The home district of the enumerator
-                        home_block:
-                          type: string
-                          description: The home block of the enumerator
-                        phone_primary:
-                          type: string
-                          description: The primary phone number of the enumerator
-                        phone_secondary:
-                          type: string
-                          description: The secondary phone number of the enumerator
+                        home_address:
+                          type: string
+                          description: The home address of the enumerator
+                        mobile_primary:
+                          type: string
+                          description: The primary mobile number of the enumerator
                         surveyor_status:
                           type: string
                           enum:
@@ -3584,41 +3352,29 @@
                             - Temp. inactive
                             - Dropout
                           description: The working status of the enumerator
-                        locations:
+                        custom_fields:
+                          type: object
+                          description: >-
+                            The custom fields of the enumerator. Each key is the
+                            user-defined label of the custom field and each value is the
+                            value of the custom field.
+                        enumerator_locations:
                           type: array
                           description: >-
                             An array of locations associated with the
-                            enumerator. Each array item is an object of the form
+                            enumerator (their working geography). Each array item is an object of the form
                             {`location`_id: _location_id_, `location`_name:
                             _location_name_} in descending order from highest to
                             lowest level location.
+                        total_assigned_targets:
+                          type: integer
+                          description: Total assigned targets for the given survey
                         total_pending_targets:
                           type: integer
                           description: Total pending targets for the given survey
-                        total_complete_targets:
+                        total_completed_targets:
                           type: integer
                           description: Total complete targets for the given survey
-                        form_productivity:
-                          type: array
-                          description: >-
-                            An array of productivity details for each form the
-                            enumerator is working on in the given survey
-                          items:
-                            type: object
-                            properties:
-                              form_name:
-                                type: string
-                                description: The name of the form
-                              total_complete:
-                                type: integer
-                                description: >-
-                                  The enumerator's total completed targets for
-                                  the form
-                              total_pending:
-                                type: integer
-                                description: >-
-                                  The enumerator's total pending targets for the
-                                  form
     put:
       summary: Update assignments
       description: >
@@ -3626,7 +3382,7 @@
 
 
         Each target can have 0 or 1 enumerators assigned to it, so assigning an
-        enumerator to an already-assigned target will overwrite the previous
+        enumerator to an already-assigned target will reassign (overwrite) the previous
         assignment
 
 
@@ -3651,11 +3407,15 @@
               items:
                 type: object
                 properties:
+                  form_uid:
+                    type: integer
+                    description: The unique ID of the form
                   target_uid:
                     type: integer
                   enumerator_uid:
                     type: integer
                 required:
+                  - form_uid
                   - target_uid
                   - enumerator_uid
       responses:
@@ -3663,8 +3423,10 @@
           description: Success
         "403":
           description: X-CSRF-Token required in header
-        "422":
-          description: Form errors
+        '404':
+          description: Enumerator or target not found
+        '422':
+          description: Form errors. Specific errors messages will be returned if ineligible/unassignable enumerators or targets are included in the request body.
   /table-config:
     get:
       summary: Get table configuration
