from flask import jsonify, request
from sqlalchemy.exc import IntegrityError
from app import db
from .models import Survey
from app.blueprints.roles.models import Role
from app.blueprints.locations.models import GeoLevel
from app.blueprints.module_selection.models import ModuleStatus, Module
from .routes import surveys_bp
from .validators import (
    GetSurveyQueryParamValidator,
    CreateSurveyValidator,
    UpdateSurveyValidator,
)
from app.utils.utils import logged_in_active_user_required


@surveys_bp.route("", methods=["GET"])
@logged_in_active_user_required
def get_all_surveys():
    # /surveys will return all surveys
    # /surveys?user_uid=1 will return surveys created by user with user_uid=1

    user_uid = request.args.get("user_uid")
    if user_uid:
        # Validate the query parameter
        query_param_validator = GetSurveyQueryParamValidator.from_json(request.args)
        if not query_param_validator.validate():
            return (
                jsonify(
                    {
                        "success": False,
                        "data": None,
                        "message": query_param_validator.errors,
                    }
                ),
                400,
            )
        surveys = Survey.query.filter_by(created_by_user_uid=user_uid).all()
    else:
        surveys = Survey.query.all()

    data = [survey.to_dict() for survey in surveys]
    response = {"success": True, "data": data}

    return jsonify(response), 200


@surveys_bp.route("", methods=["POST"])
@logged_in_active_user_required
def create_survey():
    payload = request.get_json()

    # Import the request body payload validator
    payload_validator = CreateSurveyValidator.from_json(payload)

    # Add the CSRF token to be checked by the validator
    if "X-CSRF-Token" in request.headers:
        payload_validator.csrf_token.data = request.headers.get("X-CSRF-Token")
    else:
        return jsonify(message="X-CSRF-Token required in header"), 403

    # Validate the request body payload
    if payload_validator.validate():
        survey = Survey(**payload)
        try:
            db.session.add(survey)

            # Also populate Module Status table with default values
            module_list = Module.query.filter_by(optional=False).all()
            for module in module_list:
                default_config_status = ModuleStatus(
                    survey_uid=survey.survey_uid,
                    module_id=module.module_id,
                    config_status="In Progress"
                    if module.name == "Basic information"
                    else "Not Started",
                )
                db.session.add(default_config_status)

            db.session.commit()
        except IntegrityError:
            db.session.rollback()
            return jsonify({"error": "survey_id already exists"}), 400
        return (
            jsonify(
                {
                    "success": True,
                    "data": {"message": "success", "survey": survey.to_dict()},
                }
            ),
            201,
        )

    else:
        return jsonify({"success": False, "errors": payload_validator.errors}), 422


@surveys_bp.route("/<int:survey_uid>/config-status", methods=["GET"])
@logged_in_active_user_required
def get_survey_config_status(survey_uid):
    """
    Get the configuration status for each module for a given survey
    """
    # Check if survey exists and throw error if not
    survey = Survey.query.filter_by(survey_uid=survey_uid).first()
    if survey is None:
        return jsonify({"error": "Survey not found"}), 404

    config_status = (
        db.session.query(
            Module.module_id,
            Module.name,
            ModuleStatus.config_status,
            Module.optional,
            Survey.config_status.label("overall_status"),
        )
        .join(
            Module,
            ModuleStatus.module_id == Module.module_id,
        )
        .join(
            Survey,
            ModuleStatus.survey_uid == Survey.survey_uid,
        )
        .filter(ModuleStatus.survey_uid == survey_uid)
        .all()
    )

    data = {}
    optional_module_flag = False
    for status in config_status:
        data["overall_status"] = status["overall_status"]
        if status.optional is False:
            if status.name in ["Basic information", "Module selection"]:
                data[status.name] = {"status": status.config_status}
            else:
                if "Survey information" not in list(data.keys()):
                    data["Survey information"] = []
                data["Survey information"].append(
                    {"name": status.name, "status": status.config_status}
                )
        else:
            optional_module_flag = True
            if "Module configuration" not in list(data.keys()):
                data["Module configuration"] = []
            data["Module configuration"].append(
                {
                    "module_id": status.module_id,
                    "name": status.name,
                    "status": status.config_status,
                }
            )
<<<<<<< HEAD
        data["overall_status"] = overall_status
=======
>>>>>>> de803199

    # Temp: Update module status based on whether data is present in the corresponding backend 
    # table because we aren't updating the module status table from each module currently
    from app.blueprints.forms.models import ParentForm

    survey = Survey.query.filter_by(survey_uid=survey_uid).first()
    scto_information = ParentForm.query.filter_by(survey_uid=survey_uid).first()
    roles = Role.query.filter_by(survey_uid=survey_uid).first()
    locations = GeoLevel.query.filter_by(survey_uid=survey_uid).first()

    if survey is not None:
        data["Basic information"]["status"] = "In Progress"
    if optional_module_flag:
        data["Module selection"]["status"] = "In Progress"
    
    for item in data["Survey information"]:
        if item["name"] == "SurveyCTO information":
            if scto_information is not None:
                item["status"] = "In Progress"
        elif item["name"] == "Field supervisor roles":
            if roles is not None:
                item["status"] = "In Progress"
        elif item["name"] == "Survey locations":
            if locations is not None:
                item["status"] = "In Progress"
    
    response = {"success": True, "data": data}
    return jsonify(response), 200


@surveys_bp.route("/<int:survey_uid>/basic-information", methods=["GET"])
@logged_in_active_user_required
def get_survey(survey_uid):
    survey = Survey.query.filter_by(survey_uid=survey_uid).first()
    if survey is None:
        return jsonify({"error": "Survey not found"}), 404
    return jsonify(survey.to_dict())


@surveys_bp.route("/<int:survey_uid>/basic-information", methods=["PUT"])
@logged_in_active_user_required
def update_survey(survey_uid):
    payload = request.get_json()

    # Import the request body payload validator
    payload_validator = UpdateSurveyValidator.from_json(payload)

    # Add the CSRF token to be checked by the validator
    if "X-CSRF-Token" in request.headers:
        payload_validator.csrf_token.data = request.headers.get("X-CSRF-Token")
    else:
        return jsonify(message="X-CSRF-Token required in header"), 403

    # Validate the request body payload
    if payload_validator.validate():
        if Survey.query.filter_by(survey_uid=survey_uid).first() is None:
            return jsonify({"error": "Survey not found"}), 404

        Survey.query.filter_by(survey_uid=survey_uid).update(
            {
                Survey.survey_uid: payload_validator.survey_uid.data,
                Survey.survey_id: payload_validator.survey_id.data,
                Survey.survey_name: payload_validator.survey_name.data,
                Survey.survey_description: payload_validator.survey_description.data,
                Survey.project_name: payload_validator.project_name.data,
                Survey.surveying_method: payload_validator.surveying_method.data,
                Survey.irb_approval: payload_validator.irb_approval.data,
                Survey.planned_start_date: payload_validator.planned_start_date.data,
                Survey.planned_end_date: payload_validator.planned_end_date.data,
                Survey.state: payload_validator.state.data,
                Survey.config_status: payload_validator.config_status.data,
            },
            synchronize_session="fetch",
        )
        db.session.commit()
        survey = Survey.query.filter_by(survey_uid=survey_uid).first()
        return jsonify(survey.to_dict()), 200

    else:
        return jsonify({"success": False, "errors": payload_validator.errors}), 422


@surveys_bp.route("/<int:survey_uid>", methods=["DELETE"])
@logged_in_active_user_required
def delete_survey(survey_uid):
    survey = Survey.query.filter_by(survey_uid=survey_uid).first()
    if survey is None:
        return jsonify({"error": "Survey not found"}), 404

    ModuleStatus.query.filter(ModuleStatus.survey_uid == survey_uid).delete()
    db.session.delete(survey)

    db.session.commit()
    return "", 204<|MERGE_RESOLUTION|>--- conflicted
+++ resolved
@@ -150,10 +150,6 @@
                     "status": status.config_status,
                 }
             )
-<<<<<<< HEAD
-        data["overall_status"] = overall_status
-=======
->>>>>>> de803199
 
     # Temp: Update module status based on whether data is present in the corresponding backend 
     # table because we aren't updating the module status table from each module currently
