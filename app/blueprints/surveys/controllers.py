from flask import jsonify
from sqlalchemy.exc import IntegrityError
from flask_login import current_user
from app import db
from .models import Survey
from app.blueprints.roles.models import Role, SurveyAdmin
from app.blueprints.locations.models import GeoLevel
from app.blueprints.module_selection.models import ModuleStatus, Module
from .routes import surveys_bp
from .validators import (
    CreateSurveyValidator,
    UpdateSurveyValidator,
)
from app.utils.utils import (
    custom_permissions_required,
    logged_in_active_user_required,
    validate_payload,
)


@surveys_bp.route("", methods=["GET"])
@logged_in_active_user_required
def get_all_surveys():
    if current_user.get_is_super_admin():
        # Return all surveys for the super admin users
        surveys = Survey.query.all()
    else:
        survey_admin_check = SurveyAdmin.query.filter_by(
            user_uid=current_user.user_uid
        ).all()
        user_roles = current_user.get_roles()

        if survey_admin_check and user_roles:
            # Get surveys where the user is a survey admin or associated with user's roles
            survey_uids_admin = {entry.survey_uid for entry in survey_admin_check}
            surveys_with_roles = (
                Survey.query.join(Role, Survey.survey_uid == Role.survey_uid)
                .filter(
                    (Role.role_uid.in_(user_roles))
                    | (Survey.survey_uid.in_(survey_uids_admin))
                )
                .distinct()
                .all()
            )
            surveys = surveys_with_roles
        elif survey_admin_check:
            # Get surveys where the user is a survey admin
            survey_uids_admin = {entry.survey_uid for entry in survey_admin_check}
            surveys = Survey.query.filter(
                Survey.survey_uid.in_(survey_uids_admin)
            ).all()
        elif user_roles:
            # Get surveys associated with the user's roles
            surveys_with_roles = (
                Survey.query.join(Role, Survey.survey_uid == Role.survey_uid)
                .filter(Role.role_uid.in_(user_roles))
                .distinct()
                .all()
            )
            surveys = surveys_with_roles
        else:
            # No surveys for the user
            surveys = []

    data = [survey.to_dict() for survey in surveys]
    response = {"success": True, "data": data}

    return jsonify(response), 200


@surveys_bp.route("", methods=["POST"])
@logged_in_active_user_required
@validate_payload(CreateSurveyValidator)
@custom_permissions_required("CREATE SURVEY")
def create_survey(validated_payload):
    survey = Survey(
        survey_id=validated_payload.survey_id.data,
        survey_name=validated_payload.survey_name.data,
        project_name=validated_payload.project_name.data,
        survey_description=validated_payload.survey_description.data,
        surveying_method=validated_payload.surveying_method.data,
        planned_start_date=validated_payload.planned_start_date.data,
        planned_end_date=validated_payload.planned_end_date.data,
        irb_approval=validated_payload.irb_approval.data,
        config_status=validated_payload.config_status.data,
        state=validated_payload.state.data,
        prime_geo_level_uid=validated_payload.prime_geo_level_uid.data,
        created_by_user_uid=current_user.user_uid,
    )
    try:
        db.session.add(survey)
        db.session.commit()

        # Add the current user as a survey admin for the newly created survey
        survey_admin_entry = SurveyAdmin(
            survey_uid=survey.survey_uid, user_uid=current_user.user_uid
        )
        db.session.add(survey_admin_entry)
        db.session.commit()
        # Also populate Module Status table with default values
        module_list = Module.query.filter_by(optional=False).all()
        for module in module_list:
            default_config_status = ModuleStatus(
                survey_uid=survey.survey_uid,
                module_id=module.module_id,
                config_status=(
                    "In Progress"
                    if module.name == "Basic information"
                    else "Not Started"
                ),
            )
            db.session.add(default_config_status)

        db.session.commit()
    except IntegrityError:
        db.session.rollback()
        return jsonify({"error": "survey_id already exists"}), 400
    return (
        jsonify(
            {
                "success": True,
                "data": {"message": "success", "survey": survey.to_dict()},
            }
        ),
        201,
    )


@surveys_bp.route("/<int:survey_uid>/config-status", methods=["GET"])
@logged_in_active_user_required
def get_survey_config_status(survey_uid):
    """
    Get the configuration status for each module for a given survey
    """
    # Check if survey exists and throw error if not
    survey = Survey.query.filter_by(survey_uid=survey_uid).first()
    if survey is None:
        return jsonify({"error": "Survey not found"}), 404

    config_status = (
        db.session.query(
            Module.module_id,
            Module.name,
            ModuleStatus.config_status,
            Module.optional,
            Survey.config_status.label("overall_status"),
        )
        .join(
            Module,
            ModuleStatus.module_id == Module.module_id,
        )
        .join(
            Survey,
            ModuleStatus.survey_uid == Survey.survey_uid,
        )
        .filter(ModuleStatus.survey_uid == survey_uid)
        .all()
    )

    data = {}
    optional_module_flag = False
    for status in config_status:
        data["overall_status"] = status["overall_status"]
        if status.optional is False:
            if status.name in ["Basic information", "Module selection"]:
                data[status.name] = {"status": status.config_status}
            else:
                if "Survey information" not in list(data.keys()):
                    data["Survey information"] = []
                data["Survey information"].append(
                    {"name": status.name, "status": status.config_status}
                )
        else:
            optional_module_flag = True
            if "Module configuration" not in list(data.keys()):
                data["Module configuration"] = []
            data["Module configuration"].append(
                {
                    "module_id": status.module_id,
                    "name": status.name,
                    "status": status.config_status,
                }
            )

    # Temp: Update module status based on whether data is present in the corresponding backend
    # table because we aren't updating the module status table from each module currently
    from app.blueprints.forms.models import Form
    from app.blueprints.enumerators.models import Enumerator
    from app.blueprints.targets.models import Target
    from app.blueprints.assignments.models import SurveyorAssignment
    from app.blueprints.target_status_mapping.models import TargetStatusMapping
    from app.blueprints.media_files.models import MediaFilesConfig

    survey = Survey.query.filter_by(survey_uid=survey_uid).first()
    scto_information = Form.query.filter_by(survey_uid=survey_uid).first()
    roles = Role.query.filter_by(survey_uid=survey_uid).first()
    locations = GeoLevel.query.filter_by(survey_uid=survey_uid).first()

    enumerators = None
    targets = None
    assignments = None
    target_status_mapping = None
    media_files_config = None

    if scto_information is not None:
        enumerators = Enumerator.query.filter_by(
            form_uid=scto_information.form_uid
        ).first()
        targets = Target.query.filter_by(form_uid=scto_information.form_uid).first()

        # Check if target status mapping exists for any form of the survey
        target_status_mapping = (
            db.session.query(
                TargetStatusMapping
            )
            .join(Form, 
                  Form.form_uid == TargetStatusMapping.form_uid)
            .filter(Form.survey_uid == survey_uid)
            .first()
        )
        
        # Check if media files config exists for any form of the survey
        media_files_config = (
            db.session.query(
                MediaFilesConfig
            )
            .join(Form, 
                  Form.form_uid == MediaFilesConfig.form_uid)
            .filter(Form.survey_uid == survey_uid)
            .first()
        )

    if enumerators and targets:
        assignments = (
            db.session.query(
                SurveyorAssignment,
            )
            .join(
                Enumerator,
                Enumerator.enumerator_uid == SurveyorAssignment.enumerator_uid,
            )
            .join(Target, Target.target_uid == SurveyorAssignment.target_uid)
            .filter(Target.form_uid == scto_information.form_uid)
            .first()
        )

    if survey is not None:
        data["Basic information"]["status"] = "In Progress"
    if optional_module_flag:
        data["Module selection"]["status"] = "In Progress"

    for item in data["Survey information"]:
        if item["name"] == "SurveyCTO information":
            if scto_information is not None:
                item["status"] = "In Progress"
        elif (
            item["name"] == "Field supervisor roles"
            or item["name"] == "User and role management"
        ):
            if roles is not None:
                item["name"] = "User and role management"
                item["status"] = "In Progress"
        elif item["name"] == "Survey locations":
            if locations is not None:
                item["status"] = "In Progress"
        elif item["name"] == "Enumerators":
            if enumerators is not None:
                item["status"] = "In Progress"
        elif item["name"] == "Targets":
            if targets is not None:
                item["status"] = "In Progress"
        elif item["name"] == "Target status mapping":
            if target_status_mapping is not None:
                item["status"] = "In Progress"
    if "Module configuration" in data:
        # Extract the current module_ids and find the maximum
        current_ids = [
            item.get("module_id", 0)
            for item in data["Module configuration"]
            if isinstance(item, dict)
        ]
        next_id = max(current_ids) + 1 if current_ids else 1

        for item in data["Module configuration"]:
            if (
                isinstance(item, dict)
                and "name" in item
            ):
<<<<<<< HEAD
                if "Emails" not in data["Module configuration"]:
                    data["Module configuration"].append(
                        {
                            "module_id": next_id,
                            "name": "Emails",
                            "status": "Not Started",
                        }
                    )
                    next_id += 1

                if (
                    "Assignments column configuration"
                    not in data["Module configuration"]
                ):
                    data["Module configuration"].append(
                        {
                            "module_id": next_id,
                            "name": "Assignments column configuration",
                            "status": "Not Started",
                        }
                    )
                    next_id += 1

                if assignments is not None:
                    item["status"] = "In Progress"
=======
                if item["name"] == "Assignments":
                    if assignments is not None:
                        item["status"] = "In Progress"
                elif item["name"] == "Media (Audio/Photo) audits":
                    if media_files_config is not None:
                        item["status"] = "In Progress"
>>>>>>> 35447f29

    response = {"success": True, "data": data}
    return jsonify(response), 200


@surveys_bp.route("/<int:survey_uid>/basic-information", methods=["GET"])
@logged_in_active_user_required
def get_survey(survey_uid):
    survey = Survey.query.filter_by(survey_uid=survey_uid).first()
    if survey is None:
        return jsonify({"error": "Survey not found"}), 404
    return jsonify(survey.to_dict())


@surveys_bp.route("/<int:survey_uid>/basic-information", methods=["PUT"])
@logged_in_active_user_required
@validate_payload(UpdateSurveyValidator)
@custom_permissions_required("ADMIN", "path", "survey_uid")
def update_survey(survey_uid, validated_payload):
    if Survey.query.filter_by(survey_uid=survey_uid).first() is None:
        return jsonify({"error": "Survey not found"}), 404

    Survey.query.filter_by(survey_uid=survey_uid).update(
        {
            Survey.survey_uid: survey_uid,
            Survey.survey_id: validated_payload.survey_id.data,
            Survey.survey_name: validated_payload.survey_name.data,
            Survey.survey_description: validated_payload.survey_description.data,
            Survey.project_name: validated_payload.project_name.data,
            Survey.surveying_method: validated_payload.surveying_method.data,
            Survey.irb_approval: validated_payload.irb_approval.data,
            Survey.planned_start_date: validated_payload.planned_start_date.data,
            Survey.planned_end_date: validated_payload.planned_end_date.data,
            Survey.state: validated_payload.state.data,
            Survey.prime_geo_level_uid: validated_payload.prime_geo_level_uid.data,
            Survey.config_status: validated_payload.config_status.data,
        },
        synchronize_session="fetch",
    )
    db.session.commit()
    survey = Survey.query.filter_by(survey_uid=survey_uid).first()
    return jsonify(survey.to_dict()), 200


@surveys_bp.route("/<int:survey_uid>", methods=["DELETE"])
@logged_in_active_user_required
@custom_permissions_required("ADMIN", "path", "survey_uid")
def delete_survey(survey_uid):
    survey = Survey.query.filter_by(survey_uid=survey_uid).first()
    if survey is None:
        return jsonify({"error": "Survey not found"}), 404

    ModuleStatus.query.filter(ModuleStatus.survey_uid == survey_uid).delete()
    db.session.delete(survey)

    db.session.commit()
    return "", 204<|MERGE_RESOLUTION|>--- conflicted
+++ resolved
@@ -286,7 +286,6 @@
                 isinstance(item, dict)
                 and "name" in item
             ):
-<<<<<<< HEAD
                 if "Emails" not in data["Module configuration"]:
                     data["Module configuration"].append(
                         {
@@ -310,16 +309,12 @@
                     )
                     next_id += 1
 
-                if assignments is not None:
-                    item["status"] = "In Progress"
-=======
                 if item["name"] == "Assignments":
                     if assignments is not None:
                         item["status"] = "In Progress"
                 elif item["name"] == "Media (Audio/Photo) audits":
                     if media_files_config is not None:
                         item["status"] = "In Progress"
->>>>>>> 35447f29
 
     response = {"success": True, "data": data}
     return jsonify(response), 200
