from flask import jsonify
from sqlalchemy.exc import IntegrityError
from flask_login import current_user
from app import db
from .models import Survey
from app.blueprints.roles.models import Role, SurveyAdmin
from app.blueprints.locations.models import GeoLevel
from app.blueprints.module_selection.models import ModuleStatus, Module
from .routes import surveys_bp
from .validators import (
    CreateSurveyValidator,
    UpdateSurveyValidator,
)
from app.utils.utils import (
    custom_permissions_required,
    logged_in_active_user_required,
    validate_payload,
)


@surveys_bp.route("", methods=["GET"])
@logged_in_active_user_required
def get_all_surveys():
    if current_user.get_is_super_admin():
        # Return all surveys for the super admin users
        surveys = Survey.query.all()
    else:
        survey_admin_check = SurveyAdmin.query.filter_by(
            user_uid=current_user.user_uid
        ).all()
        user_roles = current_user.get_roles()

        if survey_admin_check and user_roles:
            # Get surveys where the user is a survey admin or associated with user's roles
            survey_uids_admin = {entry.survey_uid for entry in survey_admin_check}
            surveys_with_roles = (
                Survey.query.join(Role, Survey.survey_uid == Role.survey_uid)
                .filter(
                    (Role.role_uid.in_(user_roles))
                    | (Survey.survey_uid.in_(survey_uids_admin))
                )
                .distinct()
                .all()
            )
            surveys = surveys_with_roles
        elif survey_admin_check:
            # Get surveys where the user is a survey admin
            survey_uids_admin = {entry.survey_uid for entry in survey_admin_check}
            surveys = Survey.query.filter(
                Survey.survey_uid.in_(survey_uids_admin)
            ).all()
        elif user_roles:
            # Get surveys associated with the user's roles
            surveys_with_roles = (
                Survey.query.join(Role, Survey.survey_uid == Role.survey_uid)
                .filter(Role.role_uid.in_(user_roles))
                .distinct()
                .all()
            )
            surveys = surveys_with_roles
        else:
            # No surveys for the user
            surveys = []

    data = [survey.to_dict() for survey in surveys]
    response = {"success": True, "data": data}

    return jsonify(response), 200


@surveys_bp.route("", methods=["POST"])
@logged_in_active_user_required
@validate_payload(CreateSurveyValidator)
@custom_permissions_required("CREATE SURVEY")
def create_survey(validated_payload):
    survey = Survey(
        survey_id=validated_payload.survey_id.data,
        survey_name=validated_payload.survey_name.data,
        project_name=validated_payload.project_name.data,
        survey_description=validated_payload.survey_description.data,
        surveying_method=validated_payload.surveying_method.data,
        planned_start_date=validated_payload.planned_start_date.data,
        planned_end_date=validated_payload.planned_end_date.data,
        irb_approval=validated_payload.irb_approval.data,
        config_status=validated_payload.config_status.data,
        state=validated_payload.state.data,
        prime_geo_level_uid=validated_payload.prime_geo_level_uid.data,
        created_by_user_uid=current_user.user_uid,
    )
    try:
        db.session.add(survey)
        db.session.commit()

        # Add the current user as a survey admin for the newly created survey
        survey_admin_entry = SurveyAdmin(
            survey_uid=survey.survey_uid, user_uid=current_user.user_uid
        )
        db.session.add(survey_admin_entry)
        db.session.commit()
        # Also populate Module Status table with default values
        module_list = Module.query.filter_by(optional=False).all()
        for module in module_list:
            default_config_status = ModuleStatus(
                survey_uid=survey.survey_uid,
                module_id=module.module_id,
                config_status=(
                    "In Progress"
                    if module.name == "Basic information"
                    else "Not Started"
                ),
            )
            db.session.add(default_config_status)

        db.session.commit()
    except IntegrityError:
        db.session.rollback()
        return jsonify({"error": "survey_id already exists"}), 400
    return (
        jsonify(
            {
                "success": True,
                "data": {"message": "success", "survey": survey.to_dict()},
            }
        ),
        201,
    )


@surveys_bp.route("/<int:survey_uid>/config-status", methods=["GET"])
@logged_in_active_user_required
def get_survey_config_status(survey_uid):
    """
    Get the configuration status for each module for a given survey
    """
    # Check if survey exists and throw error if not
    survey = Survey.query.filter_by(survey_uid=survey_uid).first()
    if survey is None:
        return jsonify({"error": "Survey not found"}), 404

    config_status = (
        db.session.query(
            Module.module_id,
            Module.name,
            ModuleStatus.config_status,
            Module.optional,
            Survey.config_status.label("overall_status"),
        )
        .join(
            Module,
            ModuleStatus.module_id == Module.module_id,
        )
        .join(
            Survey,
            ModuleStatus.survey_uid == Survey.survey_uid,
        )
        .filter(ModuleStatus.survey_uid == survey_uid)
        .all()
    )

    data = {}
    optional_module_flag = False
    for status in config_status:
        data["overall_status"] = status["overall_status"]
        if status.optional is False:
            if status.name in ["Basic information", "Module selection"]:
                data[status.name] = {"status": status.config_status}
            else:
                if "Survey information" not in list(data.keys()):
                    data["Survey information"] = []
                data["Survey information"].append(
                    {"name": status.name, "status": status.config_status}
                )
        else:
            optional_module_flag = True
            if "Module configuration" not in list(data.keys()):
                data["Module configuration"] = []
            data["Module configuration"].append(
                {
                    "module_id": status.module_id,
                    "name": status.name,
                    "status": status.config_status,
                }
            )

    # Temp: Update module status based on whether data is present in the corresponding backend
    # table because we aren't updating the module status table from each module currently
<<<<<<< HEAD
    from app.blueprints.forms.models import ParentForm
    from app.blueprints.enumerators.models import Enumerator
    from app.blueprints.targets.models import Target
    from app.blueprints.assignments.models import SurveyorAssignment
=======
    from app.blueprints.forms.models import Form
>>>>>>> ebf0fbc1

    survey = Survey.query.filter_by(survey_uid=survey_uid).first()
    scto_information = Form.query.filter_by(survey_uid=survey_uid).first()
    roles = Role.query.filter_by(survey_uid=survey_uid).first()
    locations = GeoLevel.query.filter_by(survey_uid=survey_uid).first()

    enumerators = None
    targets = None
    assignments = None

    if scto_information is not None:
        enumerators = Enumerator.query.filter_by(
            form_uid=scto_information.form_uid
        ).first()
        targets = Target.query.filter_by(form_uid=scto_information.form_uid).first()

    if enumerators and targets:
        assignments = (
            db.session.query(
                SurveyorAssignment,
            )
            .join(
                Enumerator,
                Enumerator.enumerator_uid == SurveyorAssignment.enumerator_uid,
            )
            .join(Target, Target.target_uid == SurveyorAssignment.target_uid)
            .filter(Target.form_uid == scto_information.form_uid)
            .first()
        )

    if survey is not None:
        data["Basic information"]["status"] = "In Progress"
    if optional_module_flag:
        data["Module selection"]["status"] = "In Progress"

    for item in data["Survey information"]:
        if item["name"] == "SurveyCTO information":
            if scto_information is not None:
                item["status"] = "In Progress"
        elif item["name"] == "Field supervisor roles":
            if roles is not None:
                item["name"] = "User and role management"
                item["status"] = "In Progress"
        elif item["name"] == "Survey locations":
            if locations is not None:
                item["status"] = "In Progress"
        elif item["name"] == "Enumerators":
            if enumerators is not None:
                item["status"] = "In Progress"
        elif item["name"] == "Targets":
            if targets is not None:
                item["status"] = "In Progress"
    if "Module configuration" in data:
        for item in data["Module configuration"]:
            if (
                isinstance(item, dict)
                and "name" in item
                and item["name"] == "Assignments"
            ):
                if assignments is not None:
                    item["status"] = "In Progress"

    response = {"success": True, "data": data}
    return jsonify(response), 200


@surveys_bp.route("/<int:survey_uid>/basic-information", methods=["GET"])
@logged_in_active_user_required
def get_survey(survey_uid):
    survey = Survey.query.filter_by(survey_uid=survey_uid).first()
    if survey is None:
        return jsonify({"error": "Survey not found"}), 404
    return jsonify(survey.to_dict())


@surveys_bp.route("/<int:survey_uid>/basic-information", methods=["PUT"])
@logged_in_active_user_required
@validate_payload(UpdateSurveyValidator)
@custom_permissions_required("ADMIN", "path", "survey_uid")
def update_survey(survey_uid, validated_payload):
    if Survey.query.filter_by(survey_uid=survey_uid).first() is None:
        return jsonify({"error": "Survey not found"}), 404

    Survey.query.filter_by(survey_uid=survey_uid).update(
        {
            Survey.survey_uid: survey_uid,
            Survey.survey_id: validated_payload.survey_id.data,
            Survey.survey_name: validated_payload.survey_name.data,
            Survey.survey_description: validated_payload.survey_description.data,
            Survey.project_name: validated_payload.project_name.data,
            Survey.surveying_method: validated_payload.surveying_method.data,
            Survey.irb_approval: validated_payload.irb_approval.data,
            Survey.planned_start_date: validated_payload.planned_start_date.data,
            Survey.planned_end_date: validated_payload.planned_end_date.data,
            Survey.state: validated_payload.state.data,
            Survey.prime_geo_level_uid: validated_payload.prime_geo_level_uid.data,
            Survey.config_status: validated_payload.config_status.data,
        },
        synchronize_session="fetch",
    )
    db.session.commit()
    survey = Survey.query.filter_by(survey_uid=survey_uid).first()
    return jsonify(survey.to_dict()), 200


@surveys_bp.route("/<int:survey_uid>", methods=["DELETE"])
@logged_in_active_user_required
@custom_permissions_required("ADMIN", "path", "survey_uid")
def delete_survey(survey_uid):
    survey = Survey.query.filter_by(survey_uid=survey_uid).first()
    if survey is None:
        return jsonify({"error": "Survey not found"}), 404

    ModuleStatus.query.filter(ModuleStatus.survey_uid == survey_uid).delete()
    db.session.delete(survey)

    db.session.commit()
    return "", 204<|MERGE_RESOLUTION|>--- conflicted
+++ resolved
@@ -184,14 +184,10 @@
 
     # Temp: Update module status based on whether data is present in the corresponding backend
     # table because we aren't updating the module status table from each module currently
-<<<<<<< HEAD
-    from app.blueprints.forms.models import ParentForm
+    from app.blueprints.forms.models import Form
     from app.blueprints.enumerators.models import Enumerator
     from app.blueprints.targets.models import Target
     from app.blueprints.assignments.models import SurveyorAssignment
-=======
-    from app.blueprints.forms.models import Form
->>>>>>> ebf0fbc1
 
     survey = Survey.query.filter_by(survey_uid=survey_uid).first()
     scto_information = Form.query.filter_by(survey_uid=survey_uid).first()
