--- conflicted
+++ resolved
@@ -1008,9 +1008,6 @@
             }
         ),
         200,
-<<<<<<< HEAD
-    )
-=======
     )
 
 @targets_bp.route("/target-status", methods=["PUT"])
@@ -1084,5 +1081,4 @@
         db.session.rollback()
         return jsonify(message=str(e)), 500
 
-    return jsonify({"success": True}), 200
->>>>>>> a090c2a2
+    return jsonify({"success": True}), 200