from flask import jsonify, request
from app.utils.utils import (
    custom_permissions_required,
    logged_in_active_user_required,
    validate_query_params,
    validate_payload,
)
from flask_login import current_user
from sqlalchemy.exc import IntegrityError
from sqlalchemy.dialects.postgresql import JSONB
from sqlalchemy.sql.functions import func
from sqlalchemy import update, cast
import base64
from app import db
from app.blueprints.forms.models import Form
from app.blueprints.locations.models import Location, GeoLevel
from .models import (
    Target,
    TargetStatus,
    TargetColumnConfig,
)
from .routes import targets_bp
from .validators import (
    TargetsFileUploadValidator,
    TargetsQueryParamValidator,
    UpdateTarget,
    BulkUpdateTargetsValidator,
    UpdateTargetsColumnConfig,
    UpdateTargetStatus,
)
from .utils import (
    TargetsUpload,
    TargetColumnMapping,
)
from .queries import build_bottom_level_locations_with_location_hierarchy_subquery
from app.blueprints.locations.utils import GeoLevelHierarchy
from app.blueprints.locations.errors import InvalidGeoLevelHierarchyError
from .errors import (
    HeaderRowEmptyError,
    InvalidTargetRecordsError,
    InvalidFileStructureError,
    InvalidColumnMappingError,
    InvalidNewColumnError,
)
import binascii


@targets_bp.route("", methods=["POST"])
@logged_in_active_user_required
@validate_query_params(TargetsQueryParamValidator)
@validate_payload(TargetsFileUploadValidator)
@custom_permissions_required("WRITE Targets", "query", "form_uid")
def upload_targets(validated_query_params, validated_payload):
    """
    Method to validate the uploaded targets file and save it to the database
    """

    form_uid = validated_query_params.form_uid.data

    # Get the survey UID from the form UID
    form = Form.query.filter_by(form_uid=form_uid).first()

    if form is None:
        return (
            jsonify(
                message=f"The form 'form_uid={form_uid}' could not be found. Cannot upload targets for an undefined form."
            ),
            404,
        )

    survey_uid = form.survey_uid

    # Create the column mapping object from the payload
    try:
        column_mapping = TargetColumnMapping(
            validated_payload.column_mapping.data, form_uid, validated_payload.mode.data
        )
    except InvalidColumnMappingError as e:
        return (
            jsonify(
                {
                    "success": False,
                    "errors": {
                        "column_mapping": e.column_mapping_errors,
                    },
                }
            ),
            422,
        )
    except InvalidNewColumnError as e:
        return (
            jsonify(
                {
                    "success": False,
                    "errors": {
                        "column_mapping": e.new_column_errors,
                    },
                }
            ),
            422,
        )

    # If the column mapping has a location_id_column, make sure the geo levels for the survey are valid
    if hasattr(column_mapping, "location_id_column"):
        geo_levels = GeoLevel.query.filter_by(survey_uid=survey_uid).all()

        try:
            geo_level_hierarchy = GeoLevelHierarchy(geo_levels)
        except InvalidGeoLevelHierarchyError as e:
            return (
                jsonify(
                    {
                        "success": False,
                        "errors": {
                            "geo_level_hierarchy": e.geo_level_hierarchy_errors,
                        },
                    }
                ),
                422,
            )
    else:
        geo_level_hierarchy = None

    # Create a TargetsUpload object from the uploaded file
    try:
        targets_upload = TargetsUpload(
            csv_string=base64.b64decode(
                validated_payload.file.data, validate=True
            ).decode("utf-8"),
            column_mapping=column_mapping,
            survey_uid=survey_uid,
            form_uid=form_uid,
        )
    except binascii.Error:
        return (
            jsonify(
                {
                    "success": False,
                    "errors": {
                        "file_structure_errors": [
                            "File data has invalid base64 encoding"
                        ],
                    },
                }
            ),
            422,
        )
    except UnicodeDecodeError:
        return (
            jsonify(
                {
                    "success": False,
                    "errors": {
                        "file_structure_errors": [
                            "File data has invalid UTF-8 encoding"
                        ],
                    },
                }
            ),
            422,
        )
    except HeaderRowEmptyError as e:
        return (
            jsonify(
                {
                    "success": False,
                    "errors": {
                        "file_structure_errors": e.message,
                    },
                }
            ),
            422,
        )

    # Get the bottom level geo level UID for the survey, this is used to validate the location IDs
    if not geo_level_hierarchy:
        bottom_level_geo_level_uid = None
    else:
        bottom_level_geo_level_uid = geo_level_hierarchy.ordered_geo_levels[
            -1
        ].geo_level_uid

    # Validate the targets data
    try:
        targets_upload.validate_records(
            column_mapping,
            bottom_level_geo_level_uid,
            validated_payload.mode.data,
        )
    except InvalidFileStructureError as e:
        return (
            jsonify(
                {
                    "success": False,
                    "errors": {
                        "file_structure_errors": e.file_structure_errors,
                    },
                }
            ),
            422,
        )
    except InvalidTargetRecordsError as e:
        return (
            jsonify(
                {
                    "success": False,
                    "errors": {
                        "record_errors": e.record_errors,
                    },
                }
            ),
            422,
        )

    try:
        targets_upload.save_records(
            column_mapping,
            validated_payload.mode.data,
        )

    except IntegrityError as e:
        db.session.rollback()
        return jsonify(message=str(e)), 500

    return jsonify(message="Success"), 200


@targets_bp.route("", methods=["GET"])
@logged_in_active_user_required
@validate_query_params(TargetsQueryParamValidator)
@custom_permissions_required("READ Targets", "query", "form_uid")
def get_targets(validated_query_params):
    """
    Method to retrieve the targets information from the database
    """

    form_uid = validated_query_params.form_uid.data
    user_uid = current_user.user_uid

    # Check if the logged in user has permission to access the given form

    ## TODO handle cases where these are None
    survey_uid = Form.query.filter_by(form_uid=form_uid).first().survey_uid

    # We need to get the bottom level geo level UID for the survey in order to join in the location information
    if (
        Target.query.filter(
            Target.form_uid == form_uid, Target.location_uid.isnot(None)
        ).first()
        is not None
    ):
        # Get the geo levels for the survey
        geo_levels = GeoLevel.query.filter_by(survey_uid=survey_uid).all()

        try:
            geo_level_hierarchy = GeoLevelHierarchy(geo_levels)
        except InvalidGeoLevelHierarchyError as e:
            return (
                jsonify(
                    {
                        "success": False,
                        "errors": {
                            "geo_level_hierarchy": e.geo_level_hierarchy_errors,
                        },
                    }
                ),
                422,
            )

        bottom_level_geo_level_uid = geo_level_hierarchy.ordered_geo_levels[
            -1
        ].geo_level_uid

    else:
        bottom_level_geo_level_uid = None

    target_locations_subquery = (
        build_bottom_level_locations_with_location_hierarchy_subquery(
            survey_uid, bottom_level_geo_level_uid
        )
    )

    targets_query = (
        db.session.query(
            Target,
            TargetStatus,
            target_locations_subquery.c.locations.label("target_locations"),
        )
        .outerjoin(
            TargetStatus,
            Target.target_uid == TargetStatus.target_uid,
        )
        .outerjoin(
            target_locations_subquery,
            Target.location_uid == target_locations_subquery.c.location_uid,
        )
        .filter(Target.form_uid == form_uid)
    )

    # Check if we need to paginate the results
    if "page" in request.args and "per_page" in request.args:
        page = request.args.get("page", None, type=int)
        per_page = request.args.get("per_page", None, type=int)
        targets_query = targets_query.paginate(page=page, per_page=per_page)

        response = jsonify(
            {
                "success": True,
                "data": [
                    {
                        **target.to_dict(),
                        "completed_flag": getattr(
                            target_status, "completed_flag", None
                        ),
                        "refusal_flag": getattr(target_status, "refusal_flag", None),
                        "num_attempts": getattr(target_status, "num_attempts", None),
                        "last_attempt_survey_status": getattr(
                            target_status, "last_attempt_survey_status", None
                        ),
                        "last_attempt_survey_status_label": getattr(
                            target_status, "last_attempt_survey_status_label", None
                        ),
                        "final_survey_status": getattr(
                            target_status, "final_survey_status", None
                        ),
                        "final_survey_status_label": getattr(
                            target_status, "final_survey_status_label", None
                        ),
                        "target_assignable": getattr(
                            target_status, "target_assignable", None
                        ),
                        "webapp_tag_color": getattr(
                            target_status, "webapp_tag_color", None
                        ),
                        "revisit_sections": getattr(
                            target_status, "revisit_sections", None
                        ),
                        "scto_fields": getattr(target_status, "scto_fields", None),
                        "target_locations": target_locations,
                    }
                    for target, target_status, target_locations in targets_query.items
                ],
                "pagination": {
                    "count": targets_query.total,
                    "page": page,
                    "per_page": per_page,
                    "pages": targets_query.pages,
                },
            }
        )

    else:
        response = jsonify(
            {
                "success": True,
                "data": [
                    {
                        **target.to_dict(),
                        **{
                            "completed_flag": getattr(
                                target_status, "completed_flag", None
                            ),
                            "refusal_flag": getattr(
                                target_status, "refusal_flag", None
                            ),
                            "num_attempts": getattr(
                                target_status, "num_attempts", None
                            ),
                            "last_attempt_survey_status": getattr(
                                target_status, "last_attempt_survey_status", None
                            ),
                            "last_attempt_survey_status_label": getattr(
                                target_status, "last_attempt_survey_status_label", None
                            ),
                            "final_survey_status": getattr(
                                target_status, "final_survey_status", None
                            ),
                            "final_survey_status_label": getattr(
                                target_status, "final_survey_status_label", None
                            ),
                            "target_assignable": getattr(
                                target_status, "target_assignable", None
                            ),
                            "webapp_tag_color": getattr(
                                target_status, "webapp_tag_color", None
                            ),
                            "revisit_sections": getattr(
                                target_status, "revisit_sections", None
                            ),
                            "scto_fields": getattr(target_status, "scto_fields", None),
                        },
                        **{"target_locations": target_locations},
                    }
                    for target, target_status, target_locations in targets_query.all()
                ],
            }
        )

    return response, 200


@targets_bp.route("/<int:target_uid>", methods=["GET"])
@logged_in_active_user_required
@custom_permissions_required("READ Targets", "path", "target_uid")
def get_target(target_uid):
    """
    Method to retrieve a target from the database
    """

    # Check if the logged in user has permission to fetch the target

    target = Target.query.filter_by(target_uid=target_uid).first()

    if target is None:
        return (
            jsonify(
                {
                    "success": False,
                    "data": None,
                    "message": "Target not found",
                }
            ),
            404,
        )

    ## TODO handle cases where these are None
    survey_uid = Form.query.filter_by(form_uid=target.form_uid).first().survey_uid

    if target.location_uid is not None:
        # Get the geo levels for the survey
        geo_levels = GeoLevel.query.filter_by(survey_uid=survey_uid).all()

        try:
            geo_level_hierarchy = GeoLevelHierarchy(geo_levels)
        except InvalidGeoLevelHierarchyError as e:
            return (
                jsonify(
                    {
                        "success": False,
                        "errors": {
                            "geo_level_hierarchy": e.geo_level_hierarchy_errors,
                        },
                    }
                ),
                422,
            )

        bottom_level_geo_level_uid = geo_level_hierarchy.ordered_geo_levels[
            -1
        ].geo_level_uid

    else:
        bottom_level_geo_level_uid = None

    target_locations_subquery = (
        build_bottom_level_locations_with_location_hierarchy_subquery(
            survey_uid, bottom_level_geo_level_uid
        )
    )

    result = (
        db.session.query(
            Target,
            TargetStatus,
            target_locations_subquery.c.locations.label("target_locations"),
        )
        .outerjoin(
            TargetStatus,
            Target.target_uid == TargetStatus.target_uid,
        )
        .outerjoin(
            target_locations_subquery,
            Target.location_uid == target_locations_subquery.c.location_uid,
        )
        .filter(Target.target_uid == target_uid)
        .all()
    )

    response = jsonify(
        {
            "success": True,
            "data": [
                {
                    **target.to_dict(),
                    **{
                        "completed_flag": getattr(
                            target_status, "completed_flag", None
                        ),
                        "refusal_flag": getattr(target_status, "refusal_flag", None),
                        "num_attempts": getattr(target_status, "num_attempts", None),
                        "last_attempt_survey_status": getattr(
                            target_status, "last_attempt_survey_status", None
                        ),
                        "last_attempt_survey_status_label": getattr(
                            target_status, "last_attempt_survey_status_label", None
                        ),
                        "final_survey_status": getattr(
                            target_status, "final_survey_status", None
                        ),
                        "final_survey_status_label": getattr(
                            target_status, "final_survey_status_label", None
                        ),
                        "target_assignable": getattr(
                            target_status, "target_assignable", None
                        ),
                        "webapp_tag_color": getattr(
                            target_status, "webapp_tag_color", None
                        ),
                        "revisit_sections": getattr(
                            target_status, "revisit_sections", None
                        ),
                        "scto_fields": getattr(target_status, "scto_fields", None),
                    },
                    **{"target_locations": target_locations},
                }
                for target, target_status, target_locations in result
            ][0],
        }
    )

    return response, 200


@targets_bp.route("/<int:target_uid>", methods=["PUT"])
@logged_in_active_user_required
@validate_payload(UpdateTarget)
@custom_permissions_required("WRITE Targets", "path", "target_uid")
def update_target(target_uid, validated_payload):
    """
    Method to update a target in the database
    """

    payload = request.get_json()

    location_uid = validated_payload.location_uid.data

    target = Target.query.filter_by(target_uid=target_uid).first()
    if target is None:
        return jsonify({"error": "Target not found"}), 404

    survey_uid = Form.query.filter_by(form_uid=target.form_uid).first().survey_uid

    # Check if the location_uid is valid

    if location_uid is not None:
        # Get the geo levels for the survey
        geo_levels = GeoLevel.query.filter_by(survey_uid=survey_uid).all()

        try:
            geo_level_hierarchy = GeoLevelHierarchy(geo_levels)
        except InvalidGeoLevelHierarchyError as e:
            return (
                jsonify(
                    {
                        "success": False,
                        "errors": {
                            "geo_level_hierarchy": e.geo_level_hierarchy_errors,
                        },
                    }
                ),
                422,
            )

        bottom_level_geo_level_uid = geo_level_hierarchy.ordered_geo_levels[
            -1
        ].geo_level_uid

        location = Location.query.filter_by(
            location_uid=location_uid,
            geo_level_uid=bottom_level_geo_level_uid,
        ).first()

        if location is None:
            return (
                jsonify(
                    {
                        "success": False,
                        "errors": f"Location UID {location_uid} not found in the database for the bottom level geo level",
                    }
                ),
                404,
            )

    # The payload needs to pass in the same custom field keys as are in the database
    # This is because this method is used to update values but not add/remove/modify columns
    custom_fields_in_db = getattr(target, "custom_fields", None)
    custom_fields_in_payload = payload.get("custom_fields")

    keys_in_db = []
    keys_in_payload = []

    if custom_fields_in_db is not None:
        keys_in_db = custom_fields_in_db.keys()

    if custom_fields_in_payload is not None:
        keys_in_payload = custom_fields_in_payload.keys()

    for payload_key in keys_in_payload:
        if payload_key not in keys_in_db and payload_key != "column_mapping":
            return (
                jsonify(
                    {
                        "success": False,
                        "errors": f"The payload has a custom key with field label {payload_key} that does not exist in the custom fields for the database record. This method can only be used to update values for existing fields, not to add/remove/modify fields",
                    }
                ),
                422,
            )
    for db_key in keys_in_db:
        if db_key not in keys_in_payload and db_key != "column_mapping":
            return (
                jsonify(
                    {
                        "success": False,
                        "errors": f"The payload is missing a custom key with field label {db_key} that exists in the database. This method can only be used to update values for existing fields, not to add/remove/modify fields",
                    }
                ),
                422,
            )
        if db_key == "column_mapping":
            # add column mapping to custom_fields from db
            payload["custom_fields"]["column_mapping"] = custom_fields_in_db[db_key]

    try:
        Target.query.filter_by(target_uid=target_uid).update(
            {
                Target.target_id: validated_payload.target_id.data,
                Target.language: validated_payload.language.data,
                Target.gender: validated_payload.gender.data,
                Target.location_uid: location_uid,
                Target.custom_fields: payload["custom_fields"],
            },
            synchronize_session="fetch",
        )
        db.session.commit()
    except Exception as e:
        db.session.rollback()
        return jsonify({"error": str(e)}), 500

    return jsonify({"success": True}), 200


@targets_bp.route("/<int:target_uid>", methods=["DELETE"])
@logged_in_active_user_required
@custom_permissions_required("WRITE Targets", "path", "target_uid")
def delete_target(target_uid):
    """
    Method to delete a target from the database
    """

    if Target.query.filter_by(target_uid=target_uid).first() is None:
        return jsonify({"error": "Target not found"}), 404

    Target.query.filter_by(target_uid=target_uid).delete()

    try:
        db.session.commit()
    except Exception as e:
        db.session.rollback()
        return jsonify({"error": str(e)}), 500

    return jsonify({"success": True}), 200


# Patch method to bulk update target details
@targets_bp.route("", methods=["PATCH"])
@logged_in_active_user_required
@validate_payload(BulkUpdateTargetsValidator)
@custom_permissions_required("WRITE Targets", "body", "form_uid")
def bulk_update_targets(validated_payload):
    """
    Method to bulk update targets
    """

    payload = request.get_json()
    form_uid = validated_payload.form_uid.data

    survey_uid = Form.query.filter_by(form_uid=form_uid).first().survey_uid

    column_config = TargetColumnConfig.query.filter(
        TargetColumnConfig.form_uid == form_uid,
    ).all()

    if len(column_config) == 0:
        return (
            jsonify(
                {"success": False, "errors": "Column configuration not found for form"}
            ),
            404,
        )

    # Check if payload keys are in the column config
    for key in payload.keys():
        if key not in ("target_uids", "form_uid", "csrf_token", "location_uid"):
            if key not in [column.column_name for column in column_config]:
                return (
                    jsonify(
                        {
                            "success": False,
                            "errors": f"Column key '{key}' not found in column configuration",
                        }
                    ),
                    422,
                )
        elif key == "location_uid":
            if "bottom_geo_level_location" not in [
                column.column_name for column in column_config
            ]:
                return (
                    jsonify(
                        {
                            "success": False,
                            "errors": f"Location key 'location_uid' provided in payload but column 'bottom_geo_level_location' not found in column configuration",
                        }
                    ),
                    422,
                )

    bulk_editable_fields = {
        "basic_details": [],
        "location": [],
        "custom_fields": [],
    }

    for column in column_config:
        if column.bulk_editable:
            bulk_editable_fields[column.column_type].append(column.column_name)

    for key in payload.keys():
        if key not in ("target_uids", "form_uid", "csrf_token", "location_uid"):
            if (
                key
                not in bulk_editable_fields["basic_details"]
                + bulk_editable_fields["custom_fields"]
            ):
                return (
                    jsonify(
                        {
                            "success": False,
                            "errors": f"Column key {key} is not bulk editable",
                        }
                    ),
                    422,
                )
        elif key == "location_uid":
            if "bottom_geo_level_location" not in bulk_editable_fields["location"]:
                return (
                    jsonify(
                        {
                            "success": False,
                            "errors": f"Location key 'location_uid' provided in payload but column 'bottom_geo_level_location' is not bulk editable",
                        }
                    ),
                    422,
                )

    basic_details_patch_keys = [
        key
        for key in payload.keys()
        if key not in ("target_uids", "form_uid", "csrf_token")
        and key in bulk_editable_fields["basic_details"]
    ]

    location_patch_keys = [
        key
        for key in payload.keys()
        if key == "location_uid"
        and "bottom_geo_level_location" in bulk_editable_fields["location"]
    ]

    custom_fields_patch_keys = [
        key
        for key in payload.keys()
        if key not in ("target_uids", "form_uid", "csrf_token")
        and key in bulk_editable_fields["custom_fields"]
    ]

    # Check if the location_uid is valid
    if "location_uid" in location_patch_keys:
        # Get the geo levels for the survey
        geo_levels = GeoLevel.query.filter_by(survey_uid=survey_uid).all()

        try:
            geo_level_hierarchy = GeoLevelHierarchy(geo_levels)
        except InvalidGeoLevelHierarchyError as e:
            return (
                jsonify(
                    {
                        "success": False,
                        "errors": {
                            "geo_level_hierarchy": e.geo_level_hierarchy_errors,
                        },
                    }
                ),
                422,
            )

        bottom_level_geo_level_uid = geo_level_hierarchy.ordered_geo_levels[
            -1
        ].geo_level_uid

        location = Location.query.filter_by(
            location_uid=validated_payload.location_uid.data,
            geo_level_uid=bottom_level_geo_level_uid,
        ).first()

        if location is None:
            return (
                jsonify(
                    {
                        "success": False,
                        "errors": f"Location UID {validated_payload.location_uid.data} not found in the database for the bottom level geo level",
                    }
                ),
                404,
            )

    basic_details_and_location_patch_keys = (
        basic_details_patch_keys + location_patch_keys
    )
    if len(basic_details_and_location_patch_keys) > 0:
        Target.query.filter(
            Target.target_uid.in_(validated_payload.target_uids.data)
        ).update(
            {key: payload[key] for key in basic_details_and_location_patch_keys},
            synchronize_session=False,
        )

    if len(custom_fields_patch_keys) > 0:
        for custom_field in custom_fields_patch_keys:
            db.session.execute(
                update(Target)
                .values(
                    custom_fields=func.jsonb_set(
                        Target.custom_fields,
                        "{%s}" % custom_field,
                        cast(
                            payload[custom_field],
                            JSONB,
                        ),
                    )
                )
                .where(Target.target_uid.in_(validated_payload.target_uids.data))
            )

    try:
        db.session.commit()
    except IntegrityError as e:
        db.session.rollback()
        return jsonify(message=str(e)), 500

    return jsonify({"success": True}), 200


@targets_bp.route("/column-config", methods=["PUT"])
@logged_in_active_user_required
@validate_payload(UpdateTargetsColumnConfig)
@custom_permissions_required("WRITE Targets", "body", "form_uid")
def update_target_column_config(validated_payload):
    """
    Method to update targets' column configuration
    """

    payload = request.get_json()
    form_uid = validated_payload.form_uid.data

    if (
        Form.query.filter(
            Form.form_uid == form_uid,
        ).first()
        is None
    ):
        return (
            jsonify(
                {
                    "success": False,
                    "errors": f"Form with UID {form_uid} does not exist",
                }
            ),
            422,
        )

    TargetColumnConfig.query.filter(
        TargetColumnConfig.form_uid == form_uid,
    ).delete()

    db.session.flush()

    for column in payload["column_config"]:
        if not isinstance(column["bulk_editable"], bool):
            return (
                jsonify(
                    {
                        "success": False,
                        "errors": f"Field 'bulk_editable' must be a boolean",
                    }
                ),
                422,
            )
        if not isinstance(column["contains_pii"], bool):
            return (
                jsonify(
                    {
                        "success": False,
                        "errors": f"Field 'contains_pii' must be a boolean",
                    }
                ),
                422,
            )

        db.session.add(
            TargetColumnConfig(
                form_uid=form_uid,
                column_name=column["column_name"],
                column_type=column["column_type"],
                bulk_editable=column["bulk_editable"],
                contains_pii=column["contains_pii"],
            )
        )

    try:
        db.session.commit()
    except IntegrityError as e:
        db.session.rollback()
        return jsonify(message=str(e)), 500

    return jsonify({"success": True}), 200


@targets_bp.route("/column-config", methods=["GET"])
@logged_in_active_user_required
@validate_query_params(TargetsQueryParamValidator)
@custom_permissions_required("READ Targets", "query", "form_uid")
def get_target_column_config(validated_query_params):
    """
    Method to get targets' column configuration
    """

    form_uid = validated_query_params.form_uid.data

    column_config = TargetColumnConfig.query.filter_by(form_uid=form_uid).all()

    config_data = [
        {
            "column_name": column.column_name,
            "column_type": column.column_type,
            "bulk_editable": column.bulk_editable,
            "contains_pii": column.contains_pii,
        }
<<<<<<< HEAD
    )

@targets_bp.route("/target-status", methods=["PUT"])
@logged_in_active_user_required
@validate_payload(UpdateTargetStatus)
@custom_permissions_required("WRITE Targets", "body", "form_uid")
def update_target_status(validated_payload):
    """
    Method to update target status
    """

    payload = request.get_json()
    form_uid = validated_payload.form_uid.data

    if (
        Form.query.filter(
            Form.form_uid == form_uid,
        ).first()
        is None
    ):
        return (
            jsonify(
                {
                    "success": False,
                    "errors": f"Form with UID {form_uid} does not exist",
                }
            ),
            422,
        )

    subquery = (
        db.session.query(Target.target_uid)
        .filter(
            Target.form_uid == form_uid
        )
    )

    db.session.query(TargetStatus).filter(
        TargetStatus.target_uid.in_(subquery)
    ).delete(synchronize_session=False)

    db.session.flush()

    for each_target in payload["target_status"]:
        target_id = each_target["target_id"]
        target = Target.query.filter(
            Target.target_id == target_id,
            Target.form_uid == form_uid,
        ).first()

        if target is not None:
            db.session.add(
                TargetStatus(
                    target_uid=target.target_uid,
                    completed_flag=each_target["completed_flag"],
                    refusal_flag=each_target["refusal_flag"],
                    num_attempts=each_target["num_attempts"],
                    last_attempt_survey_status=each_target["last_attempt_survey_status"],
                    last_attempt_survey_status_label=each_target["last_attempt_survey_status_label"],
                    final_survey_status=each_target["final_survey_status"],
                    final_survey_status_label=each_target["final_survey_status_label"],
                    target_assignable=each_target["target_assignable"],
                    webapp_tag_color=each_target["webapp_tag_color"],
                    revisit_sections=each_target["revisit_sections"],
                    scto_fields=each_target["scto_fields"],
                )
            )
    try:
        db.session.commit()
    except IntegrityError as e:
        db.session.rollback()
        return jsonify(message=str(e)), 500

    return jsonify({"success": True}), 200
=======
        for column in column_config
    ]

    location_column = next(
        (column for column in config_data if column["column_type"] == "location"),
        None,
    )

    location_columns = []

    if location_column:
        form = Form.query.filter_by(form_uid=form_uid).first()

        if form is None:
            return (
                jsonify(
                    message=f"The form 'form_uid={form_uid}' could not be found.",
                    success=False,
                ),
                404,
            )

        survey_uid = form.survey_uid
        geo_levels = GeoLevel.query.filter_by(survey_uid=survey_uid).all()

        if geo_levels:
            try:
                geo_level_hierarchy = GeoLevelHierarchy(geo_levels)
            except InvalidGeoLevelHierarchyError as e:
                return (
                    jsonify(
                        {"success": False, "errors": {"geo_level_hierarchy": e.errors}}
                    ),
                    422,
                )

            for i, geo_level in enumerate(geo_level_hierarchy.ordered_geo_levels):
                location_columns.extend(
                    [
                        {
                            "column_key": f"target_locations[{i}].location_id",
                            "column_label": f"{geo_level.geo_level_name} ID",
                        },
                        {
                            "column_key": f"target_locations[{i}].location_name",
                            "column_label": f"{geo_level.geo_level_name} Name",
                        },
                    ]
                )

    return (
        jsonify(
            {
                "success": True,
                "data": {
                    "file_columns": config_data,
                    "location_columns": location_columns,
                },
            }
        ),
        200,
    )
>>>>>>> bc71184b
<|MERGE_RESOLUTION|>--- conflicted
+++ resolved
@@ -947,7 +947,67 @@
             "bulk_editable": column.bulk_editable,
             "contains_pii": column.contains_pii,
         }
-<<<<<<< HEAD
+        for column in column_config
+    ]
+
+    location_column = next(
+        (column for column in config_data if column["column_type"] == "location"),
+        None,
+    )
+
+    location_columns = []
+
+    if location_column:
+        form = Form.query.filter_by(form_uid=form_uid).first()
+
+        if form is None:
+            return (
+                jsonify(
+                    message=f"The form 'form_uid={form_uid}' could not be found.",
+                    success=False,
+                ),
+                404,
+            )
+
+        survey_uid = form.survey_uid
+        geo_levels = GeoLevel.query.filter_by(survey_uid=survey_uid).all()
+
+        if geo_levels:
+            try:
+                geo_level_hierarchy = GeoLevelHierarchy(geo_levels)
+            except InvalidGeoLevelHierarchyError as e:
+                return (
+                    jsonify(
+                        {"success": False, "errors": {"geo_level_hierarchy": e.errors}}
+                    ),
+                    422,
+                )
+
+            for i, geo_level in enumerate(geo_level_hierarchy.ordered_geo_levels):
+                location_columns.extend(
+                    [
+                        {
+                            "column_key": f"target_locations[{i}].location_id",
+                            "column_label": f"{geo_level.geo_level_name} ID",
+                        },
+                        {
+                            "column_key": f"target_locations[{i}].location_name",
+                            "column_label": f"{geo_level.geo_level_name} Name",
+                        },
+                    ]
+                )
+
+    return (
+        jsonify(
+            {
+                "success": True,
+                "data": {
+                    "file_columns": config_data,
+                    "location_columns": location_columns,
+                },
+            }
+        ),
+        200,
     )
 
 @targets_bp.route("/target-status", methods=["PUT"])
@@ -1021,68 +1081,4 @@
         db.session.rollback()
         return jsonify(message=str(e)), 500
 
-    return jsonify({"success": True}), 200
-=======
-        for column in column_config
-    ]
-
-    location_column = next(
-        (column for column in config_data if column["column_type"] == "location"),
-        None,
-    )
-
-    location_columns = []
-
-    if location_column:
-        form = Form.query.filter_by(form_uid=form_uid).first()
-
-        if form is None:
-            return (
-                jsonify(
-                    message=f"The form 'form_uid={form_uid}' could not be found.",
-                    success=False,
-                ),
-                404,
-            )
-
-        survey_uid = form.survey_uid
-        geo_levels = GeoLevel.query.filter_by(survey_uid=survey_uid).all()
-
-        if geo_levels:
-            try:
-                geo_level_hierarchy = GeoLevelHierarchy(geo_levels)
-            except InvalidGeoLevelHierarchyError as e:
-                return (
-                    jsonify(
-                        {"success": False, "errors": {"geo_level_hierarchy": e.errors}}
-                    ),
-                    422,
-                )
-
-            for i, geo_level in enumerate(geo_level_hierarchy.ordered_geo_levels):
-                location_columns.extend(
-                    [
-                        {
-                            "column_key": f"target_locations[{i}].location_id",
-                            "column_label": f"{geo_level.geo_level_name} ID",
-                        },
-                        {
-                            "column_key": f"target_locations[{i}].location_name",
-                            "column_label": f"{geo_level.geo_level_name} Name",
-                        },
-                    ]
-                )
-
-    return (
-        jsonify(
-            {
-                "success": True,
-                "data": {
-                    "file_columns": config_data,
-                    "location_columns": location_columns,
-                },
-            }
-        ),
-        200,
-    )
->>>>>>> bc71184b
+    return jsonify({"success": True}), 200