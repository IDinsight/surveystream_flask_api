import pysurveycto
import json
from flask import current_app, jsonify, request
from flask_login import current_user
from app import db
from app.utils.utils import (
    custom_permissions_required,
    logged_in_active_user_required,
    get_aws_secret,
    validate_query_params,
    validate_payload,
)
from . import forms_bp
from .models import (
    Form,
    SCTOFormSettings,
    SCTOQuestionMapping,
    SCTOChoiceLabel,
    SCTOQuestionLabel,
    SCTOQuestion,
    SCTOChoiceList,
)
from .validators import (
    CreateFormValidator,
    UpdateFormValidator,
    GetFormQueryParamValidator,
    CreateSCTOQuestionMappingValidator,
    UpdateSCTOQuestionMappingValidator,
)
from sqlalchemy.exc import IntegrityError
from sqlalchemy.orm import aliased
import pandas as pd


@forms_bp.route("", methods=["GET"])
@logged_in_active_user_required
@validate_query_params(GetFormQueryParamValidator)
<<<<<<< HEAD
@custom_permissions_required(
    ["READ Data Quality Forms", "READ Admin Forms"], "query", "survey_uid"
)
=======
@custom_permissions_required(["READ Data Quality Forms"], "query", "survey_uid")
>>>>>>> c0e12913
def get_forms(validated_query_params):
    """
    Return details for a user's forms
    If ?survey_uid=<int:survey_uid> is passed, return forms for that survey
    If ?form_type=<str:form_type> is passed, return forms of that type (parent or dq)
    """

    survey_uid = validated_query_params.survey_uid.data
    form_type = validated_query_params.form_type.data

    filters = []
    if survey_uid:
        filters.append(Form.survey_uid == survey_uid)
    if form_type:
        filters.append(Form.form_type == form_type)

    Parent = aliased(Form)

    result = (
        db.session.query(Form, Parent)
        .outerjoin(Parent, Form.parent_form_uid == Parent.form_uid)
        .filter(*filters)
        .all()
    )

    data = []
    for form, parent in result:
        if form.form_type == "dq":
            parent_scto_form_id = parent.scto_form_id
        else:
            parent_scto_form_id = None

        data.append({**form.to_dict(), **{"parent_scto_form_id": parent_scto_form_id}})

    response = {"success": True, "data": data}

    return jsonify(response), 200


@forms_bp.route("/<int:form_uid>", methods=["GET"])
@logged_in_active_user_required
<<<<<<< HEAD
@custom_permissions_required(
    ["READ Data Quality Forms", "READ Admin Forms"], "path", "form_uid"
)
=======
@custom_permissions_required(["READ Data Quality Forms"], "path", "form_uid")
>>>>>>> c0e12913
def get_form(form_uid):
    """
    Return details for a form
    """
    form = Form.query.filter_by(form_uid=form_uid).first()

    if form is None:
        return jsonify({"success": False, "message": "Form not found"}), 404

    data = form.to_dict()
    if form.form_type == "dq":
        parent_form = Form.query.filter_by(form_uid=form.parent_form_uid).first()
        data["parent_scto_form_id"] = parent_form.scto_form_id
    else:
        data["parent_scto_form_id"] = None

    response = {"success": True, "data": data}

    return jsonify(response), 200


@forms_bp.route("", methods=["POST"])
@logged_in_active_user_required
@validate_payload(CreateFormValidator)
<<<<<<< HEAD
@custom_permissions_required(
    ["WRITE Data Quality Forms", "WRITE Admin Forms"], "body", "survey_uid"
)
=======
@custom_permissions_required(["WRITE Data Quality Forms"], "body", "survey_uid")
>>>>>>> c0e12913
def create_form(validated_payload):
    """
    Create a form
    """

    # Check if the logged in user has access to the survey

    if (
        validated_payload.form_type.data == "dq"
        and validated_payload.parent_form_uid.data is None
    ):
        return jsonify({"error": "form_type=dq must have a parent form defined"}), 422
    if (
        validated_payload.form_type.data == "dq"
        and validated_payload.dq_form_type.data is None
    ):
        return jsonify({"error": "form_type=dq must have a dq_form_type defined"}), 422
    if (
        validated_payload.form_type.data == "admin"
        and validated_payload.admin_form_type.data is None
    ):
        return (
            jsonify({"error": "form_type=admin must have a admin_form_type defined"}),
            422,
        )

    form = Form(
        survey_uid=validated_payload.survey_uid.data,
        scto_form_id=validated_payload.scto_form_id.data,
        form_name=validated_payload.form_name.data,
        tz_name=validated_payload.tz_name.data,
        scto_server_name=validated_payload.scto_server_name.data,
        encryption_key_shared=validated_payload.encryption_key_shared.data,
        server_access_role_granted=validated_payload.server_access_role_granted.data,
        server_access_allowed=validated_payload.server_access_allowed.data,
        form_type=validated_payload.form_type.data,
        dq_form_type=validated_payload.dq_form_type.data,
        admin_form_type=validated_payload.admin_form_type.data,
        parent_form_uid=validated_payload.parent_form_uid.data,
    )

    try:
        db.session.add(form)
        db.session.commit()
    except IntegrityError:
        db.session.rollback()
        return (
            jsonify(
                {
                    "success": False,
                    "error": {
                        "message": "A form already exists for this survey with \
                            the same form_name or scto_form_id"
                    },
                }
            ),
            400,
        )
    return (
        jsonify(
            {
                "success": True,
                "data": {"message": "success", "survey": form.to_dict()},
            }
        ),
        201,
    )


@forms_bp.route("/<int:form_uid>", methods=["PUT"])
@logged_in_active_user_required
@validate_payload(UpdateFormValidator)
<<<<<<< HEAD
@custom_permissions_required(
    ["WRITE Data Quality Forms", "WRITE Admin Forms"], "path", "form_uid"
)
=======
@custom_permissions_required(["WRITE Data Quality Forms"], "path", "form_uid")
>>>>>>> c0e12913
def update_form(form_uid, validated_payload):
    """
    Update a form
    """

    if Form.query.filter_by(form_uid=form_uid).first() is None:
        return jsonify({"error": "Form not found"}), 404

    if (
        validated_payload.form_type.data == "dq"
        and validated_payload.parent_form_uid.data is None
    ):
        return jsonify({"error": "form_type=dq must have a parent form defined"}), 422
    if (
        validated_payload.form_type.data == "dq"
        and validated_payload.dq_form_type.data is None
    ):
        return jsonify({"error": "form_type=dq must have a dq_form_type defined"}), 422
    if (
        validated_payload.form_type.data == "admin"
        and validated_payload.admin_form_type.data is None
    ):
        return (
            jsonify({"error": "form_type=admin must have a admin_form_type defined"}),
            422,
        )

    try:
        Form.query.filter_by(form_uid=form_uid).update(
            {
                Form.scto_form_id: validated_payload.scto_form_id.data,
                Form.form_name: validated_payload.form_name.data,
                Form.tz_name: validated_payload.tz_name.data,
                Form.scto_server_name: validated_payload.scto_server_name.data,
                Form.encryption_key_shared: validated_payload.encryption_key_shared.data,
                Form.server_access_role_granted: validated_payload.server_access_role_granted.data,
                Form.server_access_allowed: validated_payload.server_access_allowed.data,
                Form.form_type: validated_payload.form_type.data,
                Form.dq_form_type: validated_payload.dq_form_type.data,
                Form.admin_form_type: validated_payload.admin_form_type.data,
                Form.parent_form_uid: validated_payload.parent_form_uid.data,
            },
            synchronize_session="fetch",
        )
        db.session.commit()
    except IntegrityError:
        db.session.rollback()
        return (
            jsonify(
                {
                    "success": False,
                    "error": {
                        "message": "A form already exists for this survey with \
                            the same form_name or scto_form_id"
                    },
                }
            ),
            400,
        )

<<<<<<< HEAD
=======
    try:
        Form.query.filter_by(form_uid=form_uid).update(
            {
                Form.scto_form_id: validated_payload.scto_form_id.data,
                Form.form_name: validated_payload.form_name.data,
                Form.tz_name: validated_payload.tz_name.data,
                Form.scto_server_name: validated_payload.scto_server_name.data,
                Form.encryption_key_shared: validated_payload.encryption_key_shared.data,
                Form.server_access_role_granted: validated_payload.server_access_role_granted.data,
                Form.server_access_allowed: validated_payload.server_access_allowed.data,
                Form.form_type: validated_payload.form_type.data,
                Form.dq_form_type: validated_payload.dq_form_type.data,
                Form.parent_form_uid: validated_payload.parent_form_uid.data,
            },
            synchronize_session="fetch",
        )
        db.session.commit()
    except IntegrityError:
        db.session.rollback()
        return (
            jsonify(
                {
                    "success": False,
                    "error": {
                        "message": "A form already exists for this survey with \
                            the same form_name or scto_form_id"
                    },
                }
            ),
            400,
        )

>>>>>>> c0e12913
    form = Form.query.filter_by(form_uid=form_uid).first()
    return jsonify(form.to_dict()), 200


@forms_bp.route("/<int:form_uid>", methods=["DELETE"])
@logged_in_active_user_required
<<<<<<< HEAD
@custom_permissions_required(
    ["WRITE Data Quality Forms", "WRITE Admin Forms"], "path", "form_uid"
)
=======
@custom_permissions_required(["WRITE Data Quality Forms"], "path", "form_uid")
>>>>>>> c0e12913
def delete_form(form_uid):
    """
    Delete a form
    """

    # Check if the logged in user has access to the survey

    form = Form.query.filter_by(form_uid=form_uid).first()
    if form is None:
        return jsonify({"error": "Form not found"}), 404

    db.session.delete(form)
    db.session.commit()
    return "", 204


@forms_bp.route("/<int:form_uid>/scto-question-mapping", methods=["POST"])
@logged_in_active_user_required
@validate_payload(CreateSCTOQuestionMappingValidator)
<<<<<<< HEAD
@custom_permissions_required(
    ["WRITE Data Quality Forms", "WRITE Admin Forms"], "path", "form_uid"
)
=======
@custom_permissions_required(["WRITE Data Quality Forms"], "path", "form_uid")
>>>>>>> c0e12913
def create_scto_question_mapping(form_uid, validated_payload):
    """
    Create a SurveyCTO question mapping for a form
    """

    payload = request.get_json()

    # Check if the logged in user has access to the survey

    form = Form.query.filter_by(form_uid=form_uid).first()
    if form is None:
        return jsonify({"error": "Form not found"}), 404

    # Check if the form type is dq and if the dq_enumerator_id is provided
    if form.form_type == "dq" and validated_payload.dq_enumerator_id.data is None:
        return (
            jsonify(
                {
                    "success": False,
                    "error": "form_type=dq must have a mapping for dq_enumerator_id",
                }
            ),
            422,
        )
<<<<<<< HEAD
    if form.form_type in ["parent", "dq"] and validated_payload.target_id.data is None:
        return (
            jsonify(
                {
                    "success": False,
                    "error": f"form_type={form.form_type} must have a mapping for target_id",
                }
            ),
            422,
        )
=======
>>>>>>> c0e12913

    scto_question_mapping = SCTOQuestionMapping(
        form_uid=form_uid,
        survey_status=validated_payload.survey_status.data,
        revisit_section=validated_payload.revisit_section.data,
        target_id=validated_payload.target_id.data,
        enumerator_id=validated_payload.enumerator_id.data,
        dq_enumerator_id=validated_payload.dq_enumerator_id.data,
        locations=payload["locations"] if "locations" in payload else None,
    )
    try:
        db.session.add(scto_question_mapping)
        db.session.commit()
    except IntegrityError:
        db.session.rollback()
        return (
            jsonify({"error": "A question mapping already exists for this form"}),
            400,
        )
    return (
        jsonify(
            {
                "success": True,
            }
        ),
        201,
    )


@forms_bp.route("/<int:form_uid>/scto-question-mapping", methods=["PUT"])
@logged_in_active_user_required
@validate_payload(UpdateSCTOQuestionMappingValidator)
<<<<<<< HEAD
@custom_permissions_required(
    ["WRITE Data Quality Forms", "WRITE Admin Forms"], "path", "form_uid"
)
=======
@custom_permissions_required(["WRITE Data Quality Forms"], "path", "form_uid")
>>>>>>> c0e12913
def update_scto_question_mapping(form_uid, validated_payload):
    """
    Update the SCTO question mapping for a form
    """
    payload = request.get_json()

    form = Form.query.filter_by(form_uid=form_uid).first()
    if form is None:
        return jsonify({"error": "Form not found"}), 404

    # Check if the form type is dq and if the dq_enumerator_id is provided
    if form.form_type == "dq" and validated_payload.dq_enumerator_id.data is None:
        return (
            jsonify(
                {
                    "success": False,
                    "error": "form_type=dq must have a mapping for dq_enumerator_id",
                }
            ),
            422,
        )
<<<<<<< HEAD
    if form.form_type in ["parent", "dq"] and validated_payload.target_id.data is None:
        return (
            jsonify(
                {
                    "success": False,
                    "error": f"form_type={form.form_type} must have a mapping for target_id",
                }
            ),
            422,
        )
=======
>>>>>>> c0e12913

    if SCTOQuestionMapping.query.filter_by(form_uid=form_uid).first() is None:
        return jsonify({"error": "Question mapping for form not found"}), 404

    try:
        SCTOQuestionMapping.query.filter_by(form_uid=form_uid).update(
            {
                SCTOQuestionMapping.survey_status: validated_payload.survey_status.data,
                SCTOQuestionMapping.revisit_section: validated_payload.revisit_section.data,
                SCTOQuestionMapping.target_id: validated_payload.target_id.data,
                SCTOQuestionMapping.enumerator_id: validated_payload.enumerator_id.data,
                SCTOQuestionMapping.dq_enumerator_id: validated_payload.dq_enumerator_id.data,
                SCTOQuestionMapping.locations: (
                    payload["locations"] if "locations" in payload else None
                ),
            },
            synchronize_session="fetch",
        )
        db.session.commit()
    except Exception as e:
        db.session.rollback()
        return jsonify({"error": str(e)}), 500

    return jsonify({"success": True}), 200


@forms_bp.route("/<int:form_uid>/scto-question-mapping", methods=["GET"])
@logged_in_active_user_required
<<<<<<< HEAD
@custom_permissions_required(
    ["READ Data Quality Forms", "WRITE Admin Forms"], "path", "form_uid"
)
=======
@custom_permissions_required(["READ Data Quality Forms"], "path", "form_uid")
>>>>>>> c0e12913
def get_scto_question_mapping(form_uid):
    """
    Get the SCTO question mapping for a form
    """

    scto_question_mapping = SCTOQuestionMapping.query.filter_by(
        form_uid=form_uid
    ).first()
    if scto_question_mapping is None:
        return jsonify({"error": "Question mapping for form not found"}), 404

    response = {"success": True, "data": scto_question_mapping.to_dict()}

    return jsonify(response), 200


@forms_bp.route("/<int:form_uid>/scto-question-mapping", methods=["DELETE"])
@logged_in_active_user_required
<<<<<<< HEAD
@custom_permissions_required(
    ["WRITE Data Quality Forms", "WRITE Admin Forms"], "path", "form_uid"
)
=======
@custom_permissions_required(["WRITE Data Quality Forms"], "path", "form_uid")
>>>>>>> c0e12913
def delete_scto_question_mapping(form_uid):
    """
    Delete the question mapping for a form
    """

    # Check if the logged in user has access to the survey

    scto_question_mapping = SCTOQuestionMapping.query.filter_by(
        form_uid=form_uid
    ).first()
    if scto_question_mapping is None:
        return jsonify({"error": "Question mapping not found for form"}), 404

    db.session.delete(scto_question_mapping)
    db.session.commit()
    return "", 204


@forms_bp.route("/<int:form_uid>/scto-form-definition/refresh", methods=["POST"])
@logged_in_active_user_required
<<<<<<< HEAD
@custom_permissions_required(
    ["WRITE Data Quality Forms", "WRITE Admin Forms"], "path", "form_uid"
)
=======
@custom_permissions_required(["WRITE Data Quality Forms"], "path", "form_uid")
>>>>>>> c0e12913
def ingest_scto_form_definition(form_uid):
    """
    Ingest form definition from the SurveyCTO server
    """
    form = Form.query.filter_by(form_uid=form_uid).first()

    # Verify the form exists
    if form is None:
        return jsonify({"error": f"Form with form_uid={form_uid} not found"}), 404

    if form.scto_server_name is None:
        return (
            jsonify({"error": "SurveyCTO server name not provided for the form"}),
            404,
        )

    # Get the SurveyCTO credentials
    try:
        scto_credential_response = get_aws_secret(
            "{scto_server_name}-surveycto-server".format(
                scto_server_name=form.scto_server_name
            ),
            current_app.config["AWS_REGION"],
            is_global_secret=True,
        )

        scto_credentials = json.loads(scto_credential_response)

    except Exception as e:
        return jsonify({"error": str(e)}), 500

    # Initialize the SurveyCTO object
    scto = pysurveycto.SurveyCTOObject(
        form.scto_server_name,
        scto_credentials["username"],
        scto_credentials["password"],
    )

    # Get the form definition
    try:
        scto_form_definition = scto.get_form_definition(form.scto_form_id)
        scto_form_version = scto.get_deployed_form_version(form.scto_form_id)
    except Exception as e:
        return jsonify({"error": str(e)}), 500

    # Delete the current SCTO form definition from the database
    # Deletes will cascade to the child tables
    SCTOFormSettings.query.filter(SCTOFormSettings.form_uid == form_uid).delete()
    SCTOQuestion.query.filter(SCTOQuestion.form_uid == form_uid).delete()
    SCTOChoiceList.query.filter(SCTOChoiceList.form_uid == form_uid).delete()

    # Get the list of columns for the `survey` and `choices` tabs of the form definition
    survey_tab_columns = scto_form_definition["fieldsRowsAndColumns"][0]
    choices_tab_columns = [
        col.replace("label::", "label:")
        for col in scto_form_definition["choicesRowsAndColumns"][0]
    ]  # Deal with horrible formatting quirks that SurveyCTO allows
    settings_tab_columns = scto_form_definition["settingsRowsAndColumns"][0]
    unique_list_names = []

    # Process the settings tab of the form definition
    settings_dict = dict(
        zip(
            settings_tab_columns,
            scto_form_definition["settingsRowsAndColumns"][1:][0],
        )
    )

    public_key = settings_dict.get("public_key", None)
    submission_url = settings_dict.get("submission_url", None)

    # return jsonify(settings_dict), 422
    scto_settings = SCTOFormSettings(
        form_uid=form_uid,
        form_title=settings_dict["form_title"],
        version=scto_form_version,
        public_key=public_key,
        submission_url=submission_url,
        default_language=settings_dict["default_language"],
    )

    db.session.add(scto_settings)

    # Check for duplicate choice values in the choices tab
    errors = []
    df = pd.DataFrame(
        scto_form_definition["choicesRowsAndColumns"][1:], columns=choices_tab_columns
    )

    df = df.loc[df["list_name"] != ""]

    value_column_name = "value"
    if "value" not in df.columns:
        if "name" in df.columns:
            value_column_name = "name"

        else:
            return (
                jsonify(
                    {
                        "success": False,
                        "errors": [
                            "An error was found on the choices tab of your SurveyCTO form definition. No 'value' or 'name' column was found. Please update your form definition on SurveyCTO and try again."
                        ],
                    }
                ),
                422,
            )

    duplicate_choice_values = df[
        df.duplicated(subset=["list_name", value_column_name])
    ][["list_name", value_column_name]].drop_duplicates()

    for i, row in duplicate_choice_values.iterrows():
        errors.append(
            f'An error was found on the choices tab of your SurveyCTO form definition. The choice list "{row[0]}" has multiple choices with the value "{row[1]}". Please update your form definition on SurveyCTO and try again.'
        )

    if len(errors) > 0:
        return jsonify({"success": False, "errors": errors}), 422

    choice_labels = [
        col for col in choices_tab_columns if col.split(":")[0].lower() == "label"
    ]

    # Process the lists and choices from the `choices` tab of the form definition
    for row in scto_form_definition["choicesRowsAndColumns"][1:]:
        choices_dict = dict(zip(choices_tab_columns, row))
        if choices_dict["list_name"].strip() != "":
            if choices_dict["list_name"] not in unique_list_names:
                # Add the choice list to the database
                scto_choice_list = SCTOChoiceList(
                    form_uid=form_uid,
                    list_name=choices_dict["list_name"],
                )
                db.session.add(scto_choice_list)
                try:
                    db.session.flush()
                except:
                    db.session.rollback()
                    return (
                        jsonify(
                            {
                                "errors": [
                                    "An unknown error occurred while processing the choices tab of your SurveyCTO form definition."
                                ]
                            }
                        ),
                        500,
                    )

                unique_list_names.append(choices_dict["list_name"])

            for choice_label in choice_labels:
                # We are going to get the language from the label column that is in the format `label:<language>` or just `label` if the language is not specified
                choice_value = choices_dict.get("value", choices_dict.get("name", None))
                language = "default"
                if len(choice_label.split(":")) > 1:
                    language = choice_label.split(":")[
                        -1
                    ]  # Get the last element because SCTO allows for multiple colons like label::hindi

                # Add the choice label to the database
                scto_choice_label = SCTOChoiceLabel(
                    list_uid=scto_choice_list.list_uid,
                    choice_value=choice_value,
                    label=choices_dict[choice_label],
                    language=language,
                )
                db.session.add(scto_choice_label)

    # Loop through the rows of the `survey` tab of the form definition
    for row in scto_form_definition["fieldsRowsAndColumns"][1:]:
        questions_dict = dict(zip(survey_tab_columns, row))

        # Skip questions with disabled = Yes
        if questions_dict.get("disabled", "No").strip().lower() == "yes":
            continue

        if questions_dict["name"].strip() != "":
            # There can be nested repeat groups, so we need to keep track of the depth in order to determine if a question is part of a repeat group
            repeat_group_depth = 0
            # Handle the questions
            list_uid = None
            list_name = None
            is_repeat_group = False

            # Get the choice name for select questions
            # This will be used to link to the choice options table
            if questions_dict["type"].strip().lower().split(" ")[0] in [
                "select_one",
                "select_multiple",
            ]:
                list_name = questions_dict["type"].strip().split(" ")[1]
                list_uid = (
                    SCTOChoiceList.query.filter_by(
                        form_uid=form_uid, list_name=list_name
                    )
                    .first()
                    .list_uid
                )

            # Check if a repeat group is starting
            if questions_dict["type"].strip().lower() == "begin repeat":
                repeat_group_depth += 1

            if repeat_group_depth > 0:
                is_repeat_group = True

            # Add the question to the database
            scto_question = SCTOQuestion(
                form_uid=form_uid,
                question_name=questions_dict["name"],
                question_type=questions_dict["type"].strip().lower(),
                list_uid=list_uid,
                is_repeat_group=is_repeat_group,
            )
            db.session.add(scto_question)

            try:
                db.session.flush()
            except IntegrityError as e:
                db.session.rollback()
                return (jsonify({"error": str(e)}), 500)

            # Check if a repeat group is ending
            if questions_dict["type"].strip().lower() == "end repeat":
                repeat_group_depth -= 1

            # Handle the question labels
            question_labels = [
                col
                for col in survey_tab_columns
                if col.split(":")[0].lower() == "label"
            ]

            for question_label in question_labels:
                # We are going to get the language from the label column that is in the format `label:<language>` or just `label` if the language is not specified
                language = "default"
                if len(question_label.split(":")) > 1:
                    language = question_label.split(":")[
                        -1
                    ]  # Get the last element because SCTO allows for multiple colons like label::hindi

                # Add the question label to the database
                scto_question_label = SCTOQuestionLabel(
                    question_uid=scto_question.question_uid,
                    label=questions_dict[question_label],
                    language=language,
                )
                db.session.add(scto_question_label)

    try:
        db.session.commit()
    except IntegrityError as e:
        db.session.rollback()
        return (
            jsonify(
                {
                    "error": [
                        "A duplicate error was found on the survey tab of your SurveyCTO form definition. Please update your form definition on SurveyCTO and try again."
                    ]
                }
            ),
            500,
        )
    except Exception as e:
        db.session.rollback()
        return jsonify({"error": str(e)}), 500

    response = {
        "success": True,
    }

    return jsonify(response), 200


@forms_bp.route("/<int:form_uid>/scto-form-definition", methods=["DELETE"])
@logged_in_active_user_required
<<<<<<< HEAD
@custom_permissions_required(
    ["WRITE Data Quality Forms", "WRITE Admin Forms"], "path", "form_uid"
)
=======
@custom_permissions_required(["WRITE Data Quality Forms"], "path", "form_uid")
>>>>>>> c0e12913
def delete_scto_form_definition(form_uid):
    """
    Delete the SuveyCTO form definition for a form
    """

    scto_questions = SCTOQuestion.query.filter_by(form_uid=form_uid).first()
    if scto_questions is None:
        return (
            jsonify({"error": "SurveyCTO form definition not found for form"}),
            404,
        )

    SCTOFormSettings.query.filter(SCTOFormSettings.form_uid == form_uid).delete()
    SCTOQuestion.query.filter(SCTOQuestion.form_uid == form_uid).delete()
    SCTOChoiceList.query.filter(SCTOChoiceList.form_uid == form_uid).delete()

    db.session.commit()
    return "", 204


@forms_bp.route("/<int:form_uid>/scto-form-definition", methods=["GET"])
@logged_in_active_user_required
<<<<<<< HEAD
@custom_permissions_required(
    ["READ Data Quality Forms", "READ Admin Forms"], "path", "form_uid"
)
=======
@custom_permissions_required(["READ Data Quality Forms"], "path", "form_uid")
>>>>>>> c0e12913
def get_scto_form_definition(form_uid):
    """
    Get SurveyCTO form definition questions from the database table
    We are filtering these based on the question types that are supported for question mapping by SurveyStream
    """

    form = Form.query.filter_by(form_uid=form_uid).first()

    # Verify the form exists
    if form is None:
        return jsonify({"error": "Form not found"}), 404

    scto_questions = (
        SCTOQuestion.query.filter_by(form_uid=form_uid, is_repeat_group=False)
        .filter(
            SCTOQuestion.question_type.notin_(
                [
                    "begin group",
                    "end group",
                    "begin repeat",
                    "end repeat",
                    "note",
                    "image",
                    "audio",
                    "video",
                    "file",
                    "text audit",
                    "audio audit" "sensor_statistic",
                    "sensor_stream",
                ]
            )
        )
        .all()
    )

    scto_form_settings = SCTOFormSettings.query.filter_by(form_uid=form_uid).first()

    if scto_form_settings is None:
        response = {"success": True, "data": None}
        return jsonify(response), 200
    else:
        question_dict_arr = []
        question_names_arr = []
        for scto_question in scto_questions:
            question_dict = scto_question.to_dict()
            question_name = question_dict["question_name"]
            question_names_arr.append(question_name)
            question_dict_arr.append(question_dict)

        metadata_fields = [
            "instanceID",
            "formdef_version",
            "starttime",
            "endtime",
            "SubmissionDate",
        ]
        for field in metadata_fields:
            if field not in question_names_arr:
                question_dict_arr.append(
                    {
                        "question_uid": field,  # these won't be linked to a proper uid in the DB
                        "form_uid": form_uid,
                        "question_name": field,
                        "question_type": "text",
                        "list_uid": None,
                        "is_repeat_group": False,
                    }
                )

        # Form definition (partial)
        response = {
            "success": True,
            "data": {
                "questions": question_dict_arr,
                "settings": scto_form_settings.to_dict(),
            },
        }

        return jsonify(response), 200<|MERGE_RESOLUTION|>--- conflicted
+++ resolved
@@ -1,47 +1,46 @@
+import json
+
+import pandas as pd
 import pysurveycto
-import json
 from flask import current_app, jsonify, request
 from flask_login import current_user
+from sqlalchemy.exc import IntegrityError
+from sqlalchemy.orm import aliased
+
 from app import db
 from app.utils.utils import (
     custom_permissions_required,
+    get_aws_secret,
     logged_in_active_user_required,
-    get_aws_secret,
+    validate_payload,
     validate_query_params,
-    validate_payload,
-)
+)
+
 from . import forms_bp
 from .models import (
     Form,
+    SCTOChoiceLabel,
+    SCTOChoiceList,
     SCTOFormSettings,
+    SCTOQuestion,
+    SCTOQuestionLabel,
     SCTOQuestionMapping,
-    SCTOChoiceLabel,
-    SCTOQuestionLabel,
-    SCTOQuestion,
-    SCTOChoiceList,
 )
 from .validators import (
     CreateFormValidator,
+    CreateSCTOQuestionMappingValidator,
+    GetFormQueryParamValidator,
     UpdateFormValidator,
-    GetFormQueryParamValidator,
-    CreateSCTOQuestionMappingValidator,
     UpdateSCTOQuestionMappingValidator,
 )
-from sqlalchemy.exc import IntegrityError
-from sqlalchemy.orm import aliased
-import pandas as pd
 
 
 @forms_bp.route("", methods=["GET"])
 @logged_in_active_user_required
 @validate_query_params(GetFormQueryParamValidator)
-<<<<<<< HEAD
 @custom_permissions_required(
     ["READ Data Quality Forms", "READ Admin Forms"], "query", "survey_uid"
 )
-=======
-@custom_permissions_required(["READ Data Quality Forms"], "query", "survey_uid")
->>>>>>> c0e12913
 def get_forms(validated_query_params):
     """
     Return details for a user's forms
@@ -83,13 +82,9 @@
 
 @forms_bp.route("/<int:form_uid>", methods=["GET"])
 @logged_in_active_user_required
-<<<<<<< HEAD
 @custom_permissions_required(
     ["READ Data Quality Forms", "READ Admin Forms"], "path", "form_uid"
 )
-=======
-@custom_permissions_required(["READ Data Quality Forms"], "path", "form_uid")
->>>>>>> c0e12913
 def get_form(form_uid):
     """
     Return details for a form
@@ -114,13 +109,9 @@
 @forms_bp.route("", methods=["POST"])
 @logged_in_active_user_required
 @validate_payload(CreateFormValidator)
-<<<<<<< HEAD
 @custom_permissions_required(
     ["WRITE Data Quality Forms", "WRITE Admin Forms"], "body", "survey_uid"
 )
-=======
-@custom_permissions_required(["WRITE Data Quality Forms"], "body", "survey_uid")
->>>>>>> c0e12913
 def create_form(validated_payload):
     """
     Create a form
@@ -193,13 +184,9 @@
 @forms_bp.route("/<int:form_uid>", methods=["PUT"])
 @logged_in_active_user_required
 @validate_payload(UpdateFormValidator)
-<<<<<<< HEAD
 @custom_permissions_required(
     ["WRITE Data Quality Forms", "WRITE Admin Forms"], "path", "form_uid"
 )
-=======
-@custom_permissions_required(["WRITE Data Quality Forms"], "path", "form_uid")
->>>>>>> c0e12913
 def update_form(form_uid, validated_payload):
     """
     Update a form
@@ -260,54 +247,15 @@
             400,
         )
 
-<<<<<<< HEAD
-=======
-    try:
-        Form.query.filter_by(form_uid=form_uid).update(
-            {
-                Form.scto_form_id: validated_payload.scto_form_id.data,
-                Form.form_name: validated_payload.form_name.data,
-                Form.tz_name: validated_payload.tz_name.data,
-                Form.scto_server_name: validated_payload.scto_server_name.data,
-                Form.encryption_key_shared: validated_payload.encryption_key_shared.data,
-                Form.server_access_role_granted: validated_payload.server_access_role_granted.data,
-                Form.server_access_allowed: validated_payload.server_access_allowed.data,
-                Form.form_type: validated_payload.form_type.data,
-                Form.dq_form_type: validated_payload.dq_form_type.data,
-                Form.parent_form_uid: validated_payload.parent_form_uid.data,
-            },
-            synchronize_session="fetch",
-        )
-        db.session.commit()
-    except IntegrityError:
-        db.session.rollback()
-        return (
-            jsonify(
-                {
-                    "success": False,
-                    "error": {
-                        "message": "A form already exists for this survey with \
-                            the same form_name or scto_form_id"
-                    },
-                }
-            ),
-            400,
-        )
-
->>>>>>> c0e12913
     form = Form.query.filter_by(form_uid=form_uid).first()
     return jsonify(form.to_dict()), 200
 
 
 @forms_bp.route("/<int:form_uid>", methods=["DELETE"])
 @logged_in_active_user_required
-<<<<<<< HEAD
 @custom_permissions_required(
     ["WRITE Data Quality Forms", "WRITE Admin Forms"], "path", "form_uid"
 )
-=======
-@custom_permissions_required(["WRITE Data Quality Forms"], "path", "form_uid")
->>>>>>> c0e12913
 def delete_form(form_uid):
     """
     Delete a form
@@ -327,13 +275,9 @@
 @forms_bp.route("/<int:form_uid>/scto-question-mapping", methods=["POST"])
 @logged_in_active_user_required
 @validate_payload(CreateSCTOQuestionMappingValidator)
-<<<<<<< HEAD
 @custom_permissions_required(
     ["WRITE Data Quality Forms", "WRITE Admin Forms"], "path", "form_uid"
 )
-=======
-@custom_permissions_required(["WRITE Data Quality Forms"], "path", "form_uid")
->>>>>>> c0e12913
 def create_scto_question_mapping(form_uid, validated_payload):
     """
     Create a SurveyCTO question mapping for a form
@@ -358,7 +302,6 @@
             ),
             422,
         )
-<<<<<<< HEAD
     if form.form_type in ["parent", "dq"] and validated_payload.target_id.data is None:
         return (
             jsonify(
@@ -369,8 +312,6 @@
             ),
             422,
         )
-=======
->>>>>>> c0e12913
 
     scto_question_mapping = SCTOQuestionMapping(
         form_uid=form_uid,
@@ -403,13 +344,9 @@
 @forms_bp.route("/<int:form_uid>/scto-question-mapping", methods=["PUT"])
 @logged_in_active_user_required
 @validate_payload(UpdateSCTOQuestionMappingValidator)
-<<<<<<< HEAD
 @custom_permissions_required(
     ["WRITE Data Quality Forms", "WRITE Admin Forms"], "path", "form_uid"
 )
-=======
-@custom_permissions_required(["WRITE Data Quality Forms"], "path", "form_uid")
->>>>>>> c0e12913
 def update_scto_question_mapping(form_uid, validated_payload):
     """
     Update the SCTO question mapping for a form
@@ -431,7 +368,6 @@
             ),
             422,
         )
-<<<<<<< HEAD
     if form.form_type in ["parent", "dq"] and validated_payload.target_id.data is None:
         return (
             jsonify(
@@ -442,8 +378,6 @@
             ),
             422,
         )
-=======
->>>>>>> c0e12913
 
     if SCTOQuestionMapping.query.filter_by(form_uid=form_uid).first() is None:
         return jsonify({"error": "Question mapping for form not found"}), 404
@@ -472,13 +406,9 @@
 
 @forms_bp.route("/<int:form_uid>/scto-question-mapping", methods=["GET"])
 @logged_in_active_user_required
-<<<<<<< HEAD
 @custom_permissions_required(
     ["READ Data Quality Forms", "WRITE Admin Forms"], "path", "form_uid"
 )
-=======
-@custom_permissions_required(["READ Data Quality Forms"], "path", "form_uid")
->>>>>>> c0e12913
 def get_scto_question_mapping(form_uid):
     """
     Get the SCTO question mapping for a form
@@ -497,13 +427,9 @@
 
 @forms_bp.route("/<int:form_uid>/scto-question-mapping", methods=["DELETE"])
 @logged_in_active_user_required
-<<<<<<< HEAD
 @custom_permissions_required(
     ["WRITE Data Quality Forms", "WRITE Admin Forms"], "path", "form_uid"
 )
-=======
-@custom_permissions_required(["WRITE Data Quality Forms"], "path", "form_uid")
->>>>>>> c0e12913
 def delete_scto_question_mapping(form_uid):
     """
     Delete the question mapping for a form
@@ -524,13 +450,9 @@
 
 @forms_bp.route("/<int:form_uid>/scto-form-definition/refresh", methods=["POST"])
 @logged_in_active_user_required
-<<<<<<< HEAD
 @custom_permissions_required(
     ["WRITE Data Quality Forms", "WRITE Admin Forms"], "path", "form_uid"
 )
-=======
-@custom_permissions_required(["WRITE Data Quality Forms"], "path", "form_uid")
->>>>>>> c0e12913
 def ingest_scto_form_definition(form_uid):
     """
     Ingest form definition from the SurveyCTO server
@@ -810,13 +732,9 @@
 
 @forms_bp.route("/<int:form_uid>/scto-form-definition", methods=["DELETE"])
 @logged_in_active_user_required
-<<<<<<< HEAD
 @custom_permissions_required(
     ["WRITE Data Quality Forms", "WRITE Admin Forms"], "path", "form_uid"
 )
-=======
-@custom_permissions_required(["WRITE Data Quality Forms"], "path", "form_uid")
->>>>>>> c0e12913
 def delete_scto_form_definition(form_uid):
     """
     Delete the SuveyCTO form definition for a form
@@ -839,13 +757,9 @@
 
 @forms_bp.route("/<int:form_uid>/scto-form-definition", methods=["GET"])
 @logged_in_active_user_required
-<<<<<<< HEAD
 @custom_permissions_required(
     ["READ Data Quality Forms", "READ Admin Forms"], "path", "form_uid"
 )
-=======
-@custom_permissions_required(["READ Data Quality Forms"], "path", "form_uid")
->>>>>>> c0e12913
 def get_scto_form_definition(form_uid):
     """
     Get SurveyCTO form definition questions from the database table
