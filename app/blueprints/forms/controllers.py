--- conflicted
+++ resolved
@@ -431,10 +431,7 @@
                 scto_form_definition["settingsRowsAndColumns"][1:][0],
             )
         )
-<<<<<<< HEAD
-=======
-
->>>>>>> 65578b51
+
         public_key = settings_dict.get("public_key", None)
         submission_url = settings_dict.get("submission_url", None)
 
