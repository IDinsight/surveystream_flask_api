--- conflicted
+++ resolved
@@ -1,14 +1,8 @@
 from datetime import datetime, timedelta
 from app import db
 from passlib.hash import pbkdf2_sha256
-from flask_security import UserMixin
-
-<<<<<<< HEAD
 
 class User(db.Model, UserMixin):
-=======
-class User(db.Model):
->>>>>>> 96ebae26
     """
     SQLAlchemy data model for User
     """
@@ -33,11 +27,6 @@
     ## rbac fields
     roles = db.Column(db.ARRAY(db.Integer), default=[], nullable=True)
     is_super_admin = db.Column(db.Boolean, default=False, nullable=True)
-<<<<<<< HEAD
-    
-    to_delete = db.Column(db.Boolean(), default=False, nullable=True)
-
-=======
 
     to_delete = db.Column(db.Boolean(), default=False, nullable=True)
 
@@ -77,35 +66,7 @@
             "is_super_admin": self.is_super_admin,
             "active": self.active,
         }
->>>>>>> 96ebae26
 
-    def __init__(self, email, first_name, last_name, active=True, password=None, is_super_admin=False, roles=None, to_delete=False):
-        if roles is None:
-            roles = []
-        
-        self.email = email
-        self.first_name = first_name
-        self.last_name = last_name
-        if password is not None:
-            self.password_secure = pbkdf2_sha256.hash(password)
-        else:
-            self.password_secure = None
-        self.roles = roles
-        self.is_super_admin = is_super_admin
-        self.active = active
-        self.to_delete = to_delete if to_delete is not None else False
-
-
-    def to_dict(self):
-        return {
-            'user_uid': self.user_uid,
-            'email': self.email,
-            'first_name': self.first_name,
-            'last_name': self.last_name,
-            'roles': self.roles,
-            'is_super_admin': self.is_super_admin,
-            'active': self.active
-        }
     def verify_password(self, password):
         return pbkdf2_sha256.verify(password, self.password_secure)
 
