import jsondiff
import pytest
import base64
import pandas as pd
from pathlib import Path


@pytest.mark.enumerators
class TestEnumerators:
    @pytest.fixture()
    def create_survey(self, client, login_test_user, csrf_token, test_user_credentials):
        """
        Insert new survey as a setup step for the survey tests
        """

        payload = {
            "survey_id": "test_survey",
            "survey_name": "Test Survey",
            "survey_description": "A test survey",
            "project_name": "Test Project",
            "surveying_method": "in-person",
            "irb_approval": "Yes",
            "planned_start_date": "2021-01-01",
            "planned_end_date": "2021-12-31",
            "state": "Draft",
            "prime_geo_level_uid": 1,
            "config_status": "In Progress - Configuration",
            "created_by_user_uid": test_user_credentials["user_uid"],
        }

        response = client.post(
            "/api/surveys",
            query_string={"user_uid": 3},
            json=payload,
            content_type="application/json",
            headers={"X-CSRF-Token": csrf_token},
        )
        assert response.status_code == 201

        yield

    @pytest.fixture()
    def create_form(self, client, login_test_user, csrf_token, create_survey):
        """
        Insert new form as a setup step for the form tests
        """

        payload = {
            "survey_uid": 1,
            "scto_form_id": "test_scto_input_output",
            "form_name": "Agrifieldnet Main Form",
            "tz_name": "Asia/Kolkata",
            "scto_server_name": "dod",
            "encryption_key_shared": True,
            "server_access_role_granted": True,
            "server_access_allowed": True,
        }

        response = client.post(
            "/api/forms",
            json=payload,
            content_type="application/json",
            headers={"X-CSRF-Token": csrf_token},
        )
        assert response.status_code == 201

        yield

    @pytest.fixture()
    def create_geo_levels_for_enumerators_file(
        self, client, login_test_user, csrf_token, create_form
    ):
        """
        Insert new geo levels as a setup step for the location upload tests
        These correspond to the geo levels found in the locations test files
        """

        payload = {
            "geo_levels": [
                {
                    "geo_level_uid": None,
                    "geo_level_name": "District",
                    "parent_geo_level_uid": None,
                },
                {
                    "geo_level_uid": None,
                    "geo_level_name": "Mandal",
                    "parent_geo_level_uid": 1,
                },
                {
                    "geo_level_uid": None,
                    "geo_level_name": "PSU",
                    "parent_geo_level_uid": 2,
                },
            ]
        }

        response = client.put(
            "/api/locations/geo-levels",
            query_string={"survey_uid": 1},
            json=payload,
            content_type="application/json",
            headers={"X-CSRF-Token": csrf_token},
        )
        assert response.status_code == 200

        yield

    @pytest.fixture()
    def create_locations_for_enumerators_file(
        self,
        client,
        login_test_user,
        create_geo_levels_for_enumerators_file,
        csrf_token,
    ):
        """
        Upload locations csv as a setup step for the enumerators upload tests
        """

        filepath = (
            Path(__file__).resolve().parent
            / f"data/file_uploads/sample_locations_small.csv"
        )

        # Read the locations.csv file and convert it to base64
        with open(filepath, "rb") as f:
            locations_csv = f.read()
            locations_csv_encoded = base64.b64encode(locations_csv).decode("utf-8")

        # Try to upload the locations csv
        payload = {
            "geo_level_mapping": [
                {
                    "geo_level_uid": 1,
                    "location_name_column": "district_name",
                    "location_id_column": "district_id",
                },
                {
                    "geo_level_uid": 2,
                    "location_name_column": "mandal_name",
                    "location_id_column": "mandal_id",
                },
                {
                    "geo_level_uid": 3,
                    "location_name_column": "psu_name",
                    "location_id_column": "psu_id",
                },
            ],
            "file": locations_csv_encoded,
        }

        response = client.post(
            "/api/locations",
            query_string={"survey_uid": 1},
            json=payload,
            content_type="application/json",
            headers={"X-CSRF-Token": csrf_token},
        )

        assert response.status_code == 200

        df = pd.read_csv(filepath, dtype=str)
        df.rename(
            columns={
                "district_id": "District ID",
                "district_name": "District Name",
                "mandal_id": "Mandal ID",
                "mandal_name": "Mandal Name",
                "psu_id": "PSU ID",
                "psu_name": "PSU Name",
            },
            inplace=True,
        )

        expected_response = {
            "data": {
                "ordered_columns": [
                    "District ID",
                    "District Name",
                    "Mandal ID",
                    "Mandal Name",
                    "PSU ID",
                    "PSU Name",
                ],
                "records": df.to_dict(orient="records"),
            },
            "success": True,
        }
        # Check the response
        response = client.get("/api/locations", query_string={"survey_uid": 1})

        checkdiff = jsondiff.diff(expected_response, response.json)
        assert checkdiff == {}

    @pytest.fixture()
    def create_enumerator_column_config(
        self, client, login_test_user, create_form, csrf_token
    ):
        """
        Upload the enumerators column config
        """

        payload = {
            "form_uid": 1,
            "column_config": [
                {
                    "column_name": "enumerator_id",
                    "column_type": "personal_details",
                    "bulk_editable": False,
                },
                {
                    "column_name": "name",
                    "column_type": "personal_details",
                    "bulk_editable": False,
                },
                {
                    "column_name": "email",
                    "column_type": "personal_details",
                    "bulk_editable": False,
                },
                {
                    "column_name": "mobile_primary",
                    "column_type": "personal_details",
                    "bulk_editable": False,
                },
                {
                    "column_name": "language",
                    "column_type": "personal_details",
                    "bulk_editable": True,
                },
                {
                    "column_name": "home_address",
                    "column_type": "personal_details",
                    "bulk_editable": False,
                },
                {
                    "column_name": "gender",
                    "column_type": "personal_details",
                    "bulk_editable": False,
                },
                {
                    "column_name": "prime_geo_level_location",
                    "column_type": "location",
                    "bulk_editable": True,
                },
                {
                    "column_name": "Mobile (Secondary)",
                    "column_type": "custom_fields",
                    "bulk_editable": True,
                },
                {
                    "column_name": "Age",
                    "column_type": "custom_fields",
                    "bulk_editable": False,
                },
            ],
        }

        response = client.put(
            "/api/enumerators/column-config",
            query_string={"form_uid": 1},
            json=payload,
            content_type="application/json",
            headers={"X-CSRF-Token": csrf_token},
        )

        print(response.json)
        assert response.status_code == 200

        yield

    @pytest.fixture()
    def upload_enumerators_csv(
        self, client, login_test_user, create_locations_for_enumerators_file, csrf_token
    ):
        """
        Upload the enumerators csv
        """

        filepath = (
            Path(__file__).resolve().parent
            / f"data/file_uploads/sample_enumerators_small.csv"
        )

        # Read the enumerators.csv file and convert it to base64
        with open(filepath, "rb") as f:
            enumerators_csv = f.read()
            enumerators_csv_encoded = base64.b64encode(enumerators_csv).decode("utf-8")

        # Try to upload the enumerators csv
        payload = {
            "column_mapping": {
                "enumerator_id": "enumerator_id1",
                "name": "name1",
                "email": "email1",
                "mobile_primary": "mobile_primary1",
                "language": "language1",
                "home_address": "home_address1",
                "gender": "gender1",
                "enumerator_type": "enumerator_type1",
                "location_id_column": "district_id1",
                "custom_fields": [
                    {
                        "field_label": "Mobile (Secondary)",
                        "column_name": "mobile_secondary1",
                    },
                    {
                        "field_label": "Age",
                        "column_name": "age1",
                    },
                ],
            },
            "file": enumerators_csv_encoded,
            "mode": "overwrite",
        }

        response = client.post(
            "/api/enumerators",
            query_string={"form_uid": 1},
            json=payload,
            content_type="application/json",
            headers={"X-CSRF-Token": csrf_token},
        )
        print(response.json)
        assert response.status_code == 200

    @pytest.fixture()
    def upload_enumerators_csv_no_locations(
        self, client, login_test_user, create_locations_for_enumerators_file, csrf_token
    ):
        """
        Upload the enumerators csv
        """

        filepath = (
            Path(__file__).resolve().parent
            / f"data/file_uploads/sample_enumerators_no_locations.csv"
        )

        # Read the enumerators.csv file and convert it to base64
        with open(filepath, "rb") as f:
            enumerators_csv = f.read()
            enumerators_csv_encoded = base64.b64encode(enumerators_csv).decode("utf-8")

        # Try to upload the enumerators csv
        payload = {
            "column_mapping": {
                "enumerator_id": "enumerator_id",
                "name": "name",
                "email": "email",
                "mobile_primary": "mobile_primary",
                "language": "language",
                "home_address": "home_address",
                "gender": "gender",
                "enumerator_type": "enumerator_type",
                "custom_fields": [
                    {
                        "field_label": "Mobile (Secondary)",
                        "column_name": "mobile_secondary",
                    },
                ],
            },
            "file": enumerators_csv_encoded,
            "mode": "overwrite",
        }

        response = client.post(
            "/api/enumerators",
            query_string={"form_uid": 1},
            json=payload,
            content_type="application/json",
            headers={"X-CSRF-Token": csrf_token},
        )

        assert response.status_code == 200

    @pytest.fixture()
    def upload_enumerators_csv_no_locations_no_geo_levels_defined(
        self, client, login_test_user, create_form, csrf_token
    ):
        """
        Upload the enumerators csv with no locations mapped and no geo levels defined
        """

        filepath = (
            Path(__file__).resolve().parent
            / f"data/file_uploads/sample_enumerators_no_locations.csv"
        )

        # Read the enumerators.csv file and convert it to base64
        with open(filepath, "rb") as f:
            enumerators_csv = f.read()
            enumerators_csv_encoded = base64.b64encode(enumerators_csv).decode("utf-8")

        # Try to upload the enumerators csv
        payload = {
            "column_mapping": {
                "enumerator_id": "enumerator_id",
                "name": "name",
                "email": "email",
                "mobile_primary": "mobile_primary",
                "language": "language",
                "home_address": "home_address",
                "gender": "gender",
                "enumerator_type": "enumerator_type",
                "custom_fields": [
                    {
                        "field_label": "Mobile (Secondary)",
                        "column_name": "mobile_secondary",
                    },
                ],
            },
            "file": enumerators_csv_encoded,
            "mode": "overwrite",
        }

        response = client.post(
            "/api/enumerators",
            query_string={"form_uid": 1},
            json=payload,
            content_type="application/json",
            headers={"X-CSRF-Token": csrf_token},
        )

        assert response.status_code == 200

    @pytest.fixture()
    def upload_enumerators_csv_no_custom_fields(
        self, client, login_test_user, create_locations_for_enumerators_file, csrf_token
    ):
        """
        Upload the enumerators csv
        """

        filepath = (
            Path(__file__).resolve().parent
            / f"data/file_uploads/sample_enumerators_no_custom_fields.csv"
        )

        # Read the enumerators.csv file and convert it to base64
        with open(filepath, "rb") as f:
            enumerators_csv = f.read()
            enumerators_csv_encoded = base64.b64encode(enumerators_csv).decode("utf-8")

        # Try to upload the enumerators csv
        payload = {
            "column_mapping": {
                "enumerator_id": "enumerator_id",
                "name": "name",
                "email": "email",
                "mobile_primary": "mobile_primary",
                "language": "language",
                "home_address": "home_address",
                "gender": "gender",
                "enumerator_type": "enumerator_type",
                "location_id_column": "district_id",
            },
            "file": enumerators_csv_encoded,
            "mode": "overwrite",
        }

        response = client.post(
            "/api/enumerators",
            query_string={"form_uid": 1},
            json=payload,
            content_type="application/json",
            headers={"X-CSRF-Token": csrf_token},
        )

        assert response.status_code == 200

    @pytest.fixture()
    def upload_enumerators_csv_mandal_prime_geo_level(
        self, client, login_test_user, create_locations_for_enumerators_file, csrf_token
    ):
        """
        Upload the enumerators csv
        """

        # Update the survey config to have mandal as the prime geo level

        payload = {
            "survey_uid": 1,
            "survey_id": "test_survey",
            "survey_name": "Test Survey",
            "survey_description": "A test survey",
            "project_name": "Test Project",
            "surveying_method": "in-person",
            "irb_approval": "Yes",
            "planned_start_date": "2021-01-01",
            "planned_end_date": "2021-12-31",
            "state": "Draft",
            "prime_geo_level_uid": 2,
            "config_status": "In Progress - Configuration",
        }

        response = client.put(
            "/api/surveys/1/basic-information",
            json=payload,
            content_type="application/json",
            headers={"X-CSRF-Token": csrf_token},
        )
        assert response.status_code == 200
        filepath = (
            Path(__file__).resolve().parent
            / f"data/file_uploads/sample_enumerators_mandal_prime_geo_level.csv"
        )

        # Read the enumerators.csv file and convert it to base64
        with open(filepath, "rb") as f:
            enumerators_csv = f.read()
            enumerators_csv_encoded = base64.b64encode(enumerators_csv).decode("utf-8")

        # Try to upload the enumerators csv
        payload = {
            "column_mapping": {
                "enumerator_id": "enumerator_id",
                "name": "name",
                "email": "email",
                "mobile_primary": "mobile_primary",
                "language": "language",
                "home_address": "home_address",
                "gender": "gender",
                "enumerator_type": "enumerator_type",
                "location_id_column": "mandal_id",
                "custom_fields": [
                    {
                        "field_label": "Mobile (Secondary)",
                        "column_name": "mobile_secondary",
                    },
                ],
            },
            "file": enumerators_csv_encoded,
            "mode": "overwrite",
        }

        response = client.post(
            "/api/enumerators",
            query_string={"form_uid": 1},
            json=payload,
            content_type="application/json",
            headers={"X-CSRF-Token": csrf_token},
        )
        print(response.json)
        assert response.status_code == 200

    def test_upload_enumerators_csv(
        self, client, login_test_user, upload_enumerators_csv, csrf_token
    ):
        """
        Test that the enumerators csv can be uploaded
        """

        expected_response = {
            "data": [
                {
                    "custom_fields": {"Mobile (Secondary)": "1123456789", "Age": "1"},
                    "email": "eric.dodge@idinsight.org",
                    "enumerator_id": "0294612",
                    "enumerator_uid": 1,
                    "name": "Eric Dodge",
                    "gender": "Male",
                    "home_address": "my house",
                    "language": "English",
                    "mobile_primary": "0123456789",
                    "monitor_status": None,
                    "surveyor_status": "Active",
                    "surveyor_locations": [
                        {
                            "geo_level_name": "District",
                            "location_id": "1",
                            "location_name": "ADILABAD",
                            "geo_level_uid": 1,
                            "location_uid": 1,
                        }
                    ],
                    "monitor_locations": None,
                },
                {
                    "custom_fields": {"Mobile (Secondary)": "1123456789", "Age": "2"},
                    "email": "jahnavi.meher@idinsight.org",
                    "enumerator_id": "0294613",
                    "enumerator_uid": 2,
                    "name": "Jahnavi Meher",
                    "gender": "Female",
                    "home_address": "my house",
                    "language": "Telugu",
                    "mobile_primary": "0123456789",
                    "monitor_status": None,
                    "surveyor_status": "Active",
                    "surveyor_locations": [
                        {
                            "geo_level_name": "District",
                            "location_id": "1",
                            "location_name": "ADILABAD",
                            "geo_level_uid": 1,
                            "location_uid": 1,
                        }
                    ],
                    "monitor_locations": None,
                },
                {
                    "custom_fields": {"Mobile (Secondary)": "1123456789", "Age": "3"},
                    "email": "jay.prakash@idinsight.org",
                    "enumerator_id": "0294614",
                    "enumerator_uid": 3,
                    "name": "Jay Prakash",
                    "gender": "Male",
                    "home_address": "my house",
                    "language": "Hindi",
                    "mobile_primary": "0123456789",
                    "monitor_locations": [
                        {
                            "geo_level_name": "District",
                            "location_id": "1",
                            "location_name": "ADILABAD",
                            "geo_level_uid": 1,
                            "location_uid": 1,
                        }
                    ],
                    "monitor_status": "Active",
                    "surveyor_locations": None,
                    "surveyor_status": None,
                },
                {
                    "custom_fields": {"Mobile (Secondary)": "1123456789", "Age": "4"},
                    "email": "griffin.muteti@idinsight.org",
                    "enumerator_id": "0294615",
                    "enumerator_uid": 4,
                    "name": "Griffin Muteti",
                    "gender": "Male",
                    "home_address": "my house",
                    "language": "Swahili",
                    "mobile_primary": "0123456789",
                    "monitor_locations": [
                        {
                            "geo_level_name": "District",
                            "location_id": "1",
                            "location_name": "ADILABAD",
                            "geo_level_uid": 1,
                            "location_uid": 1,
                        }
                    ],
                    "monitor_status": "Active",
                    "surveyor_locations": [
                        {
                            "geo_level_name": "District",
                            "location_id": "1",
                            "location_name": "ADILABAD",
                            "geo_level_uid": 1,
                            "location_uid": 1,
                        }
                    ],
                    "surveyor_status": "Active",
                },
            ],
            "success": True,
        }

        # Check the response
        response = client.get("/api/enumerators", query_string={"form_uid": 1})

        checkdiff = jsondiff.diff(expected_response, response.json)
        assert checkdiff == {}

    def test_upload_enumerators_csv_no_locations(
        self, client, login_test_user, upload_enumerators_csv_no_locations, csrf_token
    ):
        """
        Test uploading enumerators csv with no locations mapped
        """

        expected_response = {
            "data": [
                {
                    "custom_fields": {"Mobile (Secondary)": "1123456789"},
                    "email": "eric.dodge@idinsight.org",
                    "enumerator_id": "0294612",
                    "enumerator_uid": 1,
                    "name": "Eric Dodge",
                    "gender": "Male",
                    "home_address": "my house",
                    "language": "English",
                    "mobile_primary": "0123456789",
                    "monitor_status": None,
                    "surveyor_status": "Active",
                    "surveyor_locations": None,
                    "monitor_locations": None,
                },
                {
                    "custom_fields": {"Mobile (Secondary)": "1123456789"},
                    "email": "jahnavi.meher@idinsight.org",
                    "enumerator_id": "0294613",
                    "enumerator_uid": 2,
                    "name": "Jahnavi Meher",
                    "gender": "Female",
                    "home_address": "my house",
                    "language": "Telugu",
                    "mobile_primary": "0123456789",
                    "monitor_status": None,
                    "surveyor_status": "Active",
                    "surveyor_locations": None,
                    "monitor_locations": None,
                },
            ],
            "success": True,
        }

        # Check the response
        response = client.get("/api/enumerators", query_string={"form_uid": 1})

        checkdiff = jsondiff.diff(expected_response, response.json)
        assert checkdiff == {}

    def test_upload_enumerators_csv_no_custom_fields(
        self,
        client,
        login_test_user,
        upload_enumerators_csv_no_custom_fields,
        csrf_token,
    ):
        """
        Test uploading enumerators csv without custom fields
        """

        expected_response = {
            "data": [
                {
                    "email": "eric.dodge@idinsight.org",
                    "enumerator_id": "0294612",
                    "enumerator_uid": 1,
                    "name": "Eric Dodge",
                    "gender": "Male",
                    "home_address": "my house",
                    "language": "English",
                    "mobile_primary": "0123456789",
                    "monitor_status": None,
                    "surveyor_status": "Active",
                    "surveyor_locations": [
                        {
                            "geo_level_name": "District",
                            "location_id": "1",
                            "location_name": "ADILABAD",
                            "geo_level_uid": 1,
                            "location_uid": 1,
                        }
                    ],
                    "monitor_locations": None,
                    "custom_fields": None,
                },
                {
                    "email": "jahnavi.meher@idinsight.org",
                    "enumerator_id": "0294613",
                    "enumerator_uid": 2,
                    "name": "Jahnavi Meher",
                    "gender": "Female",
                    "home_address": "my house",
                    "language": "Telugu",
                    "mobile_primary": "0123456789",
                    "monitor_status": None,
                    "surveyor_status": "Active",
                    "surveyor_locations": [
                        {
                            "geo_level_name": "District",
                            "location_id": "1",
                            "location_name": "ADILABAD",
                            "geo_level_uid": 1,
                            "location_uid": 1,
                        }
                    ],
                    "monitor_locations": None,
                    "custom_fields": None,
                },
            ],
            "success": True,
        }

        # Check the response
        response = client.get("/api/enumerators", query_string={"form_uid": 1})

        checkdiff = jsondiff.diff(expected_response, response.json)
        assert checkdiff == {}

    def test_upload_enumerators_csv_mandal_prime_geo_level(
        self,
        client,
        login_test_user,
        upload_enumerators_csv_mandal_prime_geo_level,
        csrf_token,
    ):
        """
        Test uploading enumerators csv with a prime geo level that is not the top level geo level
        """

        expected_response = {
            "data": [
                {
                    "custom_fields": {"Mobile (Secondary)": "1123456789"},
                    "email": "eric.dodge@idinsight.org",
                    "enumerator_id": "0294612",
                    "enumerator_uid": 1,
                    "name": "Eric Dodge",
                    "gender": "Male",
                    "home_address": "my house",
                    "language": "English",
                    "mobile_primary": "0123456789",
                    "monitor_status": None,
                    "surveyor_status": "Active",
                    "surveyor_locations": [
                        {
                            "geo_level_name": "District",
                            "location_id": "1",
                            "location_name": "ADILABAD",
                            "geo_level_uid": 1,
                            "location_uid": 1,
                        },
                        {
                            "geo_level_name": "Mandal",
                            "location_id": "1101",
                            "location_name": "ADILABAD RURAL",
                            "geo_level_uid": 2,
                            "location_uid": 2,
                        },
                    ],
                    "monitor_locations": None,
                },
                {
                    "custom_fields": {"Mobile (Secondary)": "1123456789"},
                    "email": "jahnavi.meher@idinsight.org",
                    "enumerator_id": "0294613",
                    "enumerator_uid": 2,
                    "name": "Jahnavi Meher",
                    "gender": "Female",
                    "home_address": "my house",
                    "language": "Telugu",
                    "mobile_primary": "0123456789",
                    "monitor_status": None,
                    "surveyor_status": "Active",
                    "surveyor_locations": [
                        {
                            "geo_level_name": "District",
                            "location_id": "1",
                            "location_name": "ADILABAD",
                            "geo_level_uid": 1,
                            "location_uid": 1,
                        },
                        {
                            "geo_level_name": "Mandal",
                            "location_id": "1104",
                            "location_name": "BELA",
                            "geo_level_uid": 2,
                            "location_uid": 3,
                        },
                    ],
                    "monitor_locations": None,
                },
                {
                    "custom_fields": {"Mobile (Secondary)": "1123456789"},
                    "email": "jay.prakash@idinsight.org",
                    "enumerator_id": "0294614",
                    "enumerator_uid": 3,
                    "name": "Jay Prakash",
                    "gender": "Male",
                    "home_address": "my house",
                    "language": "Hindi",
                    "mobile_primary": "0123456789",
                    "monitor_locations": [
                        {
                            "geo_level_name": "District",
                            "location_id": "1",
                            "location_name": "ADILABAD",
                            "geo_level_uid": 1,
                            "location_uid": 1,
                        },
                        {
                            "geo_level_name": "Mandal",
                            "location_id": "1101",
                            "location_name": "ADILABAD RURAL",
                            "geo_level_uid": 2,
                            "location_uid": 2,
                        },
                    ],
                    "monitor_status": "Active",
                    "surveyor_locations": None,
                    "surveyor_status": None,
                },
                {
                    "custom_fields": {"Mobile (Secondary)": "1123456789"},
                    "email": "griffin.muteti@idinsight.org",
                    "enumerator_id": "0294615",
                    "enumerator_uid": 4,
                    "name": "Griffin Muteti",
                    "gender": "Male",
                    "home_address": "my house",
                    "language": "Swahili",
                    "mobile_primary": "0123456789",
                    "monitor_locations": [
                        {
                            "geo_level_name": "District",
                            "location_id": "1",
                            "location_name": "ADILABAD",
                            "geo_level_uid": 1,
                            "location_uid": 1,
                        },
                        {
                            "geo_level_name": "Mandal",
                            "location_id": "1104",
                            "location_name": "BELA",
                            "geo_level_uid": 2,
                            "location_uid": 3,
                        },
                    ],
                    "monitor_status": "Active",
                    "surveyor_locations": [
                        {
                            "geo_level_name": "District",
                            "location_id": "1",
                            "location_name": "ADILABAD",
                            "geo_level_uid": 1,
                            "location_uid": 1,
                        },
                        {
                            "geo_level_name": "Mandal",
                            "location_id": "1104",
                            "location_name": "BELA",
                            "geo_level_uid": 2,
                            "location_uid": 3,
                        },
                    ],
                    "surveyor_status": "Active",
                },
            ],
            "success": True,
        }

        # Check the response
        response = client.get("/api/enumerators", query_string={"form_uid": 1})

        checkdiff = jsondiff.diff(expected_response, response.json)
        assert checkdiff == {}

    def test_upload_enumerators_csv_record_errors(
        self,
        client,
        login_test_user,
        upload_enumerators_csv,
        csrf_token,
    ):
        """
        Test that the sheet validations are working
        """

        filepath = (
            Path(__file__).resolve().parent
            / f"data/file_uploads/sample_enumerators_errors.csv"
        )

        # Read the enumerators.csv file and convert it to base64
        with open(filepath, "rb") as f:
            enumerators_csv = f.read()
            enumerators_csv_encoded = base64.b64encode(enumerators_csv).decode("utf-8")

        # Try to upload the enumerators csv
        payload = {
            "column_mapping": {
                "enumerator_id": "enumerator_id",
                "name": "name",
                "email": "email",
                "mobile_primary": "mobile_primary",
                "language": "language",
                "home_address": "home_address",
                "gender": "gender",
                "enumerator_type": "enumerator_type",
                "location_id_column": "district_id",
                "custom_fields": [
                    {
                        "field_label": "Mobile (Secondary)",
                        "column_name": "mobile_secondary",
                    },
                    {
                        "field_label": "Age",
                        "column_name": "age",
                    },
                ],
            },
            "file": enumerators_csv_encoded,
            "mode": "append",
        }

        response = client.post(
            "/api/enumerators",
            query_string={"form_uid": 1},
            json=payload,
            content_type="application/json",
            headers={"X-CSRF-Token": csrf_token},
        )

        assert response.status_code == 422
        print(response.json)
        expected_response = {
            "errors": {
                "record_errors": {
                    "invalid_records": {
                        "ordered_columns": [
                            "row_number",
                            "enumerator_id",
                            "name",
                            "email",
                            "mobile_primary",
                            "enumerator_type",
                            "language",
                            "gender",
                            "home_address",
                            "district_id",
                            "mobile_secondary",
                            "age",
                            "errors",
                        ],
                        "records": [
                            {
                                "age": "1",
                                "district_id": "2",
                                "email": "eric.dodge@idinsight.org",
                                "enumerator_id": "0294612",
                                "enumerator_type": "surveyor",
                                "errors": "Duplicate enumerator_id; The same enumerator_id already exists for the form - enumerator_id's must be unique for each form; Location id not found in uploaded locations data for the survey's prime geo level",
                                "gender": "Male",
                                "home_address": "my house",
                                "language": "English",
                                "mobile_primary": "0123456789",
                                "mobile_secondary": "1123456789",
                                "name": "Eric Dodge",
                                "row_number": 2,
                            },
                            {
                                "age": "2",
                                "district_id": "1",
                                "email": "jahnavi.meher@idinsight.org",
                                "enumerator_id": "0294612",
                                "enumerator_type": "surveyor",
                                "errors": "Duplicate enumerator_id; The same enumerator_id already exists for the form - enumerator_id's must be unique for each form; Invalid mobile number - numbers must be between 10 and 20 characters in length and can only contain digits or the special characters '-', '.', '+', '(', or ')'",
                                "gender": "Female",
                                "home_address": "my house",
                                "language": "Telugu",
                                "mobile_primary": "0123456789*&",
                                "mobile_secondary": "1123456789",
                                "name": "Jahnavi Meher",
                                "row_number": 3,
                            },
                            {
                                "age": "3",
                                "district_id": "1",
                                "email": "jay.prakash@idinsight.org",
                                "enumerator_id": "0294614",
                                "enumerator_type": "monitor",
                                "errors": "Blank field(s) found in the following column(s): name. The column(s) cannot contain blank fields.; The same enumerator_id already exists for the form - enumerator_id's must be unique for each form; Invalid mobile number - numbers must be between 10 and 20 characters in length and can only contain digits or the special characters '-', '.', '+', '(', or ')'",
                                "gender": "Male",
                                "home_address": "my house",
                                "language": "Hindi",
                                "mobile_primary": "012345678901234567890123456789",
                                "mobile_secondary": "1123456789",
                                "name": "",
                                "row_number": 4,
                            },
                            {
                                "age": "4",
                                "district_id": "1",
                                "email": "griffin.muteti@gmal.com",
                                "enumerator_id": "0294615",
                                "enumerator_type": "monitor;surveyor",
                                "errors": "Duplicate row; Duplicate enumerator_id; The same enumerator_id already exists for the form - enumerator_id's must be unique for each form; The domain name gmal.com does not accept email.; Invalid mobile number - numbers must be between 10 and 20 characters in length and can only contain digits or the special characters '-', '.', '+', '(', or ')'",
                                "gender": "Male",
                                "home_address": "my house",
                                "language": "Swahili",
                                "mobile_primary": "012345678",
                                "mobile_secondary": "1123456789",
                                "name": "Griffin Muteti",
                                "row_number": 5,
                            },
                            {
                                "age": "4",
                                "district_id": "1",
                                "email": "griffin.muteti@gmal.com",
                                "enumerator_id": "0294615",
                                "enumerator_type": "monitor;surveyor",
                                "errors": "Duplicate row; Duplicate enumerator_id; The same enumerator_id already exists for the form - enumerator_id's must be unique for each form; The domain name gmal.com does not accept email.; Invalid mobile number - numbers must be between 10 and 20 characters in length and can only contain digits or the special characters '-', '.', '+', '(', or ')'",
                                "gender": "Male",
                                "home_address": "my house",
                                "language": "Swahili",
                                "mobile_primary": "012345678",
                                "mobile_secondary": "1123456789",
                                "name": "Griffin Muteti",
                                "row_number": 6,
                            },
                        ],
                    },
                    "summary": {
                        "error_count": 19,
                        "total_correct_rows": 0,
                        "total_rows": 5,
                        "total_rows_with_errors": 5,
                    },
                    "summary_by_error_type": [
                        {
                            "error_count": 1,
                            "error_message": "Blank values are not allowed in the following columns: enumerator_id, name, email, enumerator_type. Blank values in these columns were found for the following row(s): 4",
                            "error_type": "Blank field",
                            "row_numbers_with_errors": [4],
                        },
                        {
                            "error_count": 2,
                            "error_message": "The file has 2 duplicate row(s). Duplicate rows are not allowed. The following row numbers are duplicates: 5, 6",
                            "error_type": "Duplicate rows",
                            "row_numbers_with_errors": [5, 6],
                        },
                        {
                            "error_count": 4,
                            "error_message": "The file has 4 duplicate enumerator_id(s). The following row numbers contain enumerator_id duplicates: 2, 3, 5, 6",
                            "error_type": "Duplicate enumerator_id's in file",
                            "row_numbers_with_errors": [2, 3, 5, 6],
                        },
                        {
                            "error_count": 5,
                            "error_message": "The file contains 5 enumerator_id(s) that have already been uploaded. The following row numbers contain enumerator_id's that have already been uploaded: 2, 3, 4, 5, 6",
                            "error_type": "Enumerator_id's found in database",
                            "row_numbers_with_errors": [2, 3, 4, 5, 6],
                        },
                        {
                            "error_count": 2,
                            "error_message": "The file contains 2 invalid email ID(s). The following row numbers have invalid email ID's: 5, 6",
                            "error_type": "Invalid email ID",
                            "row_numbers_with_errors": [5, 6],
                        },
                        {
                            "error_count": 4,
                            "error_message": "The file contains 4 invalid mobile number(s) in the mobile_primary field. Mobile numbers must be between 10 and 20 characters in length and can only contain digits or the special characters '-', '.', '+', '(', or ')'. The following row numbers have invalid mobile numbers: 3, 4, 5, 6",
                            "error_type": "Invalid mobile number",
                            "row_numbers_with_errors": [3, 4, 5, 6],
                        },
                        {
                            "error_count": 1,
                            "error_message": "The file contains 1 location_id(s) that were not found in the uploaded locations data. The following row numbers contain invalid location_id's: 2",
                            "error_type": "Invalid location_id's",
                            "row_numbers_with_errors": [2],
                        },
                    ],
                }
            },
            "success": False,
        }

        checkdiff = jsondiff.diff(expected_response, response.json)
        assert checkdiff == {}

    def test_upload_column_config(
        self, client, login_test_user, create_enumerator_column_config, csrf_token
    ):
        """
        Test uploading the enumerators column config
        """

        expected_response = {
            "success": True,
            "data": [
                {
                    "column_name": "enumerator_id",
                    "column_type": "personal_details",
                    "bulk_editable": False,
                },
                {
                    "column_name": "name",
                    "column_type": "personal_details",
                    "bulk_editable": False,
                },
                {
                    "column_name": "email",
                    "column_type": "personal_details",
                    "bulk_editable": False,
                },
                {
                    "column_name": "mobile_primary",
                    "column_type": "personal_details",
                    "bulk_editable": False,
                },
                {
                    "column_name": "language",
                    "column_type": "personal_details",
                    "bulk_editable": True,
                },
                {
                    "column_name": "home_address",
                    "column_type": "personal_details",
                    "bulk_editable": False,
                },
                {
                    "column_name": "gender",
                    "column_type": "personal_details",
                    "bulk_editable": False,
                },
                {
                    "column_name": "prime_geo_level_location",
                    "column_type": "location",
                    "bulk_editable": True,
                },
                {
                    "column_name": "Mobile (Secondary)",
                    "column_type": "custom_fields",
                    "bulk_editable": True,
                },
                {
                    "column_name": "Age",
                    "column_type": "custom_fields",
                    "bulk_editable": False,
                },
            ],
        }

        # Check the response
        response = client.get(
            "/api/enumerators/column-config",
            query_string={"form_uid": 1},
            content_type="application/json",
        )

        assert response.status_code == 200
        checkdiff = jsondiff.diff(expected_response, response.json)
        assert checkdiff == {}

    def test_update_enumerator(
        self, client, login_test_user, upload_enumerators_csv, csrf_token
    ):
        """
        Test that an individual enumerator can be updated
        """

        # Update the enumerator
        payload = {
            "enumerator_id": "0294612",
            "name": "Hi",
            "email": "eric.dodge@idinsight.org",
            "mobile_primary": "0123456789",
            "language": "English",
            "gender": "Male",
            "home_address": "my house",
            "custom_fields": {"Mobile (Secondary)": "1123456789", "Age": "1"},
        }

        response = client.put(
            "/api/enumerators/1",
            json=payload,
            content_type="application/json",
            headers={"X-CSRF-Token": csrf_token},
        )

        assert response.status_code == 200

        expected_response = {
            "data": {
                "custom_fields": {"Mobile (Secondary)": "1123456789", "Age": "1"},
                "email": "eric.dodge@idinsight.org",
                "enumerator_id": "0294612",
                "enumerator_uid": 1,
                "name": "Hi",
                "gender": "Male",
                "home_address": "my house",
                "language": "English",
                "mobile_primary": "0123456789",
            },
            "success": True,
        }

        # Check the response
        response = client.get("/api/enumerators/1")
        assert response.status_code == 200
        checkdiff = jsondiff.diff(expected_response, response.json)
        assert checkdiff == {}

    def test_update_enumerator_incorrect_custom_fields(
        self, client, login_test_user, upload_enumerators_csv, csrf_token
    ):
        """
        Test that an individual enumerator can be updated
        """

        # Update the enumerator
        payload = {
            "enumerator_id": "0294612",
            "name": "Hi",
            "email": "eric.dodge@idinsight.org",
            "mobile_primary": "0123456789",
            "language": "English",
            "gender": "Male",
            "home_address": "my house",
            "custom_fields": {"Some key": "1123456789", "Age": "1"},
        }

        response = client.put(
            "/api/enumerators/1",
            json=payload,
            content_type="application/json",
            headers={"X-CSRF-Token": csrf_token},
        )

        assert response.status_code == 422

    def test_update_location_mapping(
        self, client, login_test_user, upload_enumerators_csv, csrf_token
    ):
        """
        Test that a location mapping can be updated
        """

        # Update the enumerator
        payload = {
            "form_uid": 1,
            "enumerator_type": "surveyor",
            "location_uid": None,
        }

        response = client.put(
            "/api/enumerators/1/roles/locations",
            json=payload,
            content_type="application/json",
            headers={"X-CSRF-Token": csrf_token},
        )
        print(response.json)
        assert response.status_code == 200

        expected_response = {
            "data": {
                "form_uid": 1,
                "roles": [
                    {
                        "enumerator_type": "surveyor",
                        "status": "Active",
                        "locations": None,
                    }
                ],
            },
            "success": True,
        }

        # Check the response
        response = client.get(
            "/api/enumerators/1/roles",
            query_string={"form_uid": 1, "enumerator_type": "surveyor"},
            content_type="application/json",
        )
        print(response.json)
        assert response.status_code == 200
        checkdiff = jsondiff.diff(expected_response, response.json)
        assert checkdiff == {}

    def test_delete_enumerator(self, client, login_test_user, upload_enumerators_csv):
        """
        Test that an individual enumerator can be deleted
        """

        # Delete the enumerator
        response = client.delete("/api/enumerators/1")

        assert response.status_code == 200

        response = client.get("/api/enumerators/1", content_type="application/json")

        assert response.status_code == 404

    def test_update_role_status(
        self, client, login_test_user, upload_enumerators_csv, csrf_token
    ):
        """
        Test that the surveyor status can be updated
        """

        # Update the enumerator
        payload = {
            "status": "Temp. Inactive",
            "form_uid": 1,
            "enumerator_type": "surveyor",
        }

        response = client.patch(
            "/api/enumerators/1/roles/status",
            json=payload,
            content_type="application/json",
            headers={"X-CSRF-Token": csrf_token},
        )

        assert response.status_code == 200

        expected_response = {
            "data": {
                "form_uid": 1,
                "roles": [
                    {
                        "enumerator_type": "surveyor",
                        "status": "Temp. Inactive",
                        "locations": [{"location_uid": 1}],
                    }
                ],
            },
            "success": True,
        }

        # Check the response
        response = client.get(
            "/api/enumerators/1/roles",
            query_string={"form_uid": 1, "enumerator_type": "surveyor"},
            content_type="application/json",
        )
        print(response.json)
        assert response.status_code == 200
        checkdiff = jsondiff.diff(expected_response, response.json)
        assert checkdiff == {}

    def test_bulk_update_enumerators_locations(
        self,
        client,
        login_test_user,
        create_enumerator_column_config,
        upload_enumerators_csv,
        csrf_token,
    ):
        """
        Test that enumerators locations can be bulk updated
        """

        # Update the enumerator
        payload = {
            "enumerator_uids": [1, 2],
            "form_uid": 1,
            "enumerator_type": "surveyor",
            "location_uids": [],
        }

        response = client.put(
            "/api/enumerators/roles/locations",
            json=payload,
            content_type="application/json",
            headers={"X-CSRF-Token": csrf_token},
        )
        print(response.json)
        assert response.status_code == 200

        expected_response = {
            "data": [
                {
                    "custom_fields": {"Mobile (Secondary)": "1123456789", "Age": "1"},
                    "email": "eric.dodge@idinsight.org",
                    "enumerator_id": "0294612",
                    "enumerator_uid": 1,
                    "name": "Eric Dodge",
                    "gender": "Male",
                    "home_address": "my house",
                    "language": "English",
                    "mobile_primary": "0123456789",
                    "monitor_status": None,
                    "surveyor_status": "Active",
                    "surveyor_locations": None,
                    "monitor_locations": None,
                },
                {
                    "custom_fields": {"Mobile (Secondary)": "1123456789", "Age": "2"},
                    "email": "jahnavi.meher@idinsight.org",
                    "enumerator_id": "0294613",
                    "enumerator_uid": 2,
                    "name": "Jahnavi Meher",
                    "gender": "Female",
                    "home_address": "my house",
                    "language": "Telugu",
                    "mobile_primary": "0123456789",
                    "monitor_status": None,
                    "surveyor_status": "Active",
                    "surveyor_locations": None,
                    "monitor_locations": None,
                },
                {
                    "custom_fields": {"Mobile (Secondary)": "1123456789", "Age": "3"},
                    "email": "jay.prakash@idinsight.org",
                    "enumerator_id": "0294614",
                    "enumerator_uid": 3,
                    "name": "Jay Prakash",
                    "gender": "Male",
                    "home_address": "my house",
                    "language": "Hindi",
                    "mobile_primary": "0123456789",
                    "monitor_locations": [
                        {
                            "geo_level_name": "District",
                            "location_id": "1",
                            "location_name": "ADILABAD",
                            "geo_level_uid": 1,
                            "location_uid": 1,
                        }
                    ],
                    "monitor_status": "Active",
                    "surveyor_locations": None,
                    "surveyor_status": None,
                },
                {
                    "custom_fields": {"Mobile (Secondary)": "1123456789", "Age": "4"},
                    "email": "griffin.muteti@idinsight.org",
                    "enumerator_id": "0294615",
                    "enumerator_uid": 4,
                    "name": "Griffin Muteti",
                    "gender": "Male",
                    "home_address": "my house",
                    "language": "Swahili",
                    "mobile_primary": "0123456789",
                    "monitor_locations": [
                        {
                            "geo_level_name": "District",
                            "location_id": "1",
                            "location_name": "ADILABAD",
                            "geo_level_uid": 1,
                            "location_uid": 1,
                        }
                    ],
                    "monitor_status": "Active",
                    "surveyor_locations": [
                        {
                            "geo_level_name": "District",
                            "location_id": "1",
                            "location_name": "ADILABAD",
                            "geo_level_uid": 1,
                            "location_uid": 1,
                        }
                    ],
                    "surveyor_status": "Active",
                },
            ],
            "success": True,
        }

        # Check the response
        response = client.get("/api/enumerators", query_string={"form_uid": 1})

        checkdiff = jsondiff.diff(expected_response, response.json)
        assert checkdiff == {}

    def test_bulk_update_enumerators(
        self,
        client,
        login_test_user,
        create_enumerator_column_config,
        upload_enumerators_csv,
        csrf_token,
    ):
        """
        Test that enumerators can be bulk updated
        """

        # Update the enumerator
        payload = {
            "enumerator_uids": [1, 2],
            "form_uid": 1,
            "Mobile (Secondary)": "0123456789",
            "language": "Tagalog",
        }

        response = client.patch(
            "/api/enumerators",
            json=payload,
            content_type="application/json",
            headers={"X-CSRF-Token": csrf_token},
        )
        print(response.json)
        assert response.status_code == 200

        expected_response = {
            "data": [
                {
                    "custom_fields": {"Mobile (Secondary)": "0123456789", "Age": "1"},
                    "email": "eric.dodge@idinsight.org",
                    "enumerator_id": "0294612",
                    "enumerator_uid": 1,
                    "name": "Eric Dodge",
                    "gender": "Male",
                    "home_address": "my house",
                    "language": "Tagalog",
                    "mobile_primary": "0123456789",
                    "monitor_status": None,
                    "surveyor_status": "Active",
                    "surveyor_locations": [
                        {
                            "geo_level_name": "District",
                            "location_id": "1",
                            "location_name": "ADILABAD",
                            "geo_level_uid": 1,
                            "location_uid": 1,
                        }
                    ],
                    "monitor_locations": None,
                },
                {
                    "custom_fields": {"Mobile (Secondary)": "0123456789", "Age": "2"},
                    "email": "jahnavi.meher@idinsight.org",
                    "enumerator_id": "0294613",
                    "enumerator_uid": 2,
                    "name": "Jahnavi Meher",
                    "gender": "Female",
                    "home_address": "my house",
                    "language": "Tagalog",
                    "mobile_primary": "0123456789",
                    "monitor_status": None,
                    "surveyor_status": "Active",
                    "surveyor_locations": [
                        {
                            "geo_level_name": "District",
                            "location_id": "1",
                            "location_name": "ADILABAD",
                            "geo_level_uid": 1,
                            "location_uid": 1,
                        }
                    ],
                    "monitor_locations": None,
                },
                {
                    "custom_fields": {"Mobile (Secondary)": "1123456789", "Age": "3"},
                    "email": "jay.prakash@idinsight.org",
                    "enumerator_id": "0294614",
                    "enumerator_uid": 3,
                    "name": "Jay Prakash",
                    "gender": "Male",
                    "home_address": "my house",
                    "language": "Hindi",
                    "mobile_primary": "0123456789",
                    "monitor_locations": [
                        {
                            "geo_level_name": "District",
                            "location_id": "1",
                            "location_name": "ADILABAD",
                            "geo_level_uid": 1,
                            "location_uid": 1,
                        }
                    ],
                    "monitor_status": "Active",
                    "surveyor_locations": None,
                    "surveyor_status": None,
                },
                {
                    "custom_fields": {"Mobile (Secondary)": "1123456789", "Age": "4"},
                    "email": "griffin.muteti@idinsight.org",
                    "enumerator_id": "0294615",
                    "enumerator_uid": 4,
                    "name": "Griffin Muteti",
                    "gender": "Male",
                    "home_address": "my house",
                    "language": "Swahili",
                    "mobile_primary": "0123456789",
                    "monitor_locations": [
                        {
                            "geo_level_name": "District",
                            "location_id": "1",
                            "location_name": "ADILABAD",
                            "geo_level_uid": 1,
                            "location_uid": 1,
                        }
                    ],
                    "monitor_status": "Active",
                    "surveyor_locations": [
                        {
                            "geo_level_name": "District",
                            "location_id": "1",
                            "location_name": "ADILABAD",
                            "geo_level_uid": 1,
                            "location_uid": 1,
                        }
                    ],
                    "surveyor_status": "Active",
                },
            ],
            "success": True,
        }

        # Check the response
        response = client.get("/api/enumerators", query_string={"form_uid": 1})
        print(response.json)

        checkdiff = jsondiff.diff(expected_response, response.json)
        assert checkdiff == {}

<<<<<<< HEAD
    def test_unmapped_columns(
=======
    def test_incorrect_enumerator_types(
>>>>>>> ed1a1579
        self, client, login_test_user, create_locations_for_enumerators_file, csrf_token
    ):
        """
        Upload the enumerators csv
        """

<<<<<<< HEAD
        filepath = (
            Path(__file__).resolve().parent
            / f"data/file_uploads/sample_enumerators_no_language_no_address.csv"
        )

        # Read the enumerators.csv file and convert it to base64
        with open(filepath, "rb") as f:
            enumerators_csv = f.read()
            enumerators_csv_encoded = base64.b64encode(enumerators_csv).decode("utf-8")

        # Try to upload the enumerators csv
        payload = {
            "column_mapping": {
                "enumerator_id": "enumerator_id",
                "gender": "gender",
                "name": "name",
                "email": "email",
                "mobile_primary": "mobile_primary",
                "enumerator_type": "enumerator_type",
                "location_id_column": "district_id",
            },
            "file": enumerators_csv_encoded,
=======
        # Try to upload the enumerators csv
        # This is a payload that was provided by Utkarsh for testing 500 errors
        payload = {
            "column_mapping": {
                "custom_fields": {},
                "email": "email1",
                "enumerator_id": "enumerator_id",
                "enumerator_type": "type",
                "gender": "gender1",
                "home_address": "state_id",
                "language": "language1",
                "location_id_column": "locati1on_id",
                "mobile_primary": "mobile1",
                "name": "name",
            },
            "file": "ZW51bWVyYXRvcl9pZCxuYW1lLGVtYWlsMSxtb2JpbGUxLGdlbmRlcjEsbG9jYXRpMW9uX2lkLGxhbmd1YWdlMSxzdGF0ZV9pZCx0eXBlDQoxLHlvLHlvQGlkaW5zaWdodC5vcmcsMCxGLDEsU3BhbmlzaCwxLGVudW0NCg==",
>>>>>>> ed1a1579
            "mode": "overwrite",
        }

        response = client.post(
            "/api/enumerators",
            query_string={"form_uid": 1},
            json=payload,
            content_type="application/json",
            headers={"X-CSRF-Token": csrf_token},
        )

<<<<<<< HEAD
        print(response.json)

        assert response.status_code == 200
=======
        expected_response = {
            "errors": {
                "record_errors": {
                    "invalid_records": {
                        "ordered_columns": [
                            "row_number",
                            "enumerator_id",
                            "name",
                            "email1",
                            "mobile1",
                            "language1",
                            "state_id",
                            "gender1",
                            "type",
                            "locati1on_id",
                            "errors",
                        ],
                        "records": [
                            {
                                "email1": "yo@idinsight.org",
                                "enumerator_id": "1",
                                "errors": "Invalid mobile number - numbers must be between 10 and 20 characters in length and can only contain digits or the special characters '-', '.', '+', '(', or ')'; Invalid enumerator type - valid enumerator types are 'surveyor' and 'monitor' and can be separated by a semicolon if the enumerator has multiple types",
                                "gender1": "F",
                                "language1": "Spanish",
                                "locati1on_id": "1",
                                "mobile1": "0",
                                "name": "yo",
                                "row_number": 2,
                                "state_id": "1",
                                "type": "enum",
                            }
                        ],
                    },
                    "summary": {
                        "error_count": 2,
                        "total_correct_rows": 0,
                        "total_rows": 1,
                        "total_rows_with_errors": 1,
                    },
                    "summary_by_error_type": [
                        {
                            "error_count": 1,
                            "error_message": "The file contains 1 invalid mobile number(s) in the mobile_primary field. Mobile numbers must be between 10 and 20 characters in length and can only contain digits or the special characters '-', '.', '+', '(', or ')'. The following row numbers have invalid mobile numbers: 2",
                            "error_type": "Invalid mobile number",
                            "row_numbers_with_errors": [2],
                        },
                        {
                            "error_count": 1,
                            "error_message": "The file contains 1 invalid enumerator type(s) in the enumerator_type field. Valid enumerator types are 'surveyor' and 'monitor' and can be separated by a semicolon if the enumerator has multiple types. The following row numbers have invalid enumerator types: 2",
                            "error_type": "Invalid enumerator type",
                            "row_numbers_with_errors": [2],
                        },
                    ],
                }
            },
            "success": False,
        }

        print(response.json)

        assert response.status_code == 422

        checkdiff = jsondiff.diff(expected_response, response.json)

        assert checkdiff == {}
>>>>>>> ed1a1579
<|MERGE_RESOLUTION|>--- conflicted
+++ resolved
@@ -1681,18 +1681,13 @@
         checkdiff = jsondiff.diff(expected_response, response.json)
         assert checkdiff == {}
 
-<<<<<<< HEAD
     def test_unmapped_columns(
-=======
-    def test_incorrect_enumerator_types(
->>>>>>> ed1a1579
         self, client, login_test_user, create_locations_for_enumerators_file, csrf_token
     ):
         """
         Upload the enumerators csv
         """
 
-<<<<<<< HEAD
         filepath = (
             Path(__file__).resolve().parent
             / f"data/file_uploads/sample_enumerators_no_language_no_address.csv"
@@ -1715,7 +1710,28 @@
                 "location_id_column": "district_id",
             },
             "file": enumerators_csv_encoded,
-=======
+            "mode": "overwrite",
+        }
+
+        response = client.post(
+            "/api/enumerators",
+            query_string={"form_uid": 1},
+            json=payload,
+            content_type="application/json",
+            headers={"X-CSRF-Token": csrf_token},
+        )
+
+        print(response.json)
+
+        assert response.status_code == 200
+
+    def test_incorrect_enumerator_types(
+        self, client, login_test_user, create_locations_for_enumerators_file, csrf_token
+    ):
+        """
+        Upload the enumerators csv
+        """
+
         # Try to upload the enumerators csv
         # This is a payload that was provided by Utkarsh for testing 500 errors
         payload = {
@@ -1732,7 +1748,6 @@
                 "name": "name",
             },
             "file": "ZW51bWVyYXRvcl9pZCxuYW1lLGVtYWlsMSxtb2JpbGUxLGdlbmRlcjEsbG9jYXRpMW9uX2lkLGxhbmd1YWdlMSxzdGF0ZV9pZCx0eXBlDQoxLHlvLHlvQGlkaW5zaWdodC5vcmcsMCxGLDEsU3BhbmlzaCwxLGVudW0NCg==",
->>>>>>> ed1a1579
             "mode": "overwrite",
         }
 
@@ -1744,11 +1759,6 @@
             headers={"X-CSRF-Token": csrf_token},
         )
 
-<<<<<<< HEAD
-        print(response.json)
-
-        assert response.status_code == 200
-=======
         expected_response = {
             "errors": {
                 "record_errors": {
@@ -1813,5 +1823,4 @@
 
         checkdiff = jsondiff.diff(expected_response, response.json)
 
-        assert checkdiff == {}
->>>>>>> ed1a1579
+        assert checkdiff == {}