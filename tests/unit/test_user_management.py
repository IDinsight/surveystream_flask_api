--- conflicted
+++ resolved
@@ -212,8 +212,4 @@
         response_get_user = client.get(
             f'/api/get-user/{user_id}', headers={"X-CSRF-Token": csrf_token})
         assert response_get_user.status_code == 404
-<<<<<<< HEAD
         assert b'User not found' in response_get_user.data
-=======
-        assert b'User not found' in response_get_user.data
->>>>>>> ebd15619
