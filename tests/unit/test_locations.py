--- conflicted
+++ resolved
@@ -620,11 +620,7 @@
             content_type="application/json",
             headers={"X-CSRF-Token": csrf_token},
         )
-<<<<<<< HEAD
-        print(response.json)
-=======
-
->>>>>>> 89e829ef
+
         assert response.status_code == 200
 
         df = pd.read_csv(filepath, dtype=str)
