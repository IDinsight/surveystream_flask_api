[pytest]
markers =
    slow: marks tests as slow to run
    assignments
    auth
    docs
    enumerators
    forms
    healthcheck
    locations
    module_selection
    module_questionnaire
    profile
    roles
    surveys
    targets
    timezones
    user_management
<<<<<<< HEAD
    permissions
=======
    permissions
    user_hierarchy
>>>>>>> 00aa181e
<|MERGE_RESOLUTION|>--- conflicted
+++ resolved
@@ -16,9 +16,5 @@
     targets
     timezones
     user_management
-<<<<<<< HEAD
     permissions
-=======
-    permissions
-    user_hierarchy
->>>>>>> 00aa181e
+    user_hierarchy