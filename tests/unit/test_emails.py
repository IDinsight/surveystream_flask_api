--- conflicted
+++ resolved
@@ -1499,17 +1499,10 @@
                     "variable_name": "test_variable2",
                     "variable_type": "table",
                     "source_table": "test_table",
-<<<<<<< HEAD
-                    "table_column_mapping": [
-                        {"test_column": "test_column2"},
-                        {"test_column3": "test_column4"},
-                    ],
-=======
                     "table_column_mapping": {
                         "column_1": "test_column",
                         "column2": "test_column2",
                     },
->>>>>>> c17e49df
                 },
             ],
         }
