--- conflicted
+++ resolved
@@ -43,18 +43,6 @@
         response = client.post('/api/permissions', json=data, content_type="application/json",
                                headers={"X-CSRF-Token": csrf_token})
         assert response.status_code == 201
-<<<<<<< HEAD
-        assert response.json['message'] == 'Permission created successfully'
-
-        return {
-            'permission_uid': response.json['permission_uid'],
-            'name': response.json['name'],
-            'description': response.json['description']
-        }
-
-    @pytest.fixture()
-    def create_roles(self, client, login_test_user, csrf_token, create_survey, create_permission):
-=======
         assert response.json["message"] == "Permission created successfully"
 
         return {
@@ -67,7 +55,6 @@
     def create_roles(
         self, client, login_test_user, csrf_token, create_survey, create_permission
     ):
->>>>>>> 96ebae26
         """
         Insert new roles as a setup step for the roles tests
         """
@@ -78,21 +65,13 @@
                     "role_uid": None,
                     "role_name": "Core User",
                     "reporting_role_uid": None,
-<<<<<<< HEAD
-                    "permissions": [create_permission['permission_uid']]
-=======
                     "permissions": [create_permission["permission_uid"]],
->>>>>>> 96ebae26
                 },
                 {
                     "role_uid": None,
                     "role_name": "Regional Coordinator",
                     "reporting_role_uid": 1,
-<<<<<<< HEAD
-                    "permissions": [create_permission['permission_uid']]
-=======
                     "permissions": [create_permission["permission_uid"]],
->>>>>>> 96ebae26
                 },
             ]
         }
@@ -108,13 +87,9 @@
 
         yield
 
-<<<<<<< HEAD
-    def test_insert_roles(self, client, login_test_user, create_roles, create_permission):
-=======
     def test_insert_roles(
         self, client, login_test_user, create_roles, create_permission
     ):
->>>>>>> 96ebae26
         """
         Test that the roles are inserted correctly
         The order of the roles in the payload should be reflected in the assignment of the role_uid
@@ -160,22 +135,13 @@
                     "role_uid": 1,
                     "role_name": "Core User",
                     "reporting_role_uid": None,
-<<<<<<< HEAD
-                    "permissions": []
-
-=======
-                    "permissions": [],
->>>>>>> 96ebae26
-                },
-                {
-                    "role_uid": 2,
-                    "role_name": "State Coordinator",
-                    "reporting_role_uid": 1,
-<<<<<<< HEAD
-                    "permissions": []
-=======
-                    "permissions": [],
->>>>>>> 96ebae26
+                    "permissions": [],
+                },
+                {
+                    "role_uid": 2,
+                    "role_name": "State Coordinator",
+                    "reporting_role_uid": 1,
+                    "permissions": [],
                 },
             ]
         }
@@ -232,21 +198,13 @@
                     "role_uid": 1,
                     "role_name": "Regional Coordinator",
                     "reporting_role_uid": None,
-<<<<<<< HEAD
-                    "permissions": []
-=======
-                    "permissions": [],
->>>>>>> 96ebae26
-                },
-                {
-                    "role_uid": 2,
-                    "role_name": "Core User",
-                    "reporting_role_uid": 1,
-<<<<<<< HEAD
-                    "permissions": []
-=======
-                    "permissions": [],
->>>>>>> 96ebae26
+                    "permissions": [],
+                },
+                {
+                    "role_uid": 2,
+                    "role_name": "Core User",
+                    "reporting_role_uid": 1,
+                    "permissions": [],
                 },
             ]
         }
@@ -304,23 +262,13 @@
                     "role_uid": 1,
                     "role_name": "Core User",
                     "reporting_role_uid": None,
-<<<<<<< HEAD
-                    "permissions": []
-
-=======
-                    "permissions": [],
->>>>>>> 96ebae26
-                },
-                {
-                    "role_uid": 2,
-                    "role_name": "Core User",
-                    "reporting_role_uid": 1,
-<<<<<<< HEAD
-                    "permissions": []
-
-=======
-                    "permissions": [],
->>>>>>> 96ebae26
+                    "permissions": [],
+                },
+                {
+                    "role_uid": 2,
+                    "role_name": "Core User",
+                    "reporting_role_uid": 1,
+                    "permissions": [],
                 },
             ]
         }
@@ -419,33 +367,19 @@
                     "role_uid": None,
                     "role_name": "Core Team",
                     "reporting_role_uid": None,
-<<<<<<< HEAD
-                    "permissions": []
-=======
-                    "permissions": [],
->>>>>>> 96ebae26
+                    "permissions": [],
                 },
                 {
                     "role_uid": None,
                     "role_name": "State Coordinator",
                     "reporting_role_uid": None,
-<<<<<<< HEAD
-                    "permissions": []
-
-=======
-                    "permissions": [],
->>>>>>> 96ebae26
+                    "permissions": [],
                 },
                 {
                     "role_uid": None,
                     "role_name": "District Coordinator",
                     "reporting_role_uid": None,
-<<<<<<< HEAD
-                    "permissions": []
-
-=======
-                    "permissions": [],
->>>>>>> 96ebae26
+                    "permissions": [],
                 },
             ]
         }
@@ -467,34 +401,19 @@
                     "role_uid": 1,
                     "role_name": "Core Team",
                     "reporting_role_uid": None,
-<<<<<<< HEAD
-                    "permissions": []
-
-=======
-                    "permissions": [],
->>>>>>> 96ebae26
-                },
-                {
-                    "role_uid": 2,
-                    "role_name": "State Coordinator",
-                    "reporting_role_uid": 1,
-<<<<<<< HEAD
-                    "permissions": []
-
-=======
-                    "permissions": [],
->>>>>>> 96ebae26
+                    "permissions": [],
+                },
+                {
+                    "role_uid": 2,
+                    "role_name": "State Coordinator",
+                    "reporting_role_uid": 1,
+                    "permissions": [],
                 },
                 {
                     "role_uid": 3,
                     "role_name": "District Coordinator",
                     "reporting_role_uid": 1,
-<<<<<<< HEAD
-                    "permissions": []
-
-=======
-                    "permissions": [],
->>>>>>> 96ebae26
+                    "permissions": [],
                 },
             ],
             "validate_hierarchy": True,
@@ -523,34 +442,19 @@
                     "role_uid": 1,
                     "role_name": "Core Team",
                     "reporting_role_uid": 3,
-<<<<<<< HEAD
-                    "permissions": []
-
-=======
-                    "permissions": [],
->>>>>>> 96ebae26
-                },
-                {
-                    "role_uid": 2,
-                    "role_name": "State Coordinator",
-                    "reporting_role_uid": 1,
-<<<<<<< HEAD
-                    "permissions": []
-
-=======
-                    "permissions": [],
->>>>>>> 96ebae26
+                    "permissions": [],
+                },
+                {
+                    "role_uid": 2,
+                    "role_name": "State Coordinator",
+                    "reporting_role_uid": 1,
+                    "permissions": [],
                 },
                 {
                     "role_uid": 3,
                     "role_name": "District Coordinator",
                     "reporting_role_uid": 2,
-<<<<<<< HEAD
-                    "permissions": []
-
-=======
-                    "permissions": [],
->>>>>>> 96ebae26
+                    "permissions": [],
                 },
             ],
             "validate_hierarchy": True,
@@ -579,34 +483,19 @@
                     "role_uid": 1,
                     "role_name": "Core Team",
                     "reporting_role_uid": None,
-<<<<<<< HEAD
-                    "permissions": []
-
-=======
-                    "permissions": [],
->>>>>>> 96ebae26
-                },
-                {
-                    "role_uid": 2,
-                    "role_name": "State Coordinator",
-                    "reporting_role_uid": None,
-<<<<<<< HEAD
-                    "permissions": []
-
-=======
-                    "permissions": [],
->>>>>>> 96ebae26
+                    "permissions": [],
+                },
+                {
+                    "role_uid": 2,
+                    "role_name": "State Coordinator",
+                    "reporting_role_uid": None,
+                    "permissions": [],
                 },
                 {
                     "role_uid": 3,
                     "role_name": "District Coordinator",
                     "reporting_role_uid": 2,
-<<<<<<< HEAD
-                    "permissions": []
-
-=======
-                    "permissions": [],
->>>>>>> 96ebae26
+                    "permissions": [],
                 },
             ],
             "validate_hierarchy": True,
@@ -635,34 +524,19 @@
                     "role_uid": 1,
                     "role_name": "Core Team",
                     "reporting_role_uid": None,
-<<<<<<< HEAD
-                    "permissions": []
-
-=======
-                    "permissions": [],
->>>>>>> 96ebae26
+                    "permissions": [],
                 },
                 {
                     "role_uid": 2,
                     "role_name": "State Coordinator",
                     "reporting_role_uid": 3,
-<<<<<<< HEAD
-                    "permissions": []
-
-=======
-                    "permissions": [],
->>>>>>> 96ebae26
+                    "permissions": [],
                 },
                 {
                     "role_uid": 3,
                     "role_name": "District Coordinator",
                     "reporting_role_uid": 2,
-<<<<<<< HEAD
-                    "permissions": []
-
-=======
-                    "permissions": [],
->>>>>>> 96ebae26
+                    "permissions": [],
                 },
             ],
             "validate_hierarchy": True,
@@ -691,34 +565,19 @@
                     "role_uid": 1,
                     "role_name": "Core Team",
                     "reporting_role_uid": None,
-<<<<<<< HEAD
-                    "permissions": []
-
-=======
-                    "permissions": [],
->>>>>>> 96ebae26
+                    "permissions": [],
                 },
                 {
                     "role_uid": 2,
                     "role_name": "State Coordinator",
                     "reporting_role_uid": 2,
-<<<<<<< HEAD
-                    "permissions": []
-
-=======
-                    "permissions": [],
->>>>>>> 96ebae26
+                    "permissions": [],
                 },
                 {
                     "role_uid": 3,
                     "role_name": "District Coordinator",
                     "reporting_role_uid": 5,
-<<<<<<< HEAD
-                    "permissions": []
-
-=======
-                    "permissions": [],
->>>>>>> 96ebae26
+                    "permissions": [],
                 },
             ],
             "validate_hierarchy": True,
@@ -748,34 +607,19 @@
                     "role_uid": 1,
                     "role_name": "Core Team",
                     "reporting_role_uid": None,
-<<<<<<< HEAD
-                    "permissions": []
-
-=======
-                    "permissions": [],
->>>>>>> 96ebae26
+                    "permissions": [],
                 },
                 {
                     "role_uid": 1,
                     "role_name": "State Coordinator",
                     "reporting_role_uid": 2,
-<<<<<<< HEAD
-                    "permissions": []
-
-=======
-                    "permissions": [],
->>>>>>> 96ebae26
+                    "permissions": [],
                 },
                 {
                     "role_uid": 3,
                     "role_name": "State Coordinator",
                     "reporting_role_uid": 5,
-<<<<<<< HEAD
-                    "permissions": []
-
-=======
-                    "permissions": [],
->>>>>>> 96ebae26
+                    "permissions": [],
                 },
             ],
             "validate_hierarchy": True,
@@ -809,34 +653,19 @@
                     "role_uid": None,
                     "role_name": "Core Team",
                     "reporting_role_uid": None,
-<<<<<<< HEAD
-                    "permissions": []
-
-=======
-                    "permissions": [],
->>>>>>> 96ebae26
+                    "permissions": [],
                 },
                 {
                     "role_uid": None,
                     "role_name": "State Coordinator",
                     "reporting_role_uid": None,
-<<<<<<< HEAD
-                    "permissions": []
-
-=======
-                    "permissions": [],
->>>>>>> 96ebae26
+                    "permissions": [],
                 },
                 {
                     "role_uid": None,
                     "role_name": "District Coordinator",
                     "reporting_role_uid": None,
-<<<<<<< HEAD
-                    "permissions": []
-
-=======
-                    "permissions": [],
->>>>>>> 96ebae26
+                    "permissions": [],
                 },
             ]
         }
@@ -857,34 +686,19 @@
                     "role_uid": 1,
                     "role_name": "Core Team",
                     "reporting_role_uid": None,
-<<<<<<< HEAD
-                    "permissions": []
-
-=======
-                    "permissions": [],
->>>>>>> 96ebae26
-                },
-                {
-                    "role_uid": 2,
-                    "role_name": "State Coordinator",
-                    "reporting_role_uid": 1,
-<<<<<<< HEAD
-                    "permissions": []
-
-=======
-                    "permissions": [],
->>>>>>> 96ebae26
+                    "permissions": [],
+                },
+                {
+                    "role_uid": 2,
+                    "role_name": "State Coordinator",
+                    "reporting_role_uid": 1,
+                    "permissions": [],
                 },
                 {
                     "role_uid": 3,
                     "role_name": "District Coordinator",
                     "reporting_role_uid": 2,
-<<<<<<< HEAD
-                    "permissions": []
-
-=======
-                    "permissions": [],
->>>>>>> 96ebae26
+                    "permissions": [],
                 },
             ],
             "validate_hierarchy": True,
