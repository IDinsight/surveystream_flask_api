--- conflicted
+++ resolved
@@ -1,5 +1,7 @@
 import jsondiff
 import pytest
+
+
 @pytest.mark.roles
 class TestRoles:
     @pytest.fixture()
@@ -35,27 +37,30 @@
 
     @pytest.fixture
     def create_permission(self, client, login_test_user, csrf_token):
-<<<<<<< HEAD
-=======
-        """
-            Create simple permissions
-            Expect to be used while adding roles
-        """
->>>>>>> 00aa181e
-        data = {'name': 'WRITE', 'description': 'Write permission'}
-        response = client.post('/api/permissions', json=data, content_type="application/json",
-                               headers={"X-CSRF-Token": csrf_token})
+        """
+        Create simple permissions
+        Expect to be used while adding roles
+        """
+        data = {"name": "WRITE", "description": "Write permission"}
+        response = client.post(
+            "/api/permissions",
+            json=data,
+            content_type="application/json",
+            headers={"X-CSRF-Token": csrf_token},
+        )
         assert response.status_code == 201
-        assert response.json['message'] == 'Permission created successfully'
+        assert response.json["message"] == "Permission created successfully"
 
         return {
-            'permission_uid': response.json['permission_uid'],
-            'name': response.json['name'],
-            'description': response.json['description']
+            "permission_uid": response.json["permission_uid"],
+            "name": response.json["name"],
+            "description": response.json["description"],
         }
 
     @pytest.fixture()
-    def create_roles(self, client, login_test_user, csrf_token, create_survey, create_permission):
+    def create_roles(
+        self, client, login_test_user, csrf_token, create_survey, create_permission
+    ):
         """
         Insert new roles as a setup step for the roles tests
         """
@@ -66,13 +71,13 @@
                     "role_uid": None,
                     "role_name": "Core User",
                     "reporting_role_uid": None,
-                    "permissions": [create_permission['permission_uid']]
+                    "permissions": [create_permission["permission_uid"]],
                 },
                 {
                     "role_uid": None,
                     "role_name": "Regional Coordinator",
                     "reporting_role_uid": 1,
-                    "permissions": [create_permission['permission_uid']]
+                    "permissions": [create_permission["permission_uid"]],
                 },
             ]
         }
@@ -88,7 +93,9 @@
 
         yield
 
-    def test_insert_roles(self, client, login_test_user, create_roles, create_permission):
+    def test_insert_roles(
+        self, client, login_test_user, create_roles, create_permission
+    ):
         """
         Test that the roles are inserted correctly
         The order of the roles in the payload should be reflected in the assignment of the role_uid
@@ -103,25 +110,16 @@
                     "role_name": "Core User",
                     "reporting_role_uid": None,
                     "survey_uid": 1,
-<<<<<<< HEAD
-                    "permissions": [create_permission['permission_uid']]
-=======
-                    "permissions": [create_permission['permission_uid']],
-                    "user_count": 0
->>>>>>> 00aa181e
-
+                    "permissions": [create_permission["permission_uid"]],
+                    "user_count": 0,
                 },
                 {
                     "role_uid": 2,
                     "role_name": "Regional Coordinator",
                     "reporting_role_uid": 1,
                     "survey_uid": 1,
-<<<<<<< HEAD
-                    "permissions": [create_permission['permission_uid']]
-=======
-                    "permissions": [create_permission['permission_uid']],
-                    "user_count": 0
->>>>>>> 00aa181e
+                    "permissions": [create_permission["permission_uid"]],
+                    "user_count": 0,
                 },
             ],
             "success": True,
@@ -142,14 +140,13 @@
                     "role_uid": 1,
                     "role_name": "Core User",
                     "reporting_role_uid": None,
-                    "permissions": []
-
-                },
-                {
-                    "role_uid": 2,
-                    "role_name": "State Coordinator",
-                    "reporting_role_uid": 1,
-                    "permissions": []
+                    "permissions": [],
+                },
+                {
+                    "role_uid": 2,
+                    "role_name": "State Coordinator",
+                    "reporting_role_uid": 1,
+                    "permissions": [],
                 },
             ]
         }
@@ -164,12 +161,6 @@
         assert response.status_code == 200
 
         response = client.get("/api/roles", query_string={"survey_uid": 1})
-
-<<<<<<< HEAD
-        print(response)
-=======
-    
->>>>>>> 00aa181e
 
         expected_response = {
             "data": [
@@ -178,24 +169,16 @@
                     "role_name": "Core User",
                     "reporting_role_uid": None,
                     "survey_uid": 1,
-<<<<<<< HEAD
-                    "permissions": []
-=======
-                    "permissions": [],
-                    "user_count": 0
->>>>>>> 00aa181e
+                    "permissions": [],
+                    "user_count": 0,
                 },
                 {
                     "role_uid": 2,
                     "role_name": "State Coordinator",
                     "reporting_role_uid": 1,
                     "survey_uid": 1,
-<<<<<<< HEAD
-                    "permissions": []
-=======
-                    "permissions": [],
-                    "user_count": 0
->>>>>>> 00aa181e
+                    "permissions": [],
+                    "user_count": 0,
                 },
             ],
             "success": True,
@@ -218,13 +201,13 @@
                     "role_uid": 1,
                     "role_name": "Regional Coordinator",
                     "reporting_role_uid": None,
-                    "permissions": []
-                },
-                {
-                    "role_uid": 2,
-                    "role_name": "Core User",
-                    "reporting_role_uid": 1,
-                    "permissions": []
+                    "permissions": [],
+                },
+                {
+                    "role_uid": 2,
+                    "role_name": "Core User",
+                    "reporting_role_uid": 1,
+                    "permissions": [],
                 },
             ]
         }
@@ -248,26 +231,16 @@
                     "role_name": "Regional Coordinator",
                     "reporting_role_uid": None,
                     "survey_uid": 1,
-<<<<<<< HEAD
-                    "permissions": []
-=======
-                    "permissions": [],
-                    "user_count": 0
->>>>>>> 00aa181e
-
+                    "permissions": [],
+                    "user_count": 0,
                 },
                 {
                     "role_uid": 2,
                     "role_name": "Core User",
                     "reporting_role_uid": 1,
                     "survey_uid": 1,
-<<<<<<< HEAD
-                    "permissions": []
-=======
-                    "permissions": [],
-                    "user_count": 0
->>>>>>> 00aa181e
-
+                    "permissions": [],
+                    "user_count": 0,
                 },
             ],
             "success": True,
@@ -290,15 +263,13 @@
                     "role_uid": 1,
                     "role_name": "Core User",
                     "reporting_role_uid": None,
-                    "permissions": []
-
-                },
-                {
-                    "role_uid": 2,
-                    "role_name": "Core User",
-                    "reporting_role_uid": 1,
-                    "permissions": []
-
+                    "permissions": [],
+                },
+                {
+                    "role_uid": 2,
+                    "role_name": "Core User",
+                    "reporting_role_uid": 1,
+                    "permissions": [],
                 },
             ]
         }
@@ -347,12 +318,8 @@
                     "role_name": "Core User",
                     "reporting_role_uid": None,
                     "survey_uid": 1,
-<<<<<<< HEAD
-                    "permissions": []
-=======
-                    "permissions": [],
-                    "user_count": 0
->>>>>>> 00aa181e
+                    "permissions": [],
+                    "user_count": 0,
                 },
             ],
             "success": True,
@@ -401,21 +368,19 @@
                     "role_uid": None,
                     "role_name": "Core Team",
                     "reporting_role_uid": None,
-                    "permissions": []
+                    "permissions": [],
                 },
                 {
                     "role_uid": None,
                     "role_name": "State Coordinator",
                     "reporting_role_uid": None,
-                    "permissions": []
-
+                    "permissions": [],
                 },
                 {
                     "role_uid": None,
                     "role_name": "District Coordinator",
                     "reporting_role_uid": None,
-                    "permissions": []
-
+                    "permissions": [],
                 },
             ]
         }
@@ -437,22 +402,19 @@
                     "role_uid": 1,
                     "role_name": "Core Team",
                     "reporting_role_uid": None,
-                    "permissions": []
-
-                },
-                {
-                    "role_uid": 2,
-                    "role_name": "State Coordinator",
-                    "reporting_role_uid": 1,
-                    "permissions": []
-
+                    "permissions": [],
+                },
+                {
+                    "role_uid": 2,
+                    "role_name": "State Coordinator",
+                    "reporting_role_uid": 1,
+                    "permissions": [],
                 },
                 {
                     "role_uid": 3,
                     "role_name": "District Coordinator",
                     "reporting_role_uid": 1,
-                    "permissions": []
-
+                    "permissions": [],
                 },
             ],
             "validate_hierarchy": True,
@@ -481,22 +443,19 @@
                     "role_uid": 1,
                     "role_name": "Core Team",
                     "reporting_role_uid": 3,
-                    "permissions": []
-
-                },
-                {
-                    "role_uid": 2,
-                    "role_name": "State Coordinator",
-                    "reporting_role_uid": 1,
-                    "permissions": []
-
+                    "permissions": [],
+                },
+                {
+                    "role_uid": 2,
+                    "role_name": "State Coordinator",
+                    "reporting_role_uid": 1,
+                    "permissions": [],
                 },
                 {
                     "role_uid": 3,
                     "role_name": "District Coordinator",
                     "reporting_role_uid": 2,
-                    "permissions": []
-
+                    "permissions": [],
                 },
             ],
             "validate_hierarchy": True,
@@ -525,22 +484,19 @@
                     "role_uid": 1,
                     "role_name": "Core Team",
                     "reporting_role_uid": None,
-                    "permissions": []
-
-                },
-                {
-                    "role_uid": 2,
-                    "role_name": "State Coordinator",
-                    "reporting_role_uid": None,
-                    "permissions": []
-
+                    "permissions": [],
+                },
+                {
+                    "role_uid": 2,
+                    "role_name": "State Coordinator",
+                    "reporting_role_uid": None,
+                    "permissions": [],
                 },
                 {
                     "role_uid": 3,
                     "role_name": "District Coordinator",
                     "reporting_role_uid": 2,
-                    "permissions": []
-
+                    "permissions": [],
                 },
             ],
             "validate_hierarchy": True,
@@ -569,22 +525,19 @@
                     "role_uid": 1,
                     "role_name": "Core Team",
                     "reporting_role_uid": None,
-                    "permissions": []
-
+                    "permissions": [],
                 },
                 {
                     "role_uid": 2,
                     "role_name": "State Coordinator",
                     "reporting_role_uid": 3,
-                    "permissions": []
-
+                    "permissions": [],
                 },
                 {
                     "role_uid": 3,
                     "role_name": "District Coordinator",
                     "reporting_role_uid": 2,
-                    "permissions": []
-
+                    "permissions": [],
                 },
             ],
             "validate_hierarchy": True,
@@ -613,22 +566,19 @@
                     "role_uid": 1,
                     "role_name": "Core Team",
                     "reporting_role_uid": None,
-                    "permissions": []
-
+                    "permissions": [],
                 },
                 {
                     "role_uid": 2,
                     "role_name": "State Coordinator",
                     "reporting_role_uid": 2,
-                    "permissions": []
-
+                    "permissions": [],
                 },
                 {
                     "role_uid": 3,
                     "role_name": "District Coordinator",
                     "reporting_role_uid": 5,
-                    "permissions": []
-
+                    "permissions": [],
                 },
             ],
             "validate_hierarchy": True,
@@ -658,22 +608,19 @@
                     "role_uid": 1,
                     "role_name": "Core Team",
                     "reporting_role_uid": None,
-                    "permissions": []
-
+                    "permissions": [],
                 },
                 {
                     "role_uid": 1,
                     "role_name": "State Coordinator",
                     "reporting_role_uid": 2,
-                    "permissions": []
-
+                    "permissions": [],
                 },
                 {
                     "role_uid": 3,
                     "role_name": "State Coordinator",
                     "reporting_role_uid": 5,
-                    "permissions": []
-
+                    "permissions": [],
                 },
             ],
             "validate_hierarchy": True,
@@ -707,22 +654,19 @@
                     "role_uid": None,
                     "role_name": "Core Team",
                     "reporting_role_uid": None,
-                    "permissions": []
-
+                    "permissions": [],
                 },
                 {
                     "role_uid": None,
                     "role_name": "State Coordinator",
                     "reporting_role_uid": None,
-                    "permissions": []
-
+                    "permissions": [],
                 },
                 {
                     "role_uid": None,
                     "role_name": "District Coordinator",
                     "reporting_role_uid": None,
-                    "permissions": []
-
+                    "permissions": [],
                 },
             ]
         }
@@ -743,22 +687,19 @@
                     "role_uid": 1,
                     "role_name": "Core Team",
                     "reporting_role_uid": None,
-                    "permissions": []
-
-                },
-                {
-                    "role_uid": 2,
-                    "role_name": "State Coordinator",
-                    "reporting_role_uid": 1,
-                    "permissions": []
-
+                    "permissions": [],
+                },
+                {
+                    "role_uid": 2,
+                    "role_name": "State Coordinator",
+                    "reporting_role_uid": 1,
+                    "permissions": [],
                 },
                 {
                     "role_uid": 3,
                     "role_name": "District Coordinator",
                     "reporting_role_uid": 2,
-                    "permissions": []
-
+                    "permissions": [],
                 },
             ],
             "validate_hierarchy": True,
