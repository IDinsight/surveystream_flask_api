import jsondiff
import pytest


<<<<<<< HEAD
@pytest.mark.surveys
class TestRoles:
    @pytest.fixture()
    def create_roles(self, client, login_test_user, csrf_token):
=======
@pytest.mark.roles
class TestRoles:
    @pytest.fixture()
    def create_survey(self, client, login_test_user, csrf_token, test_user_credentials):
        """
        Insert new survey as a setup step for the survey tests
        """

        payload = {
            "survey_id": "test_survey",
            "survey_name": "Test Survey",
            "survey_description": "A test survey",
            "project_name": "Test Project",
            "surveying_method": "in-person",
            "irb_approval": "Yes",
            "planned_start_date": "2021-01-01",
            "planned_end_date": "2021-12-31",
            "state": "Draft",
            "config_status": "In Progress - Configuration",
            "created_by_user_uid": test_user_credentials["user_uid"],
        }

        response = client.post(
            "/api/surveys",
            query_string={"user_uid": 3},
            json=payload,
            content_type="application/json",
            headers={"X-CSRF-Token": csrf_token},
        )
        assert response.status_code == 201

        yield

    @pytest.fixture()
    def create_roles(self, client, login_test_user, csrf_token, create_survey):
>>>>>>> ca7b4665
        """
        Insert new roles as a setup step for the roles tests
        """

        payload = {
            "roles": [
                {
                    "role_uid": None,
                    "role_name": "Core User",
                    "reporting_role_uid": None,
                },
                {
                    "role_uid": None,
                    "role_name": "Regional Coordinator",
                    "reporting_role_uid": 1,
                },
            ]
        }

        response = client.put(
            "/api/roles",
<<<<<<< HEAD
            query_string={"survey_uid": 3},
=======
            query_string={"survey_uid": 1},
>>>>>>> ca7b4665
            json=payload,
            content_type="application/json",
            headers={"X-CSRF-Token": csrf_token},
        )
        assert response.status_code == 200

        yield

    def test_insert_roles(self, client, login_test_user, create_roles):
        """
        Test that the roles are inserted correctly
        The order of the roles in the payload should be reflected in the assignment of the role_uid
        """

        # Test the roles were inserted correctly
<<<<<<< HEAD
        response = client.get("/api/roles", query_string={"survey_uid": 3})
=======
        response = client.get("/api/roles", query_string={"survey_uid": 1})
>>>>>>> ca7b4665
        expected_response = {
            "data": [
                {
                    "role_uid": 1,
                    "role_name": "Core User",
                    "reporting_role_uid": None,
<<<<<<< HEAD
                    "survey_uid": 3,
=======
                    "survey_uid": 1,
>>>>>>> ca7b4665
                },
                {
                    "role_uid": 2,
                    "role_name": "Regional Coordinator",
                    "reporting_role_uid": 1,
<<<<<<< HEAD
                    "survey_uid": 3,
=======
                    "survey_uid": 1,
>>>>>>> ca7b4665
                },
            ],
            "success": True,
        }

        checkdiff = jsondiff.diff(expected_response, response.json)
        assert checkdiff == {}

    def test_update_roles(self, client, login_test_user, create_roles, csrf_token):
        """
        Test that existing roles can be updated
        """

        # Try to update the existing roles
        payload = {
            "roles": [
                {
                    "role_uid": 1,
                    "role_name": "Core User",
                    "reporting_role_uid": None,
                },
                {
                    "role_uid": 2,
                    "role_name": "State Coordinator",
                    "reporting_role_uid": 1,
                },
            ]
        }

        response = client.put(
            "/api/roles",
<<<<<<< HEAD
            query_string={"survey_uid": 3},
=======
            query_string={"survey_uid": 1},
>>>>>>> ca7b4665
            json=payload,
            content_type="application/json",
            headers={"X-CSRF-Token": csrf_token},
        )
        assert response.status_code == 200

<<<<<<< HEAD
        response = client.get("/api/roles", query_string={"survey_uid": 3})
=======
        response = client.get("/api/roles", query_string={"survey_uid": 1})
>>>>>>> ca7b4665

        expected_response = {
            "data": [
                {
                    "role_uid": 1,
                    "role_name": "Core User",
                    "reporting_role_uid": None,
<<<<<<< HEAD
                    "survey_uid": 3,
=======
                    "survey_uid": 1,
>>>>>>> ca7b4665
                },
                {
                    "role_uid": 2,
                    "role_name": "State Coordinator",
                    "reporting_role_uid": 1,
<<<<<<< HEAD
                    "survey_uid": 3,
=======
                    "survey_uid": 1,
>>>>>>> ca7b4665
                },
            ],
            "success": True,
        }

        checkdiff = jsondiff.diff(expected_response, response.json)
        assert checkdiff == {}

    def test_update_roles_deferrable_constraint_violation(
        self, client, login_test_user, create_roles, csrf_token
    ):
        """
        Test that updating roles with a temporary unique constraint violation succeeds
        """

        # Try to update the existing roles
        payload = {
            "roles": [
                {
                    "role_uid": 1,
                    "role_name": "Regional Coordinator",
                    "reporting_role_uid": None,
                },
                {
                    "role_uid": 2,
                    "role_name": "Core User",
                    "reporting_role_uid": 1,
                },
            ]
        }

        response = client.put(
            "/api/roles",
<<<<<<< HEAD
            query_string={"survey_uid": 3},
=======
            query_string={"survey_uid": 1},
>>>>>>> ca7b4665
            json=payload,
            content_type="application/json",
            headers={"X-CSRF-Token": csrf_token},
        )
        assert response.status_code == 200

        # Check the response
<<<<<<< HEAD
        response = client.get("/api/roles", query_string={"survey_uid": 3})
=======
        response = client.get("/api/roles", query_string={"survey_uid": 1})
>>>>>>> ca7b4665

        expected_response = {
            "data": [
                {
                    "role_uid": 1,
                    "role_name": "Regional Coordinator",
                    "reporting_role_uid": None,
<<<<<<< HEAD
                    "survey_uid": 3,
=======
                    "survey_uid": 1,
>>>>>>> ca7b4665
                },
                {
                    "role_uid": 2,
                    "role_name": "Core User",
                    "reporting_role_uid": 1,
<<<<<<< HEAD
                    "survey_uid": 3,
=======
                    "survey_uid": 1,
>>>>>>> ca7b4665
                },
            ],
            "success": True,
        }

        checkdiff = jsondiff.diff(expected_response, response.json)
        assert checkdiff == {}

    def test_update_roles_constraint_violation(
        self, client, login_test_user, create_roles, csrf_token
    ):
        """
        Test that updating roles with a temporary unique constraint violation succeeds
        """

        # Try to update the existing roles with a unique constraint violation on `role_name`
        payload = {
            "roles": [
                {
                    "role_uid": 1,
                    "role_name": "Core User",
                    "reporting_role_uid": None,
                },
                {
                    "role_uid": 2,
                    "role_name": "Core User",
                    "reporting_role_uid": 1,
                },
            ]
        }

        response = client.put(
            "/api/roles",
<<<<<<< HEAD
            query_string={"survey_uid": 3},
=======
            query_string={"survey_uid": 1},
>>>>>>> ca7b4665
            json=payload,
            content_type="application/json",
            headers={"X-CSRF-Token": csrf_token},
        )
        assert response.status_code == 500

    def test_delete_role(self, client, login_test_user, create_roles, csrf_token):
        """
        Test that a role can be deleted
        """

        # Try to delete a role that is not being referenced by another role
        payload = {
            "roles": [
                {
                    "role_uid": 1,
                    "role_name": "Core User",
                    "reporting_role_uid": None,
                },
            ]
        }

        response = client.put(
            "/api/roles",
<<<<<<< HEAD
            query_string={"survey_uid": 3},
=======
            query_string={"survey_uid": 1},
>>>>>>> ca7b4665
            json=payload,
            content_type="application/json",
            headers={"X-CSRF-Token": csrf_token},
        )
        assert response.status_code == 200

        # Check the response
<<<<<<< HEAD
        response = client.get("/api/roles", query_string={"survey_uid": 3})
=======
        response = client.get("/api/roles", query_string={"survey_uid": 1})
>>>>>>> ca7b4665

        expected_response = {
            "data": [
                {
                    "role_uid": 1,
                    "role_name": "Core User",
                    "reporting_role_uid": None,
<<<<<<< HEAD
                    "survey_uid": 3,
=======
                    "survey_uid": 1,
>>>>>>> ca7b4665
                },
            ],
            "success": True,
        }

        checkdiff = jsondiff.diff(expected_response, response.json)
        assert checkdiff == {}

    def test_delete_reporting_role(
        self, client, login_test_user, create_roles, csrf_token
    ):
        """
        Test that a role cannot be deleted if it is being referenced by another role
        """

        # Try to delete a role that is being referenced by another role
        payload = {
            "roles": [
                {
                    "role_uid": 2,
                    "role_name": "Regional Coordinator",
                    "reporting_role_uid": 1,
                },
            ]
        }

        response = client.put(
            "/api/roles",
<<<<<<< HEAD
            query_string={"survey_uid": 3},
=======
            query_string={"survey_uid": 1},
>>>>>>> ca7b4665
            json=payload,
            content_type="application/json",
            headers={"X-CSRF-Token": csrf_token},
        )
        assert response.status_code == 500<|MERGE_RESOLUTION|>--- conflicted
+++ resolved
@@ -2,12 +2,6 @@
 import pytest
 
 
-<<<<<<< HEAD
-@pytest.mark.surveys
-class TestRoles:
-    @pytest.fixture()
-    def create_roles(self, client, login_test_user, csrf_token):
-=======
 @pytest.mark.roles
 class TestRoles:
     @pytest.fixture()
@@ -43,7 +37,6 @@
 
     @pytest.fixture()
     def create_roles(self, client, login_test_user, csrf_token, create_survey):
->>>>>>> ca7b4665
         """
         Insert new roles as a setup step for the roles tests
         """
@@ -65,11 +58,7 @@
 
         response = client.put(
             "/api/roles",
-<<<<<<< HEAD
-            query_string={"survey_uid": 3},
-=======
-            query_string={"survey_uid": 1},
->>>>>>> ca7b4665
+            query_string={"survey_uid": 1},
             json=payload,
             content_type="application/json",
             headers={"X-CSRF-Token": csrf_token},
@@ -85,32 +74,20 @@
         """
 
         # Test the roles were inserted correctly
-<<<<<<< HEAD
-        response = client.get("/api/roles", query_string={"survey_uid": 3})
-=======
         response = client.get("/api/roles", query_string={"survey_uid": 1})
->>>>>>> ca7b4665
         expected_response = {
             "data": [
                 {
                     "role_uid": 1,
                     "role_name": "Core User",
                     "reporting_role_uid": None,
-<<<<<<< HEAD
-                    "survey_uid": 3,
-=======
-                    "survey_uid": 1,
->>>>>>> ca7b4665
-                },
-                {
-                    "role_uid": 2,
-                    "role_name": "Regional Coordinator",
-                    "reporting_role_uid": 1,
-<<<<<<< HEAD
-                    "survey_uid": 3,
-=======
-                    "survey_uid": 1,
->>>>>>> ca7b4665
+                    "survey_uid": 1,
+                },
+                {
+                    "role_uid": 2,
+                    "role_name": "Regional Coordinator",
+                    "reporting_role_uid": 1,
+                    "survey_uid": 1,
                 },
             ],
             "success": True,
@@ -142,22 +119,14 @@
 
         response = client.put(
             "/api/roles",
-<<<<<<< HEAD
-            query_string={"survey_uid": 3},
-=======
-            query_string={"survey_uid": 1},
->>>>>>> ca7b4665
+            query_string={"survey_uid": 1},
             json=payload,
             content_type="application/json",
             headers={"X-CSRF-Token": csrf_token},
         )
         assert response.status_code == 200
 
-<<<<<<< HEAD
-        response = client.get("/api/roles", query_string={"survey_uid": 3})
-=======
         response = client.get("/api/roles", query_string={"survey_uid": 1})
->>>>>>> ca7b4665
 
         expected_response = {
             "data": [
@@ -165,21 +134,13 @@
                     "role_uid": 1,
                     "role_name": "Core User",
                     "reporting_role_uid": None,
-<<<<<<< HEAD
-                    "survey_uid": 3,
-=======
-                    "survey_uid": 1,
->>>>>>> ca7b4665
+                    "survey_uid": 1,
                 },
                 {
                     "role_uid": 2,
                     "role_name": "State Coordinator",
                     "reporting_role_uid": 1,
-<<<<<<< HEAD
-                    "survey_uid": 3,
-=======
-                    "survey_uid": 1,
->>>>>>> ca7b4665
+                    "survey_uid": 1,
                 },
             ],
             "success": True,
@@ -213,11 +174,7 @@
 
         response = client.put(
             "/api/roles",
-<<<<<<< HEAD
-            query_string={"survey_uid": 3},
-=======
-            query_string={"survey_uid": 1},
->>>>>>> ca7b4665
+            query_string={"survey_uid": 1},
             json=payload,
             content_type="application/json",
             headers={"X-CSRF-Token": csrf_token},
@@ -225,11 +182,7 @@
         assert response.status_code == 200
 
         # Check the response
-<<<<<<< HEAD
-        response = client.get("/api/roles", query_string={"survey_uid": 3})
-=======
         response = client.get("/api/roles", query_string={"survey_uid": 1})
->>>>>>> ca7b4665
 
         expected_response = {
             "data": [
@@ -237,21 +190,13 @@
                     "role_uid": 1,
                     "role_name": "Regional Coordinator",
                     "reporting_role_uid": None,
-<<<<<<< HEAD
-                    "survey_uid": 3,
-=======
-                    "survey_uid": 1,
->>>>>>> ca7b4665
-                },
-                {
-                    "role_uid": 2,
-                    "role_name": "Core User",
-                    "reporting_role_uid": 1,
-<<<<<<< HEAD
-                    "survey_uid": 3,
-=======
-                    "survey_uid": 1,
->>>>>>> ca7b4665
+                    "survey_uid": 1,
+                },
+                {
+                    "role_uid": 2,
+                    "role_name": "Core User",
+                    "reporting_role_uid": 1,
+                    "survey_uid": 1,
                 },
             ],
             "success": True,
@@ -285,11 +230,7 @@
 
         response = client.put(
             "/api/roles",
-<<<<<<< HEAD
-            query_string={"survey_uid": 3},
-=======
-            query_string={"survey_uid": 1},
->>>>>>> ca7b4665
+            query_string={"survey_uid": 1},
             json=payload,
             content_type="application/json",
             headers={"X-CSRF-Token": csrf_token},
@@ -314,11 +255,7 @@
 
         response = client.put(
             "/api/roles",
-<<<<<<< HEAD
-            query_string={"survey_uid": 3},
-=======
-            query_string={"survey_uid": 1},
->>>>>>> ca7b4665
+            query_string={"survey_uid": 1},
             json=payload,
             content_type="application/json",
             headers={"X-CSRF-Token": csrf_token},
@@ -326,11 +263,7 @@
         assert response.status_code == 200
 
         # Check the response
-<<<<<<< HEAD
-        response = client.get("/api/roles", query_string={"survey_uid": 3})
-=======
         response = client.get("/api/roles", query_string={"survey_uid": 1})
->>>>>>> ca7b4665
 
         expected_response = {
             "data": [
@@ -338,11 +271,7 @@
                     "role_uid": 1,
                     "role_name": "Core User",
                     "reporting_role_uid": None,
-<<<<<<< HEAD
-                    "survey_uid": 3,
-=======
-                    "survey_uid": 1,
->>>>>>> ca7b4665
+                    "survey_uid": 1,
                 },
             ],
             "success": True,
@@ -371,11 +300,7 @@
 
         response = client.put(
             "/api/roles",
-<<<<<<< HEAD
-            query_string={"survey_uid": 3},
-=======
-            query_string={"survey_uid": 1},
->>>>>>> ca7b4665
+            query_string={"survey_uid": 1},
             json=payload,
             content_type="application/json",
             headers={"X-CSRF-Token": csrf_token},
