--- conflicted
+++ resolved
@@ -1,5 +1,5 @@
+import jsondiff
 import pytest
-import jsondiff
 
 
 @pytest.mark.permissions
@@ -210,7 +210,6 @@
                 "name": "WRITE Assignments Upload",
                 "permission_uid": 24,
             },
-<<<<<<< HEAD
             {
                 "description": "Read Assignments Upload permission",
                 "name": "READ Assignments Upload",
@@ -236,8 +235,6 @@
                 "name": "WRITE Admin Forms",
                 "permission_uid": 29,
             },
-=======
->>>>>>> c0e12913
         ]
 
         assert jsondiff.diff(expected_data, response_data) == {}
@@ -375,7 +372,6 @@
                 "permission_uid": 24,
             },
             {
-<<<<<<< HEAD
                 "description": "Read Assignments Upload permission",
                 "name": "READ Assignments Upload",
                 "permission_uid": 25,
@@ -401,8 +397,6 @@
                 "permission_uid": 29,
             },
             {
-=======
->>>>>>> c0e12913
                 "permission_uid": create_permission["permission_uid"],
                 "name": create_permission["name"],
                 "description": create_permission["description"],
