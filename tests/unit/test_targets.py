--- conflicted
+++ resolved
@@ -1859,7 +1859,6 @@
         print(response.json)
 
         if expected_permission:
-<<<<<<< HEAD
 
             expected_response = {
                 "data": {
@@ -1944,92 +1943,6 @@
             assert response.status_code == 403
 
             expected_response = {
-=======
-
-            expected_response = {
-                "data": {
-                    "file_columns": [
-                        {
-                            "bulk_editable": False,
-                            "column_name": "target_id",
-                            "column_type": "basic_details",
-                            "contains_pii": False,
-                        },
-                        {
-                            "bulk_editable": True,
-                            "column_name": "language",
-                            "column_type": "basic_details",
-                            "contains_pii": True,
-                        },
-                        {
-                            "bulk_editable": False,
-                            "column_name": "gender",
-                            "column_type": "basic_details",
-                            "contains_pii": True,
-                        },
-                        {
-                            "bulk_editable": False,
-                            "column_name": "Name",
-                            "column_type": "custom_fields",
-                            "contains_pii": True,
-                        },
-                        {
-                            "bulk_editable": False,
-                            "column_name": "Mobile no.",
-                            "column_type": "custom_fields",
-                            "contains_pii": True,
-                        },
-                        {
-                            "bulk_editable": True,
-                            "column_name": "Address",
-                            "column_type": "custom_fields",
-                            "contains_pii": True,
-                        },
-                        {
-                            "bulk_editable": True,
-                            "column_name": "bottom_geo_level_location",
-                            "column_type": "location",
-                            "contains_pii": True,
-                        },
-                    ],
-                    "location_columns": [
-                        {
-                            "column_key": "target_locations[0].location_id",
-                            "column_label": "District ID",
-                        },
-                        {
-                            "column_key": "target_locations[0].location_name",
-                            "column_label": "District Name",
-                        },
-                        {
-                            "column_key": "target_locations[1].location_id",
-                            "column_label": "Mandal ID",
-                        },
-                        {
-                            "column_key": "target_locations[1].location_name",
-                            "column_label": "Mandal Name",
-                        },
-                        {
-                            "column_key": "target_locations[2].location_id",
-                            "column_label": "PSU ID",
-                        },
-                        {
-                            "column_key": "target_locations[2].location_name",
-                            "column_label": "PSU Name",
-                        },
-                    ],
-                },
-                "success": True,
-            }
-
-            assert response.status_code == 200
-            checkdiff = jsondiff.diff(expected_response, response.json)
-            assert checkdiff == {}
-        else:
-            assert response.status_code == 403
-
-            expected_response = {
->>>>>>> a090c2a2
                 "success": False,
                 "error": f"User does not have the required permission: READ Targets",
             }
@@ -2079,8 +1992,6 @@
 
             expected_response = {
                 "data": {
-<<<<<<< HEAD
-=======
                     "custom_fields": {
                         "column_mapping": {
                             "custom_fields": [
@@ -2230,13 +2141,39 @@
             checkdiff = jsondiff.diff(expected_response, response.json)
             assert checkdiff == {}
 
-    def test_bulk_update_targets_for_super_admin_user(
+    def test_delete_target_not_found(
+        self,
+        client,
+        login_test_user,
+        upload_targets_csv,
+        csrf_token,
+        create_survey,
+    ):
+        """
+        Test missing target delete - super admin
+        Expect 404 not found
+        """
+        response = client.delete(
+            "/api/targets/100", headers={"X-CSRF-Token": csrf_token}
+        )
+
+        assert response.status_code == 404
+
+        expected_response = {
+            "error": f"Target not found",
+        }
+        checkdiff = jsondiff.diff(expected_response, response.json)
+        assert checkdiff == {}
+
+    def test_bulk_update_targets(
         self,
         client,
         login_test_user,
         create_target_column_config,
         upload_targets_csv,
         csrf_token,
+        user_permissions,
+        request,
     ):
         """
         Test that targets can be bulk updated
@@ -2251,13 +2188,19 @@
             "location_uid": 5,
         }
 
+        user_fixture, expected_permission = user_permissions
+        request.getfixturevalue(user_fixture)
+
         response = client.patch(
             "/api/targets",
             json=payload,
             content_type="application/json",
             headers={"X-CSRF-Token": csrf_token},
         )
-        assert response.status_code == 200
+
+        if expected_permission:
+
+            assert response.status_code == 200
 
         expected_response = {
             "data": [
@@ -2393,7 +2336,18 @@
         checkdiff = jsondiff.diff(expected_response, response.json)
         assert checkdiff == {}
 
-    def test_bulk_update_targets_for_survey_admin_user(
+        # revert user to super admin
+        revert_user = update_logged_in_user_roles(
+            client,
+            test_user_credentials,
+            is_survey_admin=False,
+            survey_uid=1,
+            is_super_admin=True,
+        )
+
+        login_user(client, test_user_credentials)
+
+    def test_bulk_update_targets_for_non_admin_user_roles(
         self,
         client,
         login_test_user,
@@ -2403,16 +2357,25 @@
         test_user_credentials,
     ):
         """
-        Test that targets can be bulk updated by a survey_admin user
-
-        """
+        Test that targets can be bulk updated by a non_admin user with permissions
+        """
+
+        new_role = create_new_survey_role_with_permissions(
+            # 7 - WRITE Targets
+            client,
+            test_user_credentials,
+            "Survey Role",
+            [7],
+            1,
+        )
 
         updated_user = update_logged_in_user_roles(
             client,
             test_user_credentials,
-            is_survey_admin=True,
+            is_survey_admin=False,
             survey_uid=1,
             is_super_admin=False,
+            roles=[1],
         )
 
         login_user(client, test_user_credentials)
@@ -2561,479 +2524,6 @@
             ],
             "success": True,
         }
-
-        # Check the response
-        response = client.get("/api/targets", query_string={"form_uid": 1})
-
-        checkdiff = jsondiff.diff(expected_response, response.json)
-        assert checkdiff == {}
-
-        # revert user to super admin
-        revert_user = update_logged_in_user_roles(
-            client,
-            test_user_credentials,
-            is_survey_admin=False,
-            survey_uid=1,
-            is_super_admin=True,
-        )
-
-        login_user(client, test_user_credentials)
-
-    def test_bulk_update_targets_for_non_admin_user_roles(
-        self,
-        client,
-        login_test_user,
-        create_target_column_config,
-        upload_targets_csv,
-        csrf_token,
-        test_user_credentials,
-    ):
-        """
-        Test that targets can be bulk updated by a non_admin user with permissions
-        """
-
-        new_role = create_new_survey_role_with_permissions(
-            # 7 - WRITE Targets
-            client,
-            test_user_credentials,
-            "Survey Role",
-            [7],
-            1,
-        )
-
-        updated_user = update_logged_in_user_roles(
-            client,
-            test_user_credentials,
-            is_survey_admin=False,
-            survey_uid=1,
-            is_super_admin=False,
-            roles=[1],
-        )
-
-        login_user(client, test_user_credentials)
-
-        # Update the target
-        payload = {
-            "target_uids": [1, 2],
-            "form_uid": 1,
-            "language": "English",
-            "Address": "North Delhi",
-            "location_uid": 5,
-        }
-
-        response = client.patch(
-            "/api/targets",
-            json=payload,
-            content_type="application/json",
-            headers={"X-CSRF-Token": csrf_token},
-        )
-        assert response.status_code == 200
-
-        expected_response = {
-            "data": [
-                {
->>>>>>> a090c2a2
-                    "custom_fields": {
-                        "column_mapping": {
-                            "custom_fields": [
-                                {
-                                    "column_name": "mobile_primary1",
-                                    "field_label": "Mobile no.",
-                                },
-                                {"column_name": "name1", "field_label": "Name"},
-                                {"column_name": "address1", "field_label": "Address"},
-                            ],
-                            "gender": "gender1",
-                            "language": "language1",
-                            "location_id_column": "psu_id1",
-                            "target_id": "target_id1",
-                        },
-                        "Address": "North Delhi",
-                        "Mobile no.": "0234567891",
-                        "Name": "Anupama Srivastava",
-                    },
-                    "form_uid": 1,
-                    "gender": "Male",
-<<<<<<< HEAD
-                    "language": "Hindi",
-=======
-                    "language": "English",
-                    "location_uid": 5,
-                    "target_id": "1",
-                    "target_locations": [
-                        {
-                            "geo_level_name": "District",
-                            "location_id": "1",
-                            "location_name": "ADILABAD",
-                            "geo_level_uid": 1,
-                            "location_uid": 1,
-                        },
-                        {
-                            "geo_level_name": "Mandal",
-                            "location_id": "1101",
-                            "location_name": "ADILABAD RURAL",
-                            "geo_level_uid": 2,
-                            "location_uid": 2,
-                        },
-                        {
-                            "geo_level_name": "PSU",
-                            "location_id": "17101107",
-                            "location_name": "ANKAPUR",
-                            "geo_level_uid": 3,
-                            "location_uid": 5,
-                        },
-                    ],
-                    "target_uid": 1,
-                    "completed_flag": None,
-                    "last_attempt_survey_status": None,
-                    "last_attempt_survey_status_label": None,
-                    "final_survey_status": None,
-                    "final_survey_status_label": None,
-                    "num_attempts": None,
-                    "refusal_flag": None,
-                    "revisit_sections": None,
-                    "target_assignable": None,
-                    "webapp_tag_color": None,
-                    "scto_fields": None,
-                },
-                {
-                    "custom_fields": {
-                        "column_mapping": {
-                            "custom_fields": [
-                                {
-                                    "column_name": "mobile_primary1",
-                                    "field_label": "Mobile no.",
-                                },
-                                {"column_name": "name1", "field_label": "Name"},
-                                {"column_name": "address1", "field_label": "Address"},
-                            ],
-                            "gender": "gender1",
-                            "language": "language1",
-                            "location_id_column": "psu_id1",
-                            "target_id": "target_id1",
-                        },
-                        "Address": "North Delhi",
-                        "Mobile no.": "1234567891",
-                        "Name": "Anupama",
-                    },
-                    "form_uid": 1,
-                    "gender": "Female",
-                    "language": "English",
->>>>>>> a090c2a2
-                    "location_uid": 5,
-                    "target_id": "2",
-                    "target_uid": 2,
-                    "target_locations": [
-                        {
-                            "geo_level_name": "District",
-                            "location_id": "1",
-                            "location_name": "ADILABAD",
-                            "geo_level_uid": 1,
-                            "location_uid": 1,
-                        },
-                        {
-                            "geo_level_name": "Mandal",
-                            "location_id": "1101",
-                            "location_name": "ADILABAD RURAL",
-                            "geo_level_uid": 2,
-                            "location_uid": 2,
-                        },
-                        {
-                            "geo_level_name": "PSU",
-                            "location_id": "17101107",
-                            "location_name": "ANKAPUR",
-                            "geo_level_uid": 3,
-                            "location_uid": 5,
-                        },
-                    ],
-                    "completed_flag": None,
-                    "last_attempt_survey_status": None,
-                    "last_attempt_survey_status_label": None,
-                    "final_survey_status": None,
-                    "final_survey_status_label": None,
-                    "num_attempts": None,
-                    "refusal_flag": None,
-                    "revisit_sections": None,
-                    "target_assignable": None,
-                    "webapp_tag_color": None,
-                    "scto_fields": None,
-                },
-                "success": True,
-            }
-
-            # Check the response
-            response = client.get("/api/targets/2")
-
-            assert response.status_code == 200
-            checkdiff = jsondiff.diff(expected_response, response.json)
-            assert checkdiff == {}
-        else:
-            assert response.status_code == 403
-
-            expected_response = {
-                "success": False,
-                "error": f"User does not have the required permission: WRITE Targets",
-            }
-            checkdiff = jsondiff.diff(expected_response, response.json)
-            assert checkdiff == {}
-
-    def test_update_target_incorrect_custom_fields(
-        self, client, login_test_user, upload_targets_csv, csrf_token
-    ):
-        """
-        Test that an individual target cannot be updated with incorrect custom fields
-        """
-
-        # Update the target
-        payload = {
-            "target_id": "2",
-            "gender": "Male",
-            "language": "Hindi",
-            "location_uid": 5,
-            "custom_fields": {
-                "Address": "North Delhi",
-                "Name": "Anupama Srivastava",
-                "Some key": "0234567891",
-            },
-        }
-
-        response = client.put(
-            "/api/targets/2",
-            json=payload,
-            content_type="application/json",
-            headers={"X-CSRF-Token": csrf_token},
-        )
-
-        assert response.status_code == 422
-
-    def test_delete_target(
-        self,
-        client,
-        login_test_user,
-        upload_targets_csv,
-        csrf_token,
-        create_survey,
-        user_permissions,
-        request,
-    ):
-        """
-        Test that an individual target can be deleted for all target user_permissions
-        Expect success for the allowed permissions
-        Expect 403 for the non permissions
-        """
-        user_fixture, expected_permission = user_permissions
-        request.getfixturevalue(user_fixture)
-
-        if expected_permission:
-            # Delete the target
-            response = client.delete(
-                "/api/targets/1", headers={"X-CSRF-Token": csrf_token}
-            )
-
-            assert response.status_code == 200
-        else:
-            # Delete the target
-            response = client.delete(
-                "/api/targets/1", headers={"X-CSRF-Token": csrf_token}
-            )
-
-            assert response.status_code == 403
-
-            expected_response = {
-                "success": False,
-                "error": f"User does not have the required permission: WRITE Targets",
-            }
-            checkdiff = jsondiff.diff(expected_response, response.json)
-            assert checkdiff == {}
-
-    def test_delete_target_not_found(
-        self,
-        client,
-        login_test_user,
-        upload_targets_csv,
-        csrf_token,
-        create_survey,
-    ):
-        """
-        Test missing target delete - super admin
-        Expect 404 not found
-        """
-        response = client.delete(
-            "/api/targets/100", headers={"X-CSRF-Token": csrf_token}
-        )
-
-        assert response.status_code == 404
-
-        expected_response = {
-            "error": f"Target not found",
-        }
-        checkdiff = jsondiff.diff(expected_response, response.json)
-        assert checkdiff == {}
-
-    def test_bulk_update_targets(
-        self,
-        client,
-        login_test_user,
-        create_target_column_config,
-        upload_targets_csv,
-        csrf_token,
-        user_permissions,
-        request,
-    ):
-        """
-        Test that targets can be bulk updated
-        """
-
-        # Update the target
-        payload = {
-            "target_uids": [1, 2],
-            "form_uid": 1,
-            "language": "English",
-            "Address": "North Delhi",
-            "location_uid": 5,
-        }
-
-        user_fixture, expected_permission = user_permissions
-        request.getfixturevalue(user_fixture)
-
-        response = client.patch(
-            "/api/targets",
-            json=payload,
-            content_type="application/json",
-            headers={"X-CSRF-Token": csrf_token},
-        )
-
-        if expected_permission:
-
-            assert response.status_code == 200
-
-            expected_response = {
-                "data": [
-                    {
-                        "custom_fields": {
-                            "column_mapping": {
-                                "custom_fields": [
-                                    {
-                                        "column_name": "mobile_primary1",
-                                        "field_label": "Mobile no.",
-                                    },
-                                    {"column_name": "name1", "field_label": "Name"},
-                                    {
-                                        "column_name": "address1",
-                                        "field_label": "Address",
-                                    },
-                                ],
-                                "gender": "gender1",
-                                "language": "language1",
-                                "location_id_column": "psu_id1",
-                                "target_id": "target_id1",
-                            },
-                            "Address": "North Delhi",
-                            "Mobile no.": "1234567890",
-                            "Name": "Anil",
-                        },
-                        "form_uid": 1,
-                        "gender": "Male",
-                        "language": "English",
-                        "location_uid": 5,
-                        "target_id": "1",
-                        "target_locations": [
-                            {
-                                "geo_level_name": "District",
-                                "location_id": "1",
-                                "location_name": "ADILABAD",
-                                "geo_level_uid": 1,
-                                "location_uid": 1,
-                            },
-                            {
-                                "geo_level_name": "Mandal",
-                                "location_id": "1101",
-                                "location_name": "ADILABAD RURAL",
-                                "geo_level_uid": 2,
-                                "location_uid": 2,
-                            },
-                            {
-                                "geo_level_name": "PSU",
-                                "location_id": "17101107",
-                                "location_name": "ANKAPUR",
-                                "geo_level_uid": 3,
-                                "location_uid": 5,
-                            },
-                        ],
-                        "target_uid": 1,
-                        "completed_flag": None,
-                        "last_attempt_survey_status": None,
-                        "last_attempt_survey_status_label": None,
-                        "num_attempts": None,
-                        "refusal_flag": None,
-                        "revisit_sections": None,
-                        "target_assignable": None,
-                        "webapp_tag_color": None,
-                    },
-                    {
-                        "custom_fields": {
-                            "column_mapping": {
-                                "custom_fields": [
-                                    {
-                                        "column_name": "mobile_primary1",
-                                        "field_label": "Mobile no.",
-                                    },
-                                    {"column_name": "name1", "field_label": "Name"},
-                                    {
-                                        "column_name": "address1",
-                                        "field_label": "Address",
-                                    },
-                                ],
-                                "gender": "gender1",
-                                "language": "language1",
-                                "location_id_column": "psu_id1",
-                                "target_id": "target_id1",
-                            },
-                            "Address": "North Delhi",
-                            "Mobile no.": "1234567891",
-                            "Name": "Anupama",
-                        },
-                        "form_uid": 1,
-                        "gender": "Female",
-                        "language": "English",
-                        "location_uid": 5,
-                        "target_id": "2",
-                        "target_locations": [
-                            {
-                                "geo_level_name": "District",
-                                "location_id": "1",
-                                "location_name": "ADILABAD",
-                                "geo_level_uid": 1,
-                                "location_uid": 1,
-                            },
-                            {
-                                "geo_level_name": "Mandal",
-                                "location_id": "1101",
-                                "location_name": "ADILABAD RURAL",
-                                "geo_level_uid": 2,
-                                "location_uid": 2,
-                            },
-                            {
-                                "geo_level_name": "PSU",
-                                "location_id": "17101107",
-                                "location_name": "ANKAPUR",
-                                "geo_level_uid": 3,
-                                "location_uid": 5,
-                            },
-                        ],
-                        "target_uid": 2,
-                        "completed_flag": None,
-                        "last_attempt_survey_status": None,
-                        "last_attempt_survey_status_label": None,
-                        "num_attempts": None,
-                        "refusal_flag": None,
-                        "revisit_sections": None,
-                        "target_assignable": None,
-                        "webapp_tag_color": None,
-                    },
-                ],
-                "success": True,
-            }
 
             # Check the response
             response = client.get("/api/targets", query_string={"form_uid": 1})
