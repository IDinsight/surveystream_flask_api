--- conflicted
+++ resolved
@@ -1,9 +1,8 @@
 import jsondiff
 import pytest
-
 from utils import (
+    create_new_survey_role_with_permissions,
     load_reference_data,
-    create_new_survey_role_with_permissions,
     login_user,
     set_target_assignable_status,
     update_logged_in_user_roles,
@@ -105,7 +104,6 @@
     def user_with_dq_forms_permissions(self, request):
         return request.param
 
-<<<<<<< HEAD
     @pytest.fixture(
         params=[
             ("user_with_super_admin_permissions", True),
@@ -123,8 +121,6 @@
     def user_with_admin_forms_permissions(self, request):
         return request.param
 
-=======
->>>>>>> c0e12913
     @pytest.fixture()
     def create_survey(self, client, login_test_user, csrf_token, test_user_credentials):
         """
@@ -890,10 +886,7 @@
         client,
         login_test_user,
         create_parent_form,
-<<<<<<< HEAD
         create_module_questionnaire,
-=======
->>>>>>> c0e12913
         csrf_token,
         user_with_dq_forms_permissions,
         request,
@@ -949,10 +942,7 @@
                         "form_type": "dq",
                         "parent_form_uid": 1,
                         "dq_form_type": "audioaudit",
-<<<<<<< HEAD
                         "admin_form_type": None,
-=======
->>>>>>> c0e12913
                         "parent_scto_form_id": "test_scto_input_output",
                     }
                 ],
@@ -967,11 +957,7 @@
 
             expected_response = {
                 "success": False,
-<<<<<<< HEAD
                 "error": f"User does not have the required permission: WRITE Data Quality Forms, WRITE Admin Forms",
-=======
-                "error": f"User does not have the required permission: WRITE Data Quality Forms",
->>>>>>> c0e12913
             }
             print(response.json)
             print(expected_response)
@@ -1042,11 +1028,7 @@
 
             expected_response = {
                 "success": False,
-<<<<<<< HEAD
                 "error": f"User does not have the required permission: WRITE Data Quality Forms, WRITE Admin Forms",
-=======
-                "error": f"User does not have the required permission: WRITE Data Quality Forms",
->>>>>>> c0e12913
             }
             checkdiff = jsondiff.diff(expected_response, response.json)
             assert checkdiff == {}
@@ -1055,12 +1037,8 @@
         self, client, csrf_token, login_test_user, create_dq_form
     ):
         """
-<<<<<<< HEAD
         Test that create SCTO question mapping for DQ form returns error
         if no dq enumerator id is provided
-=======
-        Test that create SCTO question mapping returns error if no dq enumerator id is provided
->>>>>>> c0e12913
         """
 
         # Insert the SCTO question mapping
@@ -1071,7 +1049,6 @@
             "locations": {
                 "location_1": "test_location_1",
             },
-<<<<<<< HEAD
         }
 
         response = client.post(
@@ -1423,17 +1400,12 @@
             "enumerator_id": "test_enumerator_id",
         }
 
-=======
-        }
-
->>>>>>> c0e12913
         response = client.post(
             "/api/forms/2/scto-question-mapping",
             json=payload,
             content_type="application/json",
             headers={"X-CSRF-Token": csrf_token},
         )
-<<<<<<< HEAD
         print(response.json)
 
         if expected_permission:
@@ -1491,25 +1463,6 @@
         payload = {
             "form_uid": 2,
             "enumerator_id": "test_enumerator_id_upd",
-=======
-        assert response.status_code == 422
-
-    def test_update_dq_scto_question_mapping_without_dq_enum_id(
-        self, client, csrf_token, login_test_user, create_dq_form
-    ):
-        """
-        Test that update SCTO question mapping returns error if no dq enumerator id is provided
-        """
-
-        # Insert the SCTO question mapping
-        payload = {
-            "form_uid": 2,
-            "target_id": "test_target_id",
-            "enumerator_id": "test_enumerator_id",
-            "locations": {
-                "location_1": "test_location_1",
-            },
->>>>>>> c0e12913
         }
 
         response = client.put(
@@ -1518,7 +1471,6 @@
             content_type="application/json",
             headers={"X-CSRF-Token": csrf_token},
         )
-<<<<<<< HEAD
         print(response.json)
 
         if expected_permission:
@@ -1552,7 +1504,4 @@
                 "error": f"User does not have the required permission: WRITE Data Quality Forms, WRITE Admin Forms",
             }
             checkdiff = jsondiff.diff(expected_response, response.json)
-            assert checkdiff == {}
-=======
-        assert response.status_code == 422
->>>>>>> c0e12913
+            assert checkdiff == {}