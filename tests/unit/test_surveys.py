--- conflicted
+++ resolved
@@ -104,22 +104,14 @@
         }
 
         response = client.put(
-<<<<<<< HEAD
             "/api/surveys/1/basic-information",
-=======
-            "/api/surveys/1",
->>>>>>> ca7b4665
             json=payload,
             content_type="application/json",
             headers={"X-CSRF-Token": csrf_token},
         )
         assert response.status_code == 200
 
-<<<<<<< HEAD
         response = client.get("/api/surveys/1/basic-information")
-=======
-        response = client.get("/api/surveys/1")
->>>>>>> ca7b4665
         assert response.status_code == 200
 
         expected_response = {
@@ -168,7 +160,6 @@
             query_string={"user_uid": test_user_credentials["user_uid"]},
         )
 
-<<<<<<< HEAD
         assert response.status_code == 404
 
     def test_get_config_status(
@@ -202,7 +193,4 @@
             "success": True,
         }
         checkdiff = jsondiff.diff(expected_response, response.json)
-        assert checkdiff == {}
-=======
-        assert response.status_code == 404
->>>>>>> ca7b4665
+        assert checkdiff == {}